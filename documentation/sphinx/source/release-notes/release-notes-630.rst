.. _release-notes:

#############
Release Notes
#############

6.3.13
======
<<<<<<< HEAD
* Added ``commit_batching_window_size`` to the proxy roles section of status to record statistics about commit batching window size on each proxy. `(PR #4736) <https://github.com/apple/foundationdb/pull/4736>`_
=======
* The multi-version client now requires at most two client connections with version 6.2 or larger, regardless of how many external clients are configured. Clients older than 6.2 will continue to create an additional connection each. `(PR #4667) <https://github.com/apple/foundationdb/pull/4667>`_
>>>>>>> f1396219

6.3.12
======
* Change the default for --knob_tls_server_handshake_threads to 64. The previous was 1000. This avoids starting 1000 threads by default, but may adversely affect recovery time for large clusters using tls. Users with large tls clusters should consider explicitly setting this knob in their foundationdb.conf file. `(PR #4421) <https://github.com/apple/foundationdb/pull/4421>`_
* Fix accounting error that could cause commits to incorrectly fail with ``proxy_memory_limit_exceeded``. `(PR #4526) <https://github.com/apple/foundationdb/pull/4526>`_
* As an optimization, partial restore using target key ranges now filters backup log data prior to loading it into the database.  `(PR #4554) <https://github.com/apple/foundationdb/pull/4554>`_
* Fix fault tolerance calculation when there are no tLogs in LogSet.  `(PR #4454) <https://github.com/apple/foundationdb/pull/4454>`_

6.3.11
======

* Support multiple worker threads for each client version that is loaded. `(PR #4269) <https://github.com/apple/foundationdb/pull/4269>`_  
* fdbcli: Output errors and warnings to stderr. `(PR #4332) <https://github.com/apple/foundationdb/pull/4332>`_  
* Do not rely on shared memory to generate a machine id if it is set explicitly. `(Issue #4022) <https://github.com/apple/foundationdb/pull/4022>`_  
* Added ``workload.transactions.rejected_for_queued_too_long`` to status to report the number of transaction commits that failed because they were queued too long and could no longer be checked for conflicts. `(PR #4353) <https://github.com/apple/foundationdb/pull/4353>`_
* Add knobs for prefix bloom filters and larger block cache for RocksDB. `(PR #4201) <https://github.com/apple/foundationdb/pull/4201>`_ 
* Add option to prevent synchronous file deletes on reads for RocksDB. `(PR #4270) <https://github.com/apple/foundationdb/pull/4270>`_  
* Build on Windows using VS 2019 + LLVM/Clang. `(PR #4258) <https://github.com/apple/foundationdb/pull/4258>`_ 

6.3.10
======

* Make fault tolerance metric calculation in HA clusters consistent with 6.2 branch. `(PR #4175) <https://github.com/apple/foundationdb/pull/4175>`_
* Bug fix, stack overflow in redwood storage engine. `(PR #4161) <https://github.com/apple/foundationdb/pull/4161>`_
* Bug fix, getting certain special keys fail. `(PR #4128) <https://github.com/apple/foundationdb/pull/4128>`_ 
* Prevent slow task on TLog by yielding while processing ignored pop requests. `(PR #4112) <https://github.com/apple/foundationdb/pull/4112>`_
* Support reading xxhash3 sqlite checksums. `(PR #4104) <https://github.com/apple/foundationdb/pull/4104>`_
* Fix a race between submit and abort backup. `(PR #3935) <https://github.com/apple/foundationdb/pull/3935>`_

Packaging
---------

* Create versioned RPM and DEB packages. This will allow users to install multiple versions of FoundationDB on the same machine and use alternatives to switch between versions. `(PR #3983) <https://github.com/apple/foundationdb/pull/3983>`_
* Remove support for RHEL 6 and CentOS 6. This version reached EOL and is not anymore officially supported by FoundationDB. `(PR #3983) <https://github.com/apple/foundationdb/pull/3983>`_

6.3.9
=====

Features
--------

* Added the ability to set arbitrary tags on transactions. Tags can be specifically throttled using ``fdbcli``, and certain types of tags can be automatically throttled by ratekeeper. `(PR #2942) <https://github.com/apple/foundationdb/pull/2942>`_
* Add an option for transactions to report conflicting keys by calling ``getRange`` with the special key prefix ``\xff\xff/transaction/conflicting_keys/``. `(PR 2257) <https://github.com/apple/foundationdb/pull/2257>`_
* Added the ``exclude failed`` command to ``fdbcli``. This command designates that a process is dead and will never come back, so the transaction logs can forget about mutations sent to that process. `(PR #1955) <https://github.com/apple/foundationdb/pull/1955>`_
* A new fast restore system that can restore a database to a point in time from backup files. It is a Spark-like parallel processing framework that processes backup data asynchronously, in parallel and in pipeline. `(Fast Restore Project) <https://github.com/apple/foundationdb/projects/7>`_
* Added backup workers for pulling mutations from transaction logs and uploading them to blob storage. Switching from the previous backup implementation will double a cluster's maximum write bandwidth. `(PR #1625) <https://github.com/apple/foundationdb/pull/1625>`_ `(PR #2588) <https://github.com/apple/foundationdb/pull/2588>`_ `(PR #2642) <https://github.com/apple/foundationdb/pull/2642>`_ 
* Added a new API in all bindings that can be used to query the estimated byte size of a given range. `(PR #2537) <https://github.com/apple/foundationdb/pull/2537>`_
* Added the ``lock`` and ``unlock`` commands to ``fdbcli`` which lock or unlock a cluster. `(PR #2890) <https://github.com/apple/foundationdb/pull/2890>`_
* Add a framework which helps to add client functions using special keys (keys within ``[\xff\xff, \xff\xff\xff)``). `(PR #2662) <https://github.com/apple/foundationdb/pull/2662>`_
* Added capability of aborting replication to a clone of DR site without affecting replication to the original dr site with ``--dstonly`` option of ``fdbdr abort``. `(PR 3457) <https://github.com/apple/foundationdb/pull/3457>`_

Performance
-----------

* Improved the client's load balancing algorithm so that each proxy processes an equal number of requests. `(PR #2520) <https://github.com/apple/foundationdb/pull/2520>`_
* Significantly reduced the amount of work done on the cluster controller by removing the centralized failure monitoring. `(PR #2518) <https://github.com/apple/foundationdb/pull/2518>`_
* Improved master recovery speeds by more efficiently broadcasting the recovery state between processes.  `(PR #2941) <https://github.com/apple/foundationdb/pull/2941>`_
* Significantly reduced the number of network connections opened to the coordinators. `(PR #3069) <https://github.com/apple/foundationdb/pull/3069>`_
* Improve GRV tail latencies, particularly as the transaction rate gets nearer the ratekeeper limit. `(PR #2735) <https://github.com/apple/foundationdb/pull/2735>`_
* The proxies are now more responsive to changes in workload when unthrottling lower priority transactions. `(PR #2735) <https://github.com/apple/foundationdb/pull/2735>`_
* Removed a lot of unnecessary copying across the codebase. `(PR #2986) <https://github.com/apple/foundationdb/pull/2986>`_ `(PR #2915) <https://github.com/apple/foundationdb/pull/2915>`_ `(PR #3024) <https://github.com/apple/foundationdb/pull/3024>`_ `(PR #2999) <https://github.com/apple/foundationdb/pull/2999>`_
* Optimized the performance of the storage server. `(PR #1988) <https://github.com/apple/foundationdb/pull/1988>`_ `(PR #3103) <https://github.com/apple/foundationdb/pull/3103>`_
* Optimized the performance of the resolver. `(PR #2648) <https://github.com/apple/foundationdb/pull/2648>`_ 
* Replaced most uses of hashlittle2 with crc32 for better performance.  `(PR #2538) <https://github.com/apple/foundationdb/pull/2538>`_
* Significantly reduced the serialized size of conflict ranges and single key clears. `(PR #2513) <https://github.com/apple/foundationdb/pull/2513>`_
* Improved range read performance when the reads overlap recently cleared key ranges. `(PR #2028) <https://github.com/apple/foundationdb/pull/2028>`_
* Reduced the number of comparisons used by various map implementations. `(PR #2882) <https://github.com/apple/foundationdb/pull/2882>`_
* Reduced the serialized size of empty strings. `(PR #3063) <https://github.com/apple/foundationdb/pull/3063>`_
* Reduced the serialized size of various interfaces by 10x. `(PR #3068) <https://github.com/apple/foundationdb/pull/3068>`_
* TLS handshakes can now be done in a background thread pool. `(PR #3403) <https://github.com/apple/foundationdb/pull/3403>`_

Reliability
-----------

* Connections that disconnect frequently are not immediately marked available. `(PR #2932) <https://github.com/apple/foundationdb/pull/2932>`_
* The data distributor will consider storage servers that are continually lagging behind as if they were failed. `(PR #2917) <https://github.com/apple/foundationdb/pull/2917>`_
* Changing the storage engine type of a cluster will no longer cause the cluster to run out of memory. Instead, the cluster will gracefully migrate storage server processes to the new storage engine one by one. `(PR #1985) <https://github.com/apple/foundationdb/pull/1985>`_
* Batch priority transactions which are being throttled by ratekeeper will get a ``batch_transaction_throttled`` error instead of hanging indefinitely.  `(PR #1868) <https://github.com/apple/foundationdb/pull/1868>`_
* Avoid using too much memory on the transaction logs when multiple types of transaction logs exist in the same process. `(PR #2213) <https://github.com/apple/foundationdb/pull/2213>`_

Fixes
-----

* The ``SetVersionstampedKey`` atomic operation no longer conflicts with versions smaller than the current read version of the transaction. `(PR #2557) <https://github.com/apple/foundationdb/pull/2557>`_
* Ratekeeper would measure durability lag a few seconds higher than reality. `(PR #2499) <https://github.com/apple/foundationdb/pull/2499>`_
* In very rare scenarios, the data distributor process could get stuck in an infinite loop. `(PR #2228) <https://github.com/apple/foundationdb/pull/2228>`_
* If the number of configured transaction logs were reduced at the exact same time a change to the system keyspace took place, it was possible for the transaction state store to become corrupted. `(PR #3051) <https://github.com/apple/foundationdb/pull/3051>`_
* Fix multiple data races between threads on the client. `(PR #3026) <https://github.com/apple/foundationdb/pull/3026>`_
* Transaction logs configured to spill by reference had an unintended delay between each spilled batch. `(PR #3153) <https://github.com/apple/foundationdb/pull/3153>`_
* Added guards to honor ``DISABLE_POSIX_KERNEL_AIO``. `(PR #2888) <https://github.com/apple/foundationdb/pull/2888>`_
* Prevent blob upload timeout if request timeout is lower than expected request time. `(PR #3533) <https://github.com/apple/foundationdb/pull/3533>`_
* In very rare scenarios, the data distributor process would crash when being shutdown. `(PR #3530) <https://github.com/apple/foundationdb/pull/3530>`_
* The master would die immediately if it did not have the correct cluster controller interface when recruited. [6.3.4] `(PR #3537) <https://github.com/apple/foundationdb/pull/3537>`_
* Fix an issue where ``fdbcli --exec 'exclude no_wait ...'`` would incorrectly report that processes can safely be removed from the cluster. [6.3.5] `(PR #3566) <https://github.com/apple/foundationdb/pull/3566>`_
* Commit latencies could become large because of inaccurate compute estimates. [6.3.9] `(PR #3845) <https://github.com/apple/foundationdb/pull/3845>`_
* Added a timeout on TLS handshakes to prevent them from hanging indefinitely. [6.3.9] `(PR #3850) <https://github.com/apple/foundationdb/pull/3850>`_
* Bug fix, blob client did not support authentication key sizes over 64 bytes.  `(PR #3964) <https://github.com/apple/foundationdb/pull/3964>`_

Status
------

* A process's ``memory.available_bytes`` can no longer exceed the memory limit of the process. For purposes of this statistic, processes on the same machine will be allocated memory proportionally based on the size of their memory limits. `(PR #3174) <https://github.com/apple/foundationdb/pull/3174>`_
* Replaced ``cluster.database_locked`` status field with ``cluster.database_lock_state``, which contains two subfields: ``locked`` (boolean) and ``lock_uid`` (which contains the database lock uid if the database is locked). `(PR #2058) <https://github.com/apple/foundationdb/pull/2058>`_
* Removed fields ``worst_version_lag_storage_server`` and ``limiting_version_lag_storage_server`` from the ``cluster.qos`` section. The ``worst_data_lag_storage_server`` and ``limiting_data_lag_storage_server`` objects can be used instead. `(PR #3196) <https://github.com/apple/foundationdb/pull/3196>`_
* If a process is unable to flush trace logs to disk, the problem will now be reported via the output of ``status`` command inside ``fdbcli``. `(PR #2605) <https://github.com/apple/foundationdb/pull/2605>`_ `(PR #2820) <https://github.com/apple/foundationdb/pull/2820>`_
* When a configuration key is changed, it will always be included in ``status json`` output, even the value is reverted back to the default value. [6.3.5] `(PR #3610) <https://github.com/apple/foundationdb/pull/3610>`_
* Added transactions.rejected_for_queued_too_long for bookkeeping the number of transactions rejected by commit proxy because its queuing time exceeds MVCC window.[6.3.11] `(PR #4353) <https://github.com/apple/foundationdb/pull/4353>`_

Bindings
--------

* API version updated to 630. See the :ref:`API version upgrade guide <api-version-upgrade-guide-630>` for upgrade details.
* Python: The ``@fdb.transactional`` decorator will now throw an error if the decorated function returns a generator. `(PR #1724) <https://github.com/apple/foundationdb/pull/1724>`_
* Java: Add caching for various JNI objects to improve performance. `(PR #2809) <https://github.com/apple/foundationdb/pull/2809>`_
* Java: Optimize byte array comparisons in ``ByteArrayUtil``. `(PR #2823) <https://github.com/apple/foundationdb/pull/2823>`_
* Java: Add ``FDB.disableShutdownHook`` that can be used to prevent the default shutdown hook from running. Users of this new function should make sure to call ``stopNetwork`` before terminating a client process. `(PR #2635) <https://github.com/apple/foundationdb/pull/2635>`_
* Java: Introduced ``keyAfter`` utility function that can be used to create the immediate next key for a given byte array. `(PR #2458) <https://github.com/apple/foundationdb/pull/2458>`_
* Java:  Combined ``getSummary()`` and ``getResults()`` JNI calls for ``getRange()`` queries. [6.3.5] `(PR #3681) <https://github.com/apple/foundationdb/pull/3681>`_
* Java:  Added support to use ``DirectByteBuffers`` in ``getRange()`` requests for better performance, which can be enabled using ``FDB.enableDirectBufferQueries``. [6.3.5] `(PR #3681) <https://github.com/apple/foundationdb/pull/3681>`_
* Golang: The ``Transact`` function will unwrap errors that have been wrapped using ``xerrors`` to determine if a retryable FoundationDB error is in the error chain. `(PR #3131) <https://github.com/apple/foundationdb/pull/3131>`_
* Golang: Added ``Subspace.PackWithVersionstamp`` that can be used to pack a ``Tuple`` that contains a versionstamp. `(PR #2243) <https://github.com/apple/foundationdb/pull/2243>`_
* Golang: Implement ``Stringer`` interface for ``Tuple``, ``Subspace``, ``UUID``, and ``Versionstamp``. `(PR #3032) <https://github.com/apple/foundationdb/pull/3032>`_
* C: The ``FDBKeyValue`` struct's ``key`` and ``value`` members have changed type from ``void*`` to ``uint8_t*``. `(PR #2622) <https://github.com/apple/foundationdb/pull/2622>`_
* Deprecated ``enable_slow_task_profiling`` network option and replaced it with ``enable_run_loop_profiling``. `(PR #2608) <https://github.com/apple/foundationdb/pull/2608>`_

Other Changes
-------------

* Small key ranges which are being heavily read will be reported in the logs using the trace event ``ReadHotRangeLog``. `(PR #2046) <https://github.com/apple/foundationdb/pull/2046>`_ `(PR #2378) <https://github.com/apple/foundationdb/pull/2378>`_ `(PR #2532) <https://github.com/apple/foundationdb/pull/2532>`_
* Added the read version, commit version, and datacenter locality to the client transaction information.  `(PR #3079) <https://github.com/apple/foundationdb/pull/3079>`_  `(PR #3205) <https://github.com/apple/foundationdb/pull/3205>`_
* Added a network option ``TRACE_FILE_IDENTIFIER`` that can be used to provide a custom identifier string that will be part of the file name for all trace log files created on the client. `(PR #2869) <https://github.com/apple/foundationdb/pull/2869>`_
* It is now possible to use the ``TRACE_LOG_GROUP`` option on a client process after the database has been created. `(PR #2862) <https://github.com/apple/foundationdb/pull/2862>`_
* Added a network option ``TRACE_CLOCK_SOURCE`` that can be used to switch the trace event timestamps to use a realtime clock source. `(PR #2329) <https://github.com/apple/foundationdb/pull/2329>`_
* The ``INCLUDE_PORT_IN_ADDRESS`` transaction option is now on by default. This means ``get_addresses_for_key`` will always return ports in the address strings. `(PR #2639) <https://github.com/apple/foundationdb/pull/2639>`_
* Added the ``getversion`` command to ``fdbcli`` which returns the current read version of the cluster.  `(PR #2882) <https://github.com/apple/foundationdb/pull/2882>`_
* Added the ``advanceversion`` command to ``fdbcli`` which increases the current version of a cluster.  `(PR #2965) <https://github.com/apple/foundationdb/pull/2965>`_
* Improved the slow task profiler to also report backtraces for periods when the run loop is saturated. `(PR #2608) <https://github.com/apple/foundationdb/pull/2608>`_
* Double the number of shard locations that the client will cache locally. `(PR #2198) <https://github.com/apple/foundationdb/pull/2198>`_
* Replaced the ``-add_prefix`` and ``-remove_prefix`` options with ``--add_prefix`` and ``--remove_prefix`` in ``fdbrestore`` `(PR 3206) <https://github.com/apple/foundationdb/pull/3206>`_
* Data distribution metrics can now be read using the special keyspace ``\xff\xff/metrics/data_distribution_stats``. `(PR #2547) <https://github.com/apple/foundationdb/pull/2547>`_
* The ``\xff\xff/worker_interfaces/`` keyspace now begins at a key which includes a trailing ``/`` (previously ``\xff\xff/worker_interfaces``). Range reads to this range now respect the end key passed into the range and include the keyspace prefix in the resulting keys. `(PR #3095) <https://github.com/apple/foundationdb/pull/3095>`_
* Added FreeBSD support. `(PR #2634) <https://github.com/apple/foundationdb/pull/2634>`_
* Updated boost to 1.72.  `(PR #2684) <https://github.com/apple/foundationdb/pull/2684>`_
* Calling ``fdb_run_network`` multiple times in a single run of a client program now returns an error instead of causing undefined behavior. [6.3.1] `(PR #3229) <https://github.com/apple/foundationdb/pull/3229>`_
* Blob backup URL parameter ``request_timeout`` changed to ``request_timeout_min``, with prior name still supported. `(PR #3533) <https://github.com/apple/foundationdb/pull/3533>`_
* Support query command in backup CLI that allows users to query restorable files by key ranges. [6.3.6] `(PR #3703) <https://github.com/apple/foundationdb/pull/3703>`_
* Report missing old tlogs information when in recovery before storage servers are fully recovered. [6.3.6] `(PR #3706) <https://github.com/apple/foundationdb/pull/3706>`_
* Updated OpenSSL to version 1.1.1h. [6.3.7] `(PR #3809) <https://github.com/apple/foundationdb/pull/3809>`_
* Lowered the amount of time a watch will remain registered on a storage server from 900 seconds to 30 seconds. [6.3.8] `(PR #3833) <https://github.com/apple/foundationdb/pull/3833>`_

Fixes from previous versions
----------------------------

* The 6.3.1 patch release includes all fixes from the patch releases 6.2.21 and 6.2.22. :doc:`(6.2 Release Notes) </release-notes/release-notes-620>`
* The 6.3.3 patch release includes all fixes from the patch release 6.2.23. :doc:`(6.2 Release Notes) </release-notes/release-notes-620>`
* The 6.3.5 patch release includes all fixes from the patch releases 6.2.24 and 6.2.25. :doc:`(6.2 Release Notes) </release-notes/release-notes-620>`
* The 6.3.9 patch release includes all fixes from the patch releases 6.2.26. :doc:`(6.2 Release Notes) </release-notes/release-notes-620>`
* The 6.3.10 patch release includes all fixes from the patch releases 6.2.27-6.2.29 :doc:`(6.2 Release Notes) </release-notes/release-notes-620>`
* The 6.3.11 patch release includes all fixes from the patch releases 6.2.30-6.2.32 :doc:`(6.2 Release Notes) </release-notes/release-notes-620>`

Fixes only impacting 6.3.0+
---------------------------

* Clients did not probably balance requests to the proxies. [6.3.3] `(PR #3377) <https://github.com/apple/foundationdb/pull/3377>`_
* Renamed ``MIN_DELAY_STORAGE_CANDIDACY_SECONDS`` knob to ``MIN_DELAY_CC_WORST_FIT_CANDIDACY_SECONDS``. [6.3.2] `(PR #3327) <https://github.com/apple/foundationdb/pull/3327>`_
* Refreshing TLS certificates could cause crashes. [6.3.2] `(PR #3352) <https://github.com/apple/foundationdb/pull/3352>`_
* All storage class processes attempted to connect to the same coordinator. [6.3.2] `(PR #3361) <https://github.com/apple/foundationdb/pull/3361>`_
* Adjusted the proxy load balancing algorithm to be based on the CPU usage of the process instead of the number of requests processed. [6.3.5] `(PR #3653) <https://github.com/apple/foundationdb/pull/3653>`_
* Only return the error code ``batch_transaction_throttled`` for API versions greater than or equal to 630. [6.3.6] `(PR #3799) <https://github.com/apple/foundationdb/pull/3799>`_
* The fault tolerance calculation in status did not take into account region configurations. [6.3.8] `(PR #3836) <https://github.com/apple/foundationdb/pull/3836>`_
* Get read version tail latencies were high because some proxies were serving more read versions than other proxies. [6.3.9] `(PR #3845) <https://github.com/apple/foundationdb/pull/3845>`_

Earlier release notes
---------------------
* :doc:`6.2 (API Version 620) </release-notes/release-notes-620>`
* :doc:`6.1 (API Version 610) </release-notes/release-notes-610>`
* :doc:`6.0 (API Version 600) </release-notes/release-notes-600>`
* :doc:`5.2 (API Version 520) </release-notes/release-notes-520>`
* :doc:`5.1 (API Version 510) </release-notes/release-notes-510>`
* :doc:`5.0 (API Version 500) </release-notes/release-notes-500>`
* :doc:`4.6 (API Version 460) </release-notes/release-notes-460>`
* :doc:`4.5 (API Version 450) </release-notes/release-notes-450>`
* :doc:`4.4 (API Version 440) </release-notes/release-notes-440>`
* :doc:`4.3 (API Version 430) </release-notes/release-notes-430>`
* :doc:`4.2 (API Version 420) </release-notes/release-notes-420>`
* :doc:`4.1 (API Version 410) </release-notes/release-notes-410>`
* :doc:`4.0 (API Version 400) </release-notes/release-notes-400>`
* :doc:`3.0 (API Version 300) </release-notes/release-notes-300>`
* :doc:`2.0 (API Version 200) </release-notes/release-notes-200>`
* :doc:`1.0 (API Version 100) </release-notes/release-notes-100>`
* :doc:`Beta 3 (API Version 23) </release-notes/release-notes-023>`
* :doc:`Beta 2 (API Version 22) </release-notes/release-notes-022>`
* :doc:`Beta 1 (API Version 21) </release-notes/release-notes-021>`
* :doc:`Alpha 6 (API Version 16) </release-notes/release-notes-016>`
* :doc:`Alpha 5 (API Version 14) </release-notes/release-notes-014>`<|MERGE_RESOLUTION|>--- conflicted
+++ resolved
@@ -6,11 +6,8 @@
 
 6.3.13
 ======
-<<<<<<< HEAD
 * Added ``commit_batching_window_size`` to the proxy roles section of status to record statistics about commit batching window size on each proxy. `(PR #4736) <https://github.com/apple/foundationdb/pull/4736>`_
-=======
 * The multi-version client now requires at most two client connections with version 6.2 or larger, regardless of how many external clients are configured. Clients older than 6.2 will continue to create an additional connection each. `(PR #4667) <https://github.com/apple/foundationdb/pull/4667>`_
->>>>>>> f1396219
 
 6.3.12
 ======
