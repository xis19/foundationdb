
/*
 * MasterProxyInterface.h
 *
 * This source file is part of the FoundationDB open source project
 *
 * Copyright 2013-2018 Apple Inc. and the FoundationDB project authors
 *
 * Licensed under the Apache License, Version 2.0 (the "License");
 * you may not use this file except in compliance with the License.
 * You may obtain a copy of the License at
 *
 *     http://www.apache.org/licenses/LICENSE-2.0
 *
 * Unless required by applicable law or agreed to in writing, software
 * distributed under the License is distributed on an "AS IS" BASIS,
 * WITHOUT WARRANTIES OR CONDITIONS OF ANY KIND, either express or implied.
 * See the License for the specific language governing permissions and
 * limitations under the License.
 */

#ifndef FDBCLIENT_MASTERPROXYINTERFACE_H
#define FDBCLIENT_MASTERPROXYINTERFACE_H
#pragma once

#include <utility>
#include <vector>

#include "fdbclient/FDBTypes.h"
#include "fdbclient/StorageServerInterface.h"
#include "fdbclient/CommitTransaction.h"

#include "flow/Stats.h"

struct MasterProxyInterface {
	constexpr static FileIdentifier file_identifier = 8954922;
	enum { LocationAwareLoadBalance = 1 };
	enum { AlwaysFresh = 1 };

	LocalityData locality;
	bool provisional;
	RequestStream< struct CommitTransactionRequest > commit;
	RequestStream< struct GetReadVersionRequest > getConsistentReadVersion;  // Returns a version which (1) is committed, and (2) is >= the latest version reported committed (by a commit response) when this request was sent
															     //   (at some point between when this request is sent and when its response is received, the latest version reported committed)
	RequestStream< struct GetKeyServerLocationsRequest > getKeyServersLocations;
	RequestStream< struct GetStorageServerRejoinInfoRequest > getStorageServerRejoinInfo;

	RequestStream<ReplyPromise<Void>> waitFailure;

	RequestStream< struct GetRawCommittedVersionRequest > getRawCommittedVersion;
	RequestStream< struct TxnStateRequest >  txnState;
	RequestStream<struct ExecRequest> execReq;

	RequestStream< struct GetHealthMetricsRequest > getHealthMetrics;
	RequestStream< struct GetDDMetricsRequest > getDDMetrics;

	UID id() const { return commit.getEndpoint().token; }
	std::string toString() const { return id().shortString(); }
	bool operator == (MasterProxyInterface const& r) const { return id() == r.id(); }
	bool operator != (MasterProxyInterface const& r) const { return id() != r.id(); }
	NetworkAddress address() const { return commit.getEndpoint().getPrimaryAddress(); }

	template <class Archive>
	void serialize(Archive& ar) {
		serializer(ar, locality, provisional, commit, getConsistentReadVersion, getKeyServersLocations,
				   waitFailure, getStorageServerRejoinInfo, getRawCommittedVersion,
<<<<<<< HEAD
				   txnState, getHealthMetrics, getDDMetrics);
=======
				   txnState, getHealthMetrics, execReq);
>>>>>>> e1e99ce4
	}

	void initEndpoints() {
		getConsistentReadVersion.getEndpoint(TaskProxyGetConsistentReadVersion);
		getRawCommittedVersion.getEndpoint(TaskProxyGetRawCommittedVersion);
		commit.getEndpoint(TaskProxyCommitDispatcher);
		getStorageServerRejoinInfo.getEndpoint(TaskProxyStorageRejoin);
		//getKeyServersLocations.getEndpoint(TaskProxyGetKeyServersLocations); //do not increase the priority of these requests, because clients cans bring down the cluster with too many of these messages.
	}
};

struct CommitID {
	constexpr static FileIdentifier file_identifier = 14254927;
	Version version; 			// returns invalidVersion if transaction conflicts
	uint16_t txnBatchId;
	Optional<Value> metadataVersion;

	template <class Ar>
	void serialize(Ar& ar) {
		serializer(ar, version, txnBatchId, metadataVersion);
	}

	CommitID() : version(invalidVersion), txnBatchId(0) {}
	CommitID( Version version, uint16_t txnBatchId, const Optional<Value>& metadataVersion ) : version(version), txnBatchId(txnBatchId), metadataVersion(metadataVersion) {}
};

struct CommitTransactionRequest : TimedRequest {
	constexpr static FileIdentifier file_identifier = 93948;
	enum { 
		FLAG_IS_LOCK_AWARE = 0x1,
		FLAG_FIRST_IN_BATCH = 0x2
	};

	bool isLockAware() const { return (flags & FLAG_IS_LOCK_AWARE) != 0; }
	bool firstInBatch() const { return (flags & FLAG_FIRST_IN_BATCH) != 0; }
	
	Arena arena;
	CommitTransactionRef transaction;
	ReplyPromise<CommitID> reply;
	uint32_t flags;
	Optional<UID> debugID;

	CommitTransactionRequest() : flags(0) {}

	template <class Ar> 
	void serialize(Ar& ar) { 
		serializer(ar, transaction, reply, arena, flags, debugID);
	}
};

static inline int getBytes( CommitTransactionRequest const& r ) {
	// SOMEDAY: Optimize
	//return r.arena.getSize(); // NOT correct because arena can be shared!
	int total = sizeof(r);
	for(auto m = r.transaction.mutations.begin(); m != r.transaction.mutations.end(); ++m)
		total += m->expectedSize() + CLIENT_KNOBS->PROXY_COMMIT_OVERHEAD_BYTES;
	for(auto i = r.transaction.read_conflict_ranges.begin(); i != r.transaction.read_conflict_ranges.end(); ++i)
		total += i->expectedSize();
	for(auto i = r.transaction.write_conflict_ranges.begin(); i != r.transaction.write_conflict_ranges.end(); ++i)
		total += i->expectedSize();
	return total;
}

struct GetReadVersionReply {
	constexpr static FileIdentifier file_identifier = 15709388;
	Version version;
	bool locked;
	Optional<Value> metadataVersion;

	template <class Ar>
	void serialize(Ar& ar) {
		serializer(ar, version, locked, metadataVersion);
	}
};

struct GetReadVersionRequest : TimedRequest {
	constexpr static FileIdentifier file_identifier = 838566;
	enum { 
		PRIORITY_SYSTEM_IMMEDIATE = 15 << 24,  // Highest possible priority, always executed even if writes are otherwise blocked
		PRIORITY_DEFAULT = 8 << 24,
		PRIORITY_BATCH = 1 << 24
	};
	enum {
		FLAG_USE_PROVISIONAL_PROXIES = 2,
		FLAG_CAUSAL_READ_RISKY = 1,
		FLAG_PRIORITY_MASK = PRIORITY_SYSTEM_IMMEDIATE,
	};

	uint32_t transactionCount;
	uint32_t flags;
	Optional<UID> debugID;
	ReplyPromise<GetReadVersionReply> reply;

	GetReadVersionRequest() : transactionCount( 1 ), flags( PRIORITY_DEFAULT ) {}
	GetReadVersionRequest( uint32_t transactionCount, uint32_t flags, Optional<UID> debugID = Optional<UID>() ) : transactionCount( transactionCount ), flags( flags ), debugID( debugID ) {}
	
	int priority() const { return flags & FLAG_PRIORITY_MASK; }
	bool operator < (GetReadVersionRequest const& rhs) const { return priority() < rhs.priority(); }

	template <class Ar> 
	void serialize(Ar& ar) { 
		serializer(ar, transactionCount, flags, debugID, reply);
	}
};

struct GetKeyServerLocationsReply {
	constexpr static FileIdentifier file_identifier = 10636023;
	Arena arena;
	std::vector<std::pair<KeyRangeRef, vector<StorageServerInterface>>> results;

	template <class Ar>
	void serialize(Ar& ar) {
		serializer(ar, results, arena);
	}
};

struct GetKeyServerLocationsRequest {
	constexpr static FileIdentifier file_identifier = 9144680;
	Arena arena;
	KeyRef begin;
	Optional<KeyRef> end;
	int limit;
	bool reverse;
	ReplyPromise<GetKeyServerLocationsReply> reply;

	GetKeyServerLocationsRequest() : limit(0), reverse(false) {}
	GetKeyServerLocationsRequest( KeyRef const& begin, Optional<KeyRef> const& end, int limit, bool reverse, Arena const& arena ) : begin( begin ), end( end ), limit( limit ), reverse( reverse ), arena( arena ) {}
	
	template <class Ar> 
	void serialize(Ar& ar) { 
		serializer(ar, begin, end, limit, reverse, reply, arena);
	}
};

struct GetRawCommittedVersionRequest {
	constexpr static FileIdentifier file_identifier = 12954034;
	Optional<UID> debugID;
	ReplyPromise<GetReadVersionReply> reply;

	explicit GetRawCommittedVersionRequest(Optional<UID> const& debugID = Optional<UID>()) : debugID(debugID) {}

	template <class Ar>
	void serialize( Ar& ar ) {
		serializer(ar, debugID, reply);
	}
};

struct GetStorageServerRejoinInfoReply {
	constexpr static FileIdentifier file_identifier = 9469225;
	Version version;
	Tag tag;
	Optional<Tag> newTag;
	bool newLocality;
	std::vector<std::pair<Version, Tag>> history;

	template <class Ar>
	void serialize(Ar& ar) {
		serializer(ar, version, tag, newTag, newLocality, history);
	}
};

struct GetStorageServerRejoinInfoRequest {
	constexpr static FileIdentifier file_identifier = 994279;
	UID id;
	Optional<Value> dcId;
	ReplyPromise< GetStorageServerRejoinInfoReply > reply;

	GetStorageServerRejoinInfoRequest() {}
	explicit GetStorageServerRejoinInfoRequest( UID const& id, Optional<Value> const& dcId ) : id(id), dcId(dcId) {}

	template <class Ar>
	void serialize( Ar& ar ) {
		serializer(ar, id, dcId, reply);
	}
};

struct TxnStateRequest {
	constexpr static FileIdentifier file_identifier = 15250781;
	Arena arena;
	VectorRef<KeyValueRef> data;
	Sequence sequence;
	bool last;
	ReplyPromise<Void> reply;

	template <class Ar> 
	void serialize(Ar& ar) { 
		serializer(ar, data, sequence, last, reply, arena);
	}
};

struct GetHealthMetricsReply
{
	constexpr static FileIdentifier file_identifier = 11544290;
	Standalone<StringRef> serialized;
	HealthMetrics healthMetrics;

	explicit GetHealthMetricsReply(const HealthMetrics& healthMetrics = HealthMetrics()) :
		healthMetrics(healthMetrics)
	{
		update(healthMetrics, true, true);
	}

	void update(const HealthMetrics& healthMetrics, bool detailedInput, bool detailedOutput)
	{
		this->healthMetrics.update(healthMetrics, detailedInput, detailedOutput);
		BinaryWriter bw(IncludeVersion());
		bw << this->healthMetrics;
		serialized = bw.toValue();
	}

	template <class Ar>
	void serialize(Ar& ar) {
		serializer(ar, serialized);
		if (ar.isDeserializing) {
			BinaryReader br(serialized, IncludeVersion());
			br >> healthMetrics;
		}
	}
};

struct GetHealthMetricsRequest
{
	constexpr static FileIdentifier file_identifier = 11403900;
	ReplyPromise<struct GetHealthMetricsReply> reply;
	bool detailed;

	explicit GetHealthMetricsRequest(bool detailed = false) : detailed(detailed) {}

	template <class Ar>
	void serialize(Ar& ar)
	{
		serializer(ar, reply, detailed);
	}
};

<<<<<<< HEAD
struct GetDDMetricsReply
{
	constexpr static FileIdentifier file_identifier = 7277713;
	Standalone<RangeResultRef> storageMetricsList;

	GetDDMetricsReply() {}

	template <class Ar>
	void serialize(Ar& ar) {
		serializer(ar, storageMetricsList);
	}
};

struct GetDDMetricsRequest {
	constexpr static FileIdentifier file_identifier = 14536812;
	KeyRange keys;
	int shardLimit;
	ReplyPromise<struct GetDDMetricsReply> reply;

	GetDDMetricsRequest() {}
	explicit GetDDMetricsRequest(KeyRange const& keys, const int shardLimit) : keys(keys), shardLimit(shardLimit) {}

	template<class Ar>
	void serialize(Ar& ar) {
		serializer(ar, keys, shardLimit, reply);
=======
struct ExecRequest
{
	constexpr static FileIdentifier file_identifier = 22403900;
	Arena arena;
	StringRef execPayload;
	ReplyPromise<Void> reply;
	Optional<UID> debugID;

	explicit ExecRequest(Optional<UID> const& debugID = Optional<UID>()) : debugID(debugID) {}
	explicit ExecRequest(StringRef exec, Optional<UID> debugID = Optional<UID>()) : execPayload(exec), debugID(debugID) {}

	template <class Ar>
	void serialize(Ar& ar) {
		serializer(ar, execPayload, reply, arena, debugID);
>>>>>>> e1e99ce4
	}
};

#endif<|MERGE_RESOLUTION|>--- conflicted
+++ resolved
@@ -64,11 +64,7 @@
 	void serialize(Archive& ar) {
 		serializer(ar, locality, provisional, commit, getConsistentReadVersion, getKeyServersLocations,
 				   waitFailure, getStorageServerRejoinInfo, getRawCommittedVersion,
-<<<<<<< HEAD
-				   txnState, getHealthMetrics, getDDMetrics);
-=======
-				   txnState, getHealthMetrics, execReq);
->>>>>>> e1e99ce4
+				   txnState, getHealthMetrics, execReq, getDDMetrics);
 	}
 
 	void initEndpoints() {
@@ -304,7 +300,6 @@
 	}
 };
 
-<<<<<<< HEAD
 struct GetDDMetricsReply
 {
 	constexpr static FileIdentifier file_identifier = 7277713;
@@ -330,7 +325,9 @@
 	template<class Ar>
 	void serialize(Ar& ar) {
 		serializer(ar, keys, shardLimit, reply);
-=======
+  }
+};
+
 struct ExecRequest
 {
 	constexpr static FileIdentifier file_identifier = 22403900;
@@ -345,7 +342,6 @@
 	template <class Ar>
 	void serialize(Ar& ar) {
 		serializer(ar, execPayload, reply, arena, debugID);
->>>>>>> e1e99ce4
 	}
 };
 
