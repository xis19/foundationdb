--- conflicted
+++ resolved
@@ -90,12 +90,6 @@
 	Standalone<VectorRef<uint8_t>> getData() { return data; }
 	Standalone<StringRef> getDataAsStandalone() { return Standalone<StringRef>(pack(), data.arena()); }
 
-<<<<<<< HEAD
-	template <class... Types>
-	static Tuple makeTuple(Types&&... args) {
-		Tuple t;
-		(t << ... << args);
-=======
 	// Create a tuple from a parameter pack
 	template <class... Types>
 	static Tuple makeTuple(Types&&... args) {
@@ -105,7 +99,6 @@
 		// https://en.cppreference.com/w/cpp/language/fold
 		(t << ... << std::forward<Types>(args));
 
->>>>>>> 89141d4b
 		return t;
 	}
 
