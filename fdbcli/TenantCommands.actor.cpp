/*
 * TenantCommands.actor.cpp
 *
 * This source file is part of the FoundationDB open source project
 *
 * Copyright 2013-2022 Apple Inc. and the FoundationDB project authors
 *
 * Licensed under the Apache License, Version 2.0 (the "License");
 * you may not use this file except in compliance with the License.
 * You may obtain a copy of the License at
 *
 *     http://www.apache.org/licenses/LICENSE-2.0
 *
 * Unless required by applicable law or agreed to in writing, software
 * distributed under the License is distributed on an "AS IS" BASIS,
 * WITHOUT WARRANTIES OR CONDITIONS OF ANY KIND, either express or implied.
 * See the License for the specific language governing permissions and
 * limitations under the License.
 */

#include "fdbcli/fdbcli.actor.h"

#include "fdbclient/FDBOptions.g.h"
#include "fdbclient/GenericManagementAPI.actor.h"
#include "fdbclient/IClientApi.h"
#include "fdbclient/Knobs.h"
#include "fdbclient/ManagementAPI.actor.h"
<<<<<<< HEAD
#include "fdbclient/MetaclusterManagement.actor.h"
=======
#include "fdbclient/TenantManagement.actor.h"
>>>>>>> fa0c3249
#include "fdbclient/Schemas.h"

#include "flow/Arena.h"
#include "flow/FastRef.h"
#include "flow/ThreadHelper.actor.h"
#include "flow/actorcompiler.h" // This must be the last #include.

namespace fdb_cli {

<<<<<<< HEAD
// TODO: API version
const KeyRangeRef tenantMapSpecialKeyRange(LiteralStringRef("\xff\xff/management/tenant/map/"),
                                           LiteralStringRef("\xff\xff/management/tenant/map0"));
const KeyRangeRef tenantConfigSpecialKeyRange(LiteralStringRef("\xff\xff/management/tenant/configure/"),
                                              LiteralStringRef("\xff\xff/management/tenant/configure0"));

std::pair<bool, TenantMapEntry> parseTenantConfiguration(std::vector<StringRef> const& tokens,
                                                         TenantMapEntry const& defaults,
                                                         int startIndex) {
	TenantMapEntry entry;

	for (int tokenNum = startIndex; tokenNum < tokens.size(); ++tokenNum) {
		StringRef token = tokens[tokenNum];
		StringRef param = token.eat("=");
		std::string value = token.toString();
		if (tokencmp(param, "tenant_group")) {
			entry = defaults;
			entry.tenantGroup = value;
		} else {
			fprintf(stderr, "ERROR: unrecognized configuration parameter %s\n", param.toString().c_str());
			return std::make_pair(false, defaults);
		}
	}

	return std::make_pair(true, entry);
}

Key makeConfigKey(StringRef configName, TenantNameRef tenantName) {
	Key configKey = makeString(tenantConfigSpecialKeyRange.begin.size() + configName.size() + 1 + tenantName.size());

	uint8_t* mutableKey = mutateString(configKey);
	mutableKey = tenantConfigSpecialKeyRange.begin.copyTo(mutableKey);
	mutableKey = configName.copyTo(mutableKey);
	*(mutableKey++) = '/';
	tenantName.copyTo(mutableKey);

	return configKey;
}
=======
const KeyRangeRef tenantSpecialKeyRange(LiteralStringRef("\xff\xff/management/tenant/map/"),
                                        LiteralStringRef("\xff\xff/management/tenant/map0"));
>>>>>>> fa0c3249

// createtenant command
ACTOR Future<bool> createTenantCommandActor(Reference<IDatabase> db, std::vector<StringRef> tokens) {
	if (tokens.size() < 2 || tokens.size() > 3) {
		printUsage(tokens[0]);
		return false;
	}

	state Key tenantNameKey = tenantMapSpecialKeyRange.begin.withSuffix(tokens[1]);
	state Reference<ITransaction> tr = db->createTransaction();
	state bool doneExistenceCheck = false;

	state std::pair<bool, TenantMapEntry> configuration = parseTenantConfiguration(tokens, TenantMapEntry(), 2);
	if (!configuration.first) {
		return false;
	}

	loop {
		tr->setOption(FDBTransactionOptions::SPECIAL_KEY_SPACE_ENABLE_WRITES);
		tr->setOption(FDBTransactionOptions::READ_SYSTEM_KEYS);

		try {
			state Future<ClusterType> clusterTypeFuture = TenantAPI::getClusterType(tr);

			if (!doneExistenceCheck) {
				// Hold the reference to the standalone's memory
				state ThreadFuture<Optional<Value>> existingTenantFuture = tr->get(tenantNameKey);
				Optional<Value> existingTenant = wait(safeThreadFutureToFuture(existingTenantFuture));
				if (existingTenant.present()) {
					throw tenant_already_exists();
				}
				doneExistenceCheck = true;
			}

			ClusterType clusterType = wait(clusterTypeFuture);
			if (clusterType == ClusterType::METACLUSTER_MANAGEMENT) {
				wait(MetaclusterAPI::createTenant(db, tokens[1], configuration.second));
			} else {
				tr->set(tenantNameKey, ValueRef());
				if (configuration.second.tenantGroup.present()) {
					tr->set(makeConfigKey("tenant_group"_sr, tokens[1]), configuration.second.tenantGroup.get());
				}
				wait(safeThreadFutureToFuture(tr->commit()));
			}

			break;
		} catch (Error& e) {
			state Error err(e);
			if (e.code() == error_code_special_keys_api_failure) {
				std::string errorMsgStr = wait(getSpecialKeysFailureErrorMessage(tr));
				fprintf(stderr, "ERROR: %s\n", errorMsgStr.c_str());
				return false;
			}
			wait(safeThreadFutureToFuture(tr->onError(err)));
		}
	}

	printf("The tenant `%s' has been created\n", printable(tokens[1]).c_str());
	return true;
}

CommandFactory createTenantFactory(
    "createtenant",
    CommandHelp("createtenant <TENANT_NAME> [tenant_group=<TENANT_GROUP>]",
                "creates a new tenant in the cluster",
                "Creates a new tenant in the cluster with the specified name. An optional group can be specified"
                "that will require this tenant to be placed on the same cluster as other tenants in the same group."));

// deletetenant command
ACTOR Future<bool> deleteTenantCommandActor(Reference<IDatabase> db, std::vector<StringRef> tokens) {
	if (tokens.size() != 2) {
		printUsage(tokens[0]);
		return false;
	}

	state Key tenantNameKey = tenantMapSpecialKeyRange.begin.withSuffix(tokens[1]);
	state Reference<ITransaction> tr = db->createTransaction();
	state bool doneExistenceCheck = false;

	loop {
		tr->setOption(FDBTransactionOptions::SPECIAL_KEY_SPACE_ENABLE_WRITES);
		tr->setOption(FDBTransactionOptions::ACCESS_SYSTEM_KEYS);
		try {
			state Future<ClusterType> clusterTypeFuture = TenantAPI::getClusterType(tr);

			if (!doneExistenceCheck) {
				// Hold the reference to the standalone's memory
				state ThreadFuture<Optional<Value>> existingTenantFuture = tr->get(tenantNameKey);
				Optional<Value> existingTenant = wait(safeThreadFutureToFuture(existingTenantFuture));
				if (!existingTenant.present()) {
					throw tenant_not_found();
				}
				doneExistenceCheck = true;
			}

			ClusterType clusterType = wait(clusterTypeFuture);
			if (clusterType == ClusterType::METACLUSTER_MANAGEMENT) {
				wait(MetaclusterAPI::deleteTenant(db, tokens[1]));
			} else {
				tr->clear(tenantNameKey);
				wait(safeThreadFutureToFuture(tr->commit()));
			}
			break;
		} catch (Error& e) {
			state Error err(e);
			if (e.code() == error_code_special_keys_api_failure) {
				std::string errorMsgStr = wait(getSpecialKeysFailureErrorMessage(tr));
				fprintf(stderr, "ERROR: %s\n", errorMsgStr.c_str());
				return false;
			}
			wait(safeThreadFutureToFuture(tr->onError(err)));
		}
	}

	printf("The tenant `%s' has been deleted\n", printable(tokens[1]).c_str());
	return true;
}

CommandFactory deleteTenantFactory(
    "deletetenant",
    CommandHelp(
        "deletetenant <TENANT_NAME>",
        "deletes a tenant from the cluster",
        "Deletes a tenant from the cluster. Deletion will be allowed only if the specified tenant contains no data."));

// listtenants command
ACTOR Future<bool> listTenantsCommandActor(Reference<IDatabase> db, std::vector<StringRef> tokens) {
	if (tokens.size() > 4) {
		printUsage(tokens[0]);
		return false;
	}

	StringRef beginTenant = ""_sr;
	StringRef endTenant = "\xff\xff"_sr;
	state int limit = 100;

	if (tokens.size() >= 2) {
		beginTenant = tokens[1];
	}
	if (tokens.size() >= 3) {
		endTenant = tokens[2];
		if (endTenant <= beginTenant) {
			fprintf(stderr, "ERROR: end must be larger than begin");
			return false;
		}
	}
	if (tokens.size() == 4) {
		int n = 0;
		if (sscanf(tokens[3].toString().c_str(), "%d%n", &limit, &n) != 1 || n != tokens[3].size() || limit < 0) {
			fprintf(stderr, "ERROR: invalid limit %s\n", tokens[3].toString().c_str());
			return false;
		}
	}

	state Key beginTenantKey = tenantMapSpecialKeyRange.begin.withSuffix(beginTenant);
	state Key endTenantKey = tenantMapSpecialKeyRange.begin.withSuffix(endTenant);
	state Reference<ITransaction> tr = db->createTransaction();

	loop {
		try {
			// Hold the reference to the standalone's memory
			state ThreadFuture<RangeResult> kvsFuture =
			    tr->getRange(firstGreaterOrEqual(beginTenantKey), firstGreaterOrEqual(endTenantKey), limit);
			RangeResult tenants = wait(safeThreadFutureToFuture(kvsFuture));

			if (tenants.empty()) {
				if (tokens.size() == 1) {
					printf("The cluster has no tenants\n");
				} else {
					printf("The cluster has no tenants in the specified range\n");
				}
			}

			int index = 0;
			for (auto tenant : tenants) {
				printf(
				    "  %d. %s\n", ++index, printable(tenant.key.removePrefix(tenantMapSpecialKeyRange.begin)).c_str());
			}

			return true;
		} catch (Error& e) {
			state Error err(e);
			if (e.code() == error_code_special_keys_api_failure) {
				std::string errorMsgStr = wait(getSpecialKeysFailureErrorMessage(tr));
				fprintf(stderr, "ERROR: %s\n", errorMsgStr.c_str());
				return false;
			}
			wait(safeThreadFutureToFuture(tr->onError(err)));
		}
	}
}

CommandFactory listTenantsFactory(
    "listtenants",
    CommandHelp("listtenants [BEGIN] [END] [LIMIT]",
                "print a list of tenants in the cluster",
                "Print a list of tenants in the cluster. Only tenants in the range [BEGIN] - [END] will be printed. "
                "The number of tenants to print can be specified using the [LIMIT] parameter, which defaults to 100."));

// gettenant command
ACTOR Future<bool> getTenantCommandActor(Reference<IDatabase> db, std::vector<StringRef> tokens) {
	if (tokens.size() < 2 || tokens.size() > 3 || (tokens.size() == 3 && tokens[2] != "JSON"_sr)) {
		printUsage(tokens[0]);
		return false;
	}

	state bool useJson = tokens.size() == 3;
	state Key tenantNameKey = tenantMapSpecialKeyRange.begin.withSuffix(tokens[1]);
	state Reference<ITransaction> tr = db->createTransaction();

	loop {
		try {
			// Hold the reference to the standalone's memory
			state ThreadFuture<Optional<Value>> tenantFuture = tr->get(tenantNameKey);
			Optional<Value> tenant = wait(safeThreadFutureToFuture(tenantFuture));
			if (!tenant.present()) {
				throw tenant_not_found();
			}

			json_spirit::mValue jsonObject;
			json_spirit::read_string(tenant.get().toString(), jsonObject);

			if (useJson) {
				json_spirit::mObject resultObj;
				resultObj["tenant"] = jsonObject;
				resultObj["type"] = "success";
				printf("%s\n",
				       json_spirit::write_string(json_spirit::mValue(resultObj), json_spirit::pretty_print).c_str());
			} else {
				JSONDoc doc(jsonObject);

				int64_t id;
				std::string prefix;
				std::string tenantState;
				std::string assignedCluster;
				std::string tenantGroup;

				doc.get("id", id);
				doc.get("prefix", prefix);
				doc.get("tenant_state", tenantState);
				bool hasAssignedCluster = doc.tryGet("assigned_cluster", assignedCluster);
				bool hasTenantGroup = doc.tryGet("tenant_group", tenantGroup);

				printf("  id: %" PRId64 "\n", id);
				printf("  prefix: %s\n", printable(prefix).c_str());
				printf("  tenant state: %s\n", printable(tenantState).c_str());
				if (hasAssignedCluster) {
					printf("  assigned cluster: %s\n", printable(assignedCluster).c_str());
				}
				if (hasTenantGroup) {
					printf("  tenant group: %s\n", printable(tenantGroup).c_str());
				}
			}
			return true;
		} catch (Error& e) {
			try {
				wait(safeThreadFutureToFuture(tr->onError(e)));
			} catch (Error& finalErr) {
				state std::string errorStr;
				if (finalErr.code() == error_code_special_keys_api_failure) {
					std::string str = wait(getSpecialKeysFailureErrorMessage(tr));
					errorStr = str;
				} else if (useJson) {
					errorStr = finalErr.what();
				} else {
					throw finalErr;
				}

				if (useJson) {
					json_spirit::mObject resultObj;
					resultObj["type"] = "error";
					resultObj["error"] = errorStr;
					printf(
					    "%s\n",
					    json_spirit::write_string(json_spirit::mValue(resultObj), json_spirit::pretty_print).c_str());
				} else {
					fprintf(stderr, "ERROR: %s\n", errorStr.c_str());
				}

				return false;
			}
		}
	}
}

CommandFactory getTenantFactory(
    "gettenant",
    CommandHelp("gettenant <TENANT_NAME> [JSON]",
                "prints the metadata for a tenant",
                "Prints the metadata for a tenant. If JSON is specified, then the output will be in JSON format."));

// renametenant command
ACTOR Future<bool> renameTenantCommandActor(Reference<IDatabase> db, std::vector<StringRef> tokens) {
	if (tokens.size() != 3) {
		printUsage(tokens[0]);
		return false;
	}
	wait(safeThreadFutureToFuture(TenantAPI::renameTenant(db, tokens[1], tokens[2])));

	printf("The tenant `%s' has been renamed to `%s'\n", printable(tokens[1]).c_str(), printable(tokens[2]).c_str());
	return true;
}

CommandFactory renameTenantFactory(
    "renametenant",
    CommandHelp(
        "renametenant <OLD_NAME> <NEW_NAME>",
        "renames a tenant in the cluster.",
        "Renames a tenant in the cluster. The old name must exist and the new name must not exist in the cluster."));
} // namespace fdb_cli<|MERGE_RESOLUTION|>--- conflicted
+++ resolved
@@ -25,11 +25,8 @@
 #include "fdbclient/IClientApi.h"
 #include "fdbclient/Knobs.h"
 #include "fdbclient/ManagementAPI.actor.h"
-<<<<<<< HEAD
 #include "fdbclient/MetaclusterManagement.actor.h"
-=======
 #include "fdbclient/TenantManagement.actor.h"
->>>>>>> fa0c3249
 #include "fdbclient/Schemas.h"
 
 #include "flow/Arena.h"
@@ -39,7 +36,6 @@
 
 namespace fdb_cli {
 
-<<<<<<< HEAD
 // TODO: API version
 const KeyRangeRef tenantMapSpecialKeyRange(LiteralStringRef("\xff\xff/management/tenant/map/"),
                                            LiteralStringRef("\xff\xff/management/tenant/map0"));
@@ -78,10 +74,6 @@
 
 	return configKey;
 }
-=======
-const KeyRangeRef tenantSpecialKeyRange(LiteralStringRef("\xff\xff/management/tenant/map/"),
-                                        LiteralStringRef("\xff\xff/management/tenant/map0"));
->>>>>>> fa0c3249
 
 // createtenant command
 ACTOR Future<bool> createTenantCommandActor(Reference<IDatabase> db, std::vector<StringRef> tokens) {
