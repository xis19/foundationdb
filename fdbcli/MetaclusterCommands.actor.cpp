--- conflicted
+++ resolved
@@ -171,7 +171,6 @@
 	}
 
 	state ClusterNameRef clusterName = tokens[tokens.size() - 1];
-<<<<<<< HEAD
 	state bool force = tokens.size() == 4;
 
 	state ClusterType clusterType = wait(runTransaction(db, [](Reference<ITransaction> tr) {
@@ -186,22 +185,18 @@
 	}
 
 	wait(MetaclusterAPI::removeCluster(db, clusterName, clusterType, force));
+	bool updatedDataCluster = wait(MetaclusterAPI::removeCluster(db, clusterName, clusterType, tokens.size() == 4, 15.0));
 
 	if (clusterType == ClusterType::METACLUSTER_MANAGEMENT) {
 		fmt::print("The cluster `{}' has been removed\n", printable(clusterName).c_str());
+		fmt::print("WARNING: the data cluster could not be updated and still contains its\n"
+		           "metacluster registration info. To finish removing it, FORCE remove the\n"
+		           "data cluster directly.");
 	} else {
+		ASSERT(updatedDataCluster);
 		fmt::print("The cluster `{}' has removed its association with its metacluster.\n"
 		           "The metacluster has not been modified.\n",
 		           printable(clusterName).c_str());
-=======
-	bool updatedDataCluster = wait(MetaclusterAPI::removeCluster(db, clusterName, tokens.size() == 4, 15.0));
-
-	fmt::print("The cluster `{}' has been removed\n", printable(clusterName).c_str());
-	if (!updatedDataCluster) {
-		fmt::print("WARNING: the data cluster could not be updated and still contains its\n"
-		           "metacluster registration info. To finish removing it, FORCE remove the\n"
-		           "data cluster directly.");
->>>>>>> 0127dd4b
 	}
 	return true;
 }
