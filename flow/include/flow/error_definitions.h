--- conflicted
+++ resolved
@@ -233,9 +233,8 @@
 ERROR( tenants_disabled, 2136, "Tenants have been disabled in the cluster" )
 ERROR( unknown_tenant, 2137, "Tenant is not available from this server" )
 ERROR( illegal_tenant_access, 2138, "Illegal tenant access" )
-<<<<<<< HEAD
-ERROR( tenant_removed, 2139, "The tenant was removed" )
-ERROR( invalid_tenant_group_name, 2140, "Tenant group name cannot begin with \\xff" )
+ERROR( invalid_tenant_group_name, 2139, "Tenant group name cannot begin with \\xff" )
+ERROR( tenant_removed, 2140, "The tenant was removed" )
 
 ERROR( invalid_cluster_name, 2150, "Data cluster name cannot begin with \\xff" )
 ERROR( invalid_metacluster_operation, 2151, "Metacluster operation performed on non-metacluster" )
@@ -246,9 +245,6 @@
 ERROR( cluster_already_registered, 2156, "Data cluster is already registered with a metacluster" )
 ERROR( metacluster_no_capacity, 2157, "Metacluster does not have capacity to create new tenants" )
 ERROR( management_cluster_invalid_access, 2158, "Standard transactions cannot be run against the management cluster" )
-=======
-ERROR( invalid_tenant_group_name, 2139, "Tenant group name cannot begin with \\xff" )
->>>>>>> c0859236
 
 // 2200 - errors from bindings and official APIs
 ERROR( api_version_unset, 2200, "API version is not set" )
