--- conflicted
+++ resolved
@@ -1,10 +1,6 @@
 [configuration]
 allowDefaultTenant = false
-<<<<<<< HEAD
-tenantModes = [1]
-=======
-allowDisablingTenants = true
->>>>>>> c357a054
+tenantModes = [0,1]
 
 [[test]]
 testTitle = 'TenantEntryCacheTest'
