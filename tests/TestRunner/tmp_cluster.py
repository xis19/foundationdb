--- conflicted
+++ resolved
@@ -111,13 +111,10 @@
                 cmd_args.append(str(cluster.log))
             elif cmd == "@ETC_DIR@":
                 cmd_args.append(str(cluster.etc))
-<<<<<<< HEAD
             elif cmd == "@TMP_DIR@":
                 cmd_args.append(str(cluster.tmp_dir))
-=======
             elif cmd.startswith("@DATA_DIR@"):
                 cmd_args.append(str(cluster.data) + cmd[len("@DATA_DIR@"):])
->>>>>>> caaf43da
             else:
                 cmd_args.append(cmd)
         env = dict(**os.environ)
