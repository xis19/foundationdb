/*
 * QuietDatabase.actor.cpp
 *
 * This source file is part of the FoundationDB open source project
 *
 * Copyright 2013-2018 Apple Inc. and the FoundationDB project authors
 *
 * Licensed under the Apache License, Version 2.0 (the "License");
 * you may not use this file except in compliance with the License.
 * You may obtain a copy of the License at
 *
 *     http://www.apache.org/licenses/LICENSE-2.0
 *
 * Unless required by applicable law or agreed to in writing, software
 * distributed under the License is distributed on an "AS IS" BASIS,
 * WITHOUT WARRANTIES OR CONDITIONS OF ANY KIND, either express or implied.
 * See the License for the specific language governing permissions and
 * limitations under the License.
 */

#include <cinttypes>
#include "flow/ActorCollection.h"
#include "fdbrpc/simulator.h"
#include "flow/Trace.h"
#include "fdbclient/NativeAPI.actor.h"
#include "fdbclient/DatabaseContext.h"
#include "fdbserver/TesterInterface.actor.h"
#include "fdbserver/WorkerInterface.actor.h"
#include "fdbserver/ServerDBInfo.h"
#include "fdbserver/Status.h"
#include "fdbclient/ManagementAPI.actor.h"
#include <boost/lexical_cast.hpp>
#include "flow/actorcompiler.h"  // This must be the last #include.

ACTOR Future<vector<WorkerDetails>> getWorkers( Reference<AsyncVar<ServerDBInfo>> dbInfo, int flags = 0 ) {
	loop {
		choose {
			when( vector<WorkerDetails> w = wait( brokenPromiseToNever( dbInfo->get().clusterInterface.getWorkers.getReply( GetWorkersRequest( flags ) ) ) ) ) {
				return w;
			}
			when( wait( dbInfo->onChange() ) ) {}
		}
	}
}

//Gets the WorkerInterface representing the Master server.
ACTOR Future<WorkerInterface> getMasterWorker( Database cx, Reference<AsyncVar<ServerDBInfo>> dbInfo ) {
	TraceEvent("GetMasterWorker").detail("Stage", "GettingWorkers");

	loop {
		state vector<WorkerDetails> workers = wait( getWorkers( dbInfo ) );

		for( int i = 0; i < workers.size(); i++ ) {
			if( workers[i].interf.address() == dbInfo->get().master.address() ) {
				TraceEvent("GetMasterWorker").detail("Stage", "GotWorkers").detail("MasterId", dbInfo->get().master.id()).detail("WorkerId", workers[i].interf.id());
				return workers[i].interf;
			}
		}

		TraceEvent(SevWarn, "GetMasterWorkerError")
			.detail("Error", "MasterWorkerNotFound")
			.detail("Master", dbInfo->get().master.id()).detail("MasterAddress", dbInfo->get().master.address())
			.detail("WorkerCount", workers.size());

		wait(delay(1.0));
	}
}

// Gets the WorkerInterface representing the data distributor.
ACTOR Future<WorkerInterface> getDataDistributorWorker( Database cx, Reference<AsyncVar<ServerDBInfo>> dbInfo ) {
	TraceEvent("GetDataDistributorWorker").detail("Stage", "GettingWorkers");

	loop {
		state vector<WorkerDetails> workers = wait( getWorkers( dbInfo ) );
		if (!dbInfo->get().distributor.present()) continue;

		for( int i = 0; i < workers.size(); i++ ) {
			if( workers[i].interf.address() == dbInfo->get().distributor.get().address() ) {
				TraceEvent("GetDataDistributorWorker").detail("Stage", "GotWorkers")
				.detail("DataDistributorId", dbInfo->get().distributor.get().id())
				.detail("WorkerId", workers[i].interf.id());
				return workers[i].interf;
			}
		}

		TraceEvent(SevWarn, "GetDataDistributorWorker")
		.detail("Error", "DataDistributorWorkerNotFound")
		.detail("DataDistributorId", dbInfo->get().distributor.get().id())
		.detail("DataDistributorAddress", dbInfo->get().distributor.get().address())
		.detail("WorkerCount", workers.size());
	}
}

// Gets the number of bytes in flight from the data distributor.
ACTOR Future<int64_t> getDataInFlight( Database cx, WorkerInterface distributorWorker ) {
	try {
		TraceEvent("DataInFlight").detail("Stage", "ContactingDataDistributor");
		TraceEventFields md = wait( timeoutError(distributorWorker.eventLogRequest.getReply(
			EventLogRequest( LiteralStringRef("TotalDataInFlight") ) ), 1.0 ) );
		int64_t dataInFlight = boost::lexical_cast<int64_t>(md.getValue("TotalBytes"));
		return dataInFlight;
	} catch( Error &e ) {
		TraceEvent("QuietDatabaseFailure", distributorWorker.id()).error(e).detail("Reason", "Failed to extract DataInFlight");
		throw;
	}

}

// Gets the number of bytes in flight from the data distributor.
ACTOR Future<int64_t> getDataInFlight( Database cx, Reference<AsyncVar<ServerDBInfo>> dbInfo ) {
	WorkerInterface distributorInterf = wait( getDataDistributorWorker(cx, dbInfo) );
	int64_t dataInFlight = wait(getDataInFlight(cx, distributorInterf));
	return dataInFlight;
}

//Computes the queue size for storage servers and tlogs using the bytesInput and bytesDurable attributes
int64_t getQueueSize( const TraceEventFields& md ) {
	double inputRate, durableRate;
	double inputRoughness, durableRoughness;
	int64_t inputBytes, durableBytes;

	sscanf(md.getValue("BytesInput").c_str(), "%lf %lf %" SCNd64, &inputRate, &inputRoughness, &inputBytes);
	sscanf(md.getValue("BytesDurable").c_str(), "%lf %lf %" SCNd64, &durableRate, &durableRoughness, &durableBytes);

	return inputBytes - durableBytes;
}

//Computes the popped version lag for tlogs
int64_t getPoppedVersionLag( const TraceEventFields& md ) {
	int64_t persistentDataDurableVersion = boost::lexical_cast<int64_t>(md.getValue("PersistentDataDurableVersion"));
	int64_t queuePoppedVersion = boost::lexical_cast<int64_t>(md.getValue("QueuePoppedVersion"));

	return persistentDataDurableVersion - queuePoppedVersion;
}

// This is not robust in the face of a TLog failure
ACTOR Future<std::pair<int64_t,int64_t>> getTLogQueueInfo( Database cx, Reference<AsyncVar<ServerDBInfo>> dbInfo ) {
	TraceEvent("MaxTLogQueueSize").detail("Stage", "ContactingLogs");

	state std::vector<WorkerDetails> workers = wait(getWorkers(dbInfo));
	std::map<NetworkAddress, WorkerInterface> workersMap;
	for(auto worker : workers) {
		workersMap[worker.interf.address()] = worker.interf;
	}

	state std::vector<Future<TraceEventFields>> messages;
	state std::vector<TLogInterface> tlogs = dbInfo->get().logSystemConfig.allPresentLogs();
	for(int i = 0; i < tlogs.size(); i++) {
		auto itr = workersMap.find(tlogs[i].address());
		if(itr == workersMap.end()) {
			TraceEvent("QuietDatabaseFailure").detail("Reason", "Could not find worker for log server").detail("Tlog", tlogs[i].id());
			throw attribute_not_found();
		}
		messages.push_back( timeoutError(itr->second.eventLogRequest.getReply(
			EventLogRequest( StringRef(tlogs[i].id().toString() + "/TLogMetrics") ) ), 1.0 ) );
	}
	wait( waitForAll( messages ) );

	TraceEvent("MaxTLogQueueSize").detail("Stage", "ComputingMax").detail("MessageCount", messages.size());

	state int64_t maxQueueSize = 0;
	state int64_t maxPoppedVersionLag = 0;
	state int i = 0;
	for(; i < messages.size(); i++) {
		try {
			maxQueueSize = std::max( maxQueueSize, getQueueSize( messages[i].get() ) );
			maxPoppedVersionLag = std::max( maxPoppedVersionLag, getPoppedVersionLag( messages[i].get() ) );
		} catch( Error &e ) {
			TraceEvent("QuietDatabaseFailure").detail("Reason", "Failed to extract MaxTLogQueue").detail("Tlog", tlogs[i].id());
			throw;
		}
	}

	return std::make_pair( maxQueueSize, maxPoppedVersionLag );
}

ACTOR Future<vector<StorageServerInterface>> getStorageServers( Database cx, bool use_system_priority = false) {
	state Transaction tr( cx );
	if (use_system_priority)
		tr.setOption(FDBTransactionOptions::PRIORITY_SYSTEM_IMMEDIATE);
		tr.setOption(FDBTransactionOptions::LOCK_AWARE);
	loop {
		try {
			Standalone<RangeResultRef> serverList = wait( tr.getRange( serverListKeys, CLIENT_KNOBS->TOO_MANY ) );
			ASSERT( !serverList.more && serverList.size() < CLIENT_KNOBS->TOO_MANY );

			vector<StorageServerInterface> servers;
			for( int i = 0; i < serverList.size(); i++ )
				servers.push_back( decodeServerListValue( serverList[i].value ) );
			return servers;
		}
		catch(Error &e) {
			wait( tr.onError(e) );
		}
	}
}

//Gets the maximum size of all the storage server queues
ACTOR Future<int64_t> getMaxStorageServerQueueSize( Database cx, Reference<AsyncVar<ServerDBInfo>> dbInfo ) {
	TraceEvent("MaxStorageServerQueueSize").detail("Stage", "ContactingStorageServers");

	Future<std::vector<StorageServerInterface>> serversFuture = getStorageServers(cx);
	state Future<std::vector<WorkerDetails>> workersFuture = getWorkers(dbInfo);

	state std::vector<StorageServerInterface> servers = wait(serversFuture);
	state std::vector<WorkerDetails> workers = wait(workersFuture);

	std::map<NetworkAddress, WorkerInterface> workersMap;
	for(auto worker : workers) {
		workersMap[worker.interf.address()] = worker.interf;
	}

	state std::vector<Future<TraceEventFields>> messages;
	for(int i = 0; i < servers.size(); i++) {
		auto itr = workersMap.find(servers[i].address());
		if(itr == workersMap.end()) {
			TraceEvent("QuietDatabaseFailure").detail("Reason", "Could not find worker for storage server").detail("SS", servers[i].id());
			throw attribute_not_found();
		}
		messages.push_back( timeoutError(itr->second.eventLogRequest.getReply(
			EventLogRequest( StringRef(servers[i].id().toString() + "/StorageMetrics") ) ), 1.0 ) );
	}

	wait( waitForAll(messages) );

	TraceEvent("MaxStorageServerQueueSize").detail("Stage", "ComputingMax").detail("MessageCount", messages.size());

	state int64_t maxQueueSize = 0;
	state int i = 0;
	for(; i < messages.size(); i++) {
		try {
			maxQueueSize = std::max( maxQueueSize, getQueueSize( messages[i].get() ) );
		} catch( Error &e ) {
			TraceEvent("QuietDatabaseFailure").detail("Reason", "Failed to extract MaxStorageServerQueue").detail("SS", servers[i].id());
			throw;
		}
	}

	return maxQueueSize;
}

//Gets the size of the data distribution queue.  If reportInFlight is true, then data in flight is considered part of the queue
ACTOR Future<int64_t> getDataDistributionQueueSize( Database cx, WorkerInterface distributorWorker, bool reportInFlight) {
	try {
		TraceEvent("DataDistributionQueueSize").detail("Stage", "ContactingDataDistributor");

		TraceEventFields movingDataMessage = wait( timeoutError(distributorWorker.eventLogRequest.getReply(
			EventLogRequest( LiteralStringRef("MovingData") ) ), 1.0 ) );

		TraceEvent("DataDistributionQueueSize").detail("Stage", "GotString");

		int64_t inQueue = boost::lexical_cast<int64_t>(movingDataMessage.getValue("InQueue"));

		if(reportInFlight) {
			int64_t inFlight = boost::lexical_cast<int64_t>(movingDataMessage.getValue("InFlight"));
			inQueue += inFlight;
		}

		return inQueue;
	} catch( Error &e ) {
		TraceEvent("QuietDatabaseFailure", distributorWorker.id()).detail("Reason", "Failed to extract DataDistributionQueueSize");
		throw;
	}
}

//Gets the size of the data distribution queue.  If reportInFlight is true, then data in flight is considered part of the queue
//Convenience method that first finds the master worker from a zookeeper interface
ACTOR Future<int64_t> getDataDistributionQueueSize( Database cx, Reference<AsyncVar<ServerDBInfo>> dbInfo, bool reportInFlight ) {
	WorkerInterface distributorInterf = wait( getDataDistributorWorker(cx, dbInfo) );
	int64_t inQueue = wait( getDataDistributionQueueSize( cx, distributorInterf, reportInFlight) );
	return inQueue;
}

// Gets if the number of process and machine teams does not exceed the maximum allowed number of teams
ACTOR Future<bool> getTeamCollectionValid(Database cx, WorkerInterface dataDistributorWorker) {
	state int attempts = 0;
	loop {
		try {
			TraceEvent("GetTeamCollectionValid").detail("Stage", "ContactingMaster");

			TraceEventFields teamCollectionInfoMessage = wait(timeoutError(
			    dataDistributorWorker.eventLogRequest.getReply(EventLogRequest(LiteralStringRef("TeamCollectionInfo"))), 1.0));

			TraceEvent("GetTeamCollectionValid").detail("Stage", "GotString");

			int64_t currentTeams = boost::lexical_cast<int64_t>(teamCollectionInfoMessage.getValue("CurrentTeams"));
			int64_t desiredTeams = boost::lexical_cast<int64_t>(teamCollectionInfoMessage.getValue("DesiredTeams"));
			int64_t maxTeams = boost::lexical_cast<int64_t>(teamCollectionInfoMessage.getValue("MaxTeams"));
			int64_t currentMachineTeams = boost::lexical_cast<int64_t>(teamCollectionInfoMessage.getValue("CurrentMachineTeams"));
			int64_t healthyMachineTeams = boost::lexical_cast<int64_t>(teamCollectionInfoMessage.getValue("CurrentHealthyMachineTeams"));
			int64_t desiredMachineTeams = boost::lexical_cast<int64_t>(teamCollectionInfoMessage.getValue("DesiredMachineTeams"));
			int64_t maxMachineTeams = boost::lexical_cast<int64_t>(teamCollectionInfoMessage.getValue("MaxMachineTeams"));

			int64_t minServerTeamOnServer =
			    boost::lexical_cast<int64_t>(teamCollectionInfoMessage.getValue("MinTeamNumberOnServer"));
			int64_t maxServerTeamOnServer =
			    boost::lexical_cast<int64_t>(teamCollectionInfoMessage.getValue("MaxTeamNumberOnServer"));
			int64_t minMachineTeamOnMachine =
			    boost::lexical_cast<int64_t>(teamCollectionInfoMessage.getValue("MinMachineTeamNumberOnMachine"));
			int64_t maxMachineTeamOnMachine =
			    boost::lexical_cast<int64_t>(teamCollectionInfoMessage.getValue("MaxMachineTeamNumberOnMachine"));

			// Team number is always valid when we disable teamRemover. This avoids false positive in simulation test
			if (SERVER_KNOBS->TR_FLAG_DISABLE_TEAM_REMOVER) {
				TraceEvent("GetTeamCollectionValid")
				    .detail("KnobsTeamRemoverDisabled", SERVER_KNOBS->TR_FLAG_DISABLE_TEAM_REMOVER);
				return true;
			}

			// The if condition should be consistent with the condition in teamRemover() that decides
			// if redundant teams exist.
<<<<<<< HEAD
			if (healthyMachineTeams > desiredMachineTeams) {
				TraceEvent("GetTeamCollectionValid")
				    .detail("CurrentTeams", currentTeams)
				    .detail("DesiredTeams", desiredTeams)
				    .detail("MaxTeams", maxTeams)
				    .detail("CurrentHealthyMachineTeams", healthyMachineTeams)
				    .detail("DesiredMachineTeams", desiredMachineTeams)
				    .detail("CurrentMachineTeams", currentMachineTeams)
				    .detail("MaxMachineTeams", maxMachineTeams);
=======
			if (healthyMachineTeamCount > desiredMachineTeamNumber ||
			    (minMachineTeamOnMachine <= 0 && SERVER_KNOBS->DESIRED_TEAMS_PER_SERVER == 3)) {
				// When DESIRED_TEAMS_PER_SERVER == 1, we see minMachineTeamOnMachine can be 0 in one out of 30k test
				// cases. Only check DESIRED_TEAMS_PER_SERVER == 3 for now since it is mostly used configuration.
				TraceEvent("GetTeamCollectionValid")
				    .detail("CurrentTeamNumber", currentTeamNumber)
				    .detail("DesiredTeamNumber", desiredTeamNumber)
				    .detail("MaxTeamNumber", maxTeamNumber)
				    .detail("CurrentHealthyMachineTeamNumber", healthyMachineTeamCount)
				    .detail("DesiredMachineTeams", desiredMachineTeamNumber)
				    .detail("CurrentMachineTeamNumber", currentMachineTeamNumber)
				    .detail("MaxMachineTeams", maxMachineTeamNumber)
				    .detail("MinTeamNumberOnServer", minServerTeamOnServer)
				    .detail("MaxTeamNumberOnServer", maxServerTeamOnServer)
				    .detail("MinMachineTeamNumberOnMachine", minMachineTeamOnMachine)
				    .detail("MaxMachineTeamNumberOnMachine", maxMachineTeamOnMachine)
				    .detail("DesiredTeamsPerServer", SERVER_KNOBS->DESIRED_TEAMS_PER_SERVER)
				    .detail("MaxTeamsPerServer", SERVER_KNOBS->MAX_TEAMS_PER_SERVER);
>>>>>>> 7f427b60
				return false;
			} else {
				return true;
			}

		} catch (Error& e) {
			TraceEvent("QuietDatabaseFailure", dataDistributorWorker.id())
			    .detail("Reason", "Failed to extract GetTeamCollectionValid information");
			attempts++;
			if (attempts > 10) {
				TraceEvent("QuietDatabaseNoTeamCollectionInfo", dataDistributorWorker.id())
				    .detail("Reason", "Had never called build team to build any team");
				return true;
			}
			// throw;
			wait(delay(10.0));
		}
	};
}

// Gets if the number of process and machine teams does not exceed the maximum allowed number of teams
// Convenience method that first finds the master worker from a zookeeper interface
ACTOR Future<bool> getTeamCollectionValid(Database cx, Reference<AsyncVar<ServerDBInfo>> dbInfo) {
	WorkerInterface dataDistributorWorker = wait(getDataDistributorWorker(cx, dbInfo));
	bool valid = wait(getTeamCollectionValid(cx, dataDistributorWorker));
	return valid;
}

// Checks that data distribution is active
ACTOR Future<bool> getDataDistributionActive( Database cx, WorkerInterface distributorWorker ) {
	try {
		TraceEvent("DataDistributionActive").detail("Stage", "ContactingDataDistributor");

		TraceEventFields activeMessage = wait( timeoutError(distributorWorker.eventLogRequest.getReply(
			EventLogRequest( LiteralStringRef("DDTrackerStarting") ) ), 1.0 ) );

		return activeMessage.getValue("State") == "Active";
	} catch( Error &e ) {
		TraceEvent("QuietDatabaseFailure", distributorWorker.id()).detail("Reason", "Failed to extract DataDistributionActive");
		throw;
	}
}

// Checks to see if any storage servers are being recruited
ACTOR Future<bool> getStorageServersRecruiting( Database cx, WorkerInterface distributorWorker, UID distributorUID ) {
	try {
		TraceEvent("StorageServersRecruiting").detail("Stage", "ContactingDataDistributor");
		TraceEventFields recruitingMessage = wait( timeoutError(distributorWorker.eventLogRequest.getReply(
			EventLogRequest( StringRef( "StorageServerRecruitment_" + distributorUID.toString()) ) ), 1.0 ) );

		TraceEvent("StorageServersRecruiting").detail("Message", recruitingMessage.toString());
		return recruitingMessage.getValue("State") == "Recruiting";
	} catch( Error &e ) {
		TraceEvent("QuietDatabaseFailure", distributorWorker.id())
			.detail("Reason", "Failed to extract StorageServersRecruiting")
			.detail("DataDistributorID", distributorUID);
		throw;
	}
}

ACTOR Future<Void> repairDeadDatacenter(Database cx, Reference<AsyncVar<ServerDBInfo>> dbInfo, std::string context) {
	if(g_network->isSimulated() && g_simulator.usableRegions > 1) {
		bool primaryDead = g_simulator.datacenterDead(g_simulator.primaryDcId);
		bool remoteDead = g_simulator.datacenterDead(g_simulator.remoteDcId);

		ASSERT(!primaryDead || !remoteDead);
		if(primaryDead || remoteDead) {
			TraceEvent(SevWarnAlways, "DisablingFearlessConfiguration").detail("Location", context).detail("Stage", "Repopulate").detail("RemoteDead", remoteDead).detail("PrimaryDead", primaryDead);
			g_simulator.usableRegions = 1;
			wait(success( changeConfig( cx, (primaryDead ? g_simulator.disablePrimary : g_simulator.disableRemote) + " repopulate_anti_quorum=1", true ) ));
			while( dbInfo->get().recoveryState < RecoveryState::STORAGE_RECOVERED ) {
				wait( dbInfo->onChange() );
			}
			TraceEvent(SevWarnAlways, "DisablingFearlessConfiguration").detail("Location", context).detail("Stage", "Usable_Regions");
			wait(success( changeConfig( cx, "usable_regions=1", true ) ));
		}
	}
	return Void();
}

ACTOR Future<Void> reconfigureAfter(Database cx, double time, Reference<AsyncVar<ServerDBInfo>> dbInfo, std::string context) {
	wait( delay(time) );
	wait( repairDeadDatacenter(cx, dbInfo, context) );
	return Void();
}

ACTOR Future<Void> waitForQuietDatabase( Database cx, Reference<AsyncVar<ServerDBInfo>> dbInfo, std::string phase, int64_t dataInFlightGate = 2e6,
	int64_t maxTLogQueueGate = 5e6, int64_t maxStorageServerQueueGate = 5e6, int64_t maxDataDistributionQueueSize = 0, int64_t maxPoppedVersionLag = 30e6 ) {
	state Future<Void> reconfig = reconfigureAfter(cx, 100 + (deterministicRandom()->random01()*100), dbInfo, "QuietDatabase");

	TraceEvent(("QuietDatabase" + phase + "Begin").c_str());

	//In a simulated environment, wait 5 seconds so that workers can move to their optimal locations
	if(g_network->isSimulated())
		wait(delay(5.0));

	//Require 3 consecutive successful quiet database checks spaced 2 second apart
	state int numSuccesses = 0;

	loop {
		try {
			TraceEvent("QuietDatabaseWaitingOnDataDistributor");
			WorkerInterface distributorWorker = wait( getDataDistributorWorker( cx, dbInfo ) );
			UID distributorUID = dbInfo->get().distributor.get().id();
			TraceEvent("QuietDatabaseGotDataDistributor", distributorUID).detail("Locality", distributorWorker.locality.toString());

			state Future<int64_t> dataInFlight = getDataInFlight( cx, distributorWorker);
			state Future<std::pair<int64_t,int64_t>> tLogQueueInfo = getTLogQueueInfo( cx, dbInfo );
			state Future<int64_t> dataDistributionQueueSize = getDataDistributionQueueSize( cx, distributorWorker, dataInFlightGate == 0);
			state Future<bool> teamCollectionValid = getTeamCollectionValid(cx, distributorWorker);
			state Future<int64_t> storageQueueSize = getMaxStorageServerQueueSize( cx, dbInfo );
			state Future<bool> dataDistributionActive = getDataDistributionActive( cx, distributorWorker );
			state Future<bool> storageServersRecruiting = getStorageServersRecruiting ( cx, distributorWorker, distributorUID );

			wait(success(dataInFlight) && success(tLogQueueInfo) && success(dataDistributionQueueSize) &&
			     success(teamCollectionValid) && success(storageQueueSize) && success(dataDistributionActive) &&
			     success(storageServersRecruiting));

			TraceEvent(("QuietDatabase" + phase).c_str())
					.detail("DataInFlight", dataInFlight.get())
					.detail("MaxTLogQueueSize", tLogQueueInfo.get().first)
					.detail("MaxTLogPoppedVersionLag", tLogQueueInfo.get().second)
					.detail("DataDistributionQueueSize", dataDistributionQueueSize.get())
					.detail("TeamCollectionValid", teamCollectionValid.get())
					.detail("MaxStorageQueueSize", storageQueueSize.get())
					.detail("DataDistributionActive", dataDistributionActive.get())
					.detail("StorageServersRecruiting", storageServersRecruiting.get());

			if (dataInFlight.get() > dataInFlightGate || tLogQueueInfo.get().first > maxTLogQueueGate || tLogQueueInfo.get().second > maxPoppedVersionLag ||
			    dataDistributionQueueSize.get() > maxDataDistributionQueueSize ||
			    storageQueueSize.get() > maxStorageServerQueueGate || dataDistributionActive.get() == false ||
			    storageServersRecruiting.get() == true || teamCollectionValid.get() == false) {

				wait( delay( 1.0 ) );
				numSuccesses = 0;
			} else {
				if(++numSuccesses == 3) {
					TraceEvent(("QuietDatabase" + phase + "Done").c_str());
					break;
				}
				else
					wait(delay( 2.0 ) );
			}
		} catch (Error& e) {
			if( e.code() != error_code_actor_cancelled && e.code() != error_code_attribute_not_found && e.code() != error_code_timed_out)
				TraceEvent(("QuietDatabase" + phase + "Error").c_str()).error(e);

			//Client invalid operation occurs if we don't get back a message from one of the servers, often corrected by retrying
			if(e.code() != error_code_attribute_not_found && e.code() != error_code_timed_out)
				throw;

			TraceEvent(("QuietDatabase" + phase + "Retry").c_str()).error(e);
			wait(delay(1.0));
			numSuccesses = 0;
		}
	}

	return Void();
}

Future<Void> quietDatabase( Database const& cx, Reference<AsyncVar<ServerDBInfo>> const& dbInfo, std::string phase, int64_t dataInFlightGate,
	int64_t maxTLogQueueGate, int64_t maxStorageServerQueueGate, int64_t maxDataDistributionQueueSize, int64_t maxPoppedVersionLag ) {
	return waitForQuietDatabase(cx, dbInfo, phase, dataInFlightGate, maxTLogQueueGate, maxStorageServerQueueGate, maxDataDistributionQueueSize, maxPoppedVersionLag);
}<|MERGE_RESOLUTION|>--- conflicted
+++ resolved
@@ -309,8 +309,10 @@
 
 			// The if condition should be consistent with the condition in teamRemover() that decides
 			// if redundant teams exist.
-<<<<<<< HEAD
-			if (healthyMachineTeams > desiredMachineTeams) {
+			if (healthyMachineTeams > desiredMachineTeams ||
+			    (minMachineTeamsOnMachine <= 0 && SERVER_KNOBS->DESIRED_TEAMS_PER_SERVER == 3)) {
+				// When DESIRED_TEAMS_PER_SERVER == 1, we see minMachineTeamsOnMachine can be 0 in one out of 30k test
+				// cases. Only check DESIRED_TEAMS_PER_SERVER == 3 for now since it is mostly used configuration.
 				TraceEvent("GetTeamCollectionValid")
 				    .detail("CurrentTeams", currentTeams)
 				    .detail("DesiredTeams", desiredTeams)
@@ -318,27 +320,13 @@
 				    .detail("CurrentHealthyMachineTeams", healthyMachineTeams)
 				    .detail("DesiredMachineTeams", desiredMachineTeams)
 				    .detail("CurrentMachineTeams", currentMachineTeams)
-				    .detail("MaxMachineTeams", maxMachineTeams);
-=======
-			if (healthyMachineTeamCount > desiredMachineTeamNumber ||
-			    (minMachineTeamOnMachine <= 0 && SERVER_KNOBS->DESIRED_TEAMS_PER_SERVER == 3)) {
-				// When DESIRED_TEAMS_PER_SERVER == 1, we see minMachineTeamOnMachine can be 0 in one out of 30k test
-				// cases. Only check DESIRED_TEAMS_PER_SERVER == 3 for now since it is mostly used configuration.
-				TraceEvent("GetTeamCollectionValid")
-				    .detail("CurrentTeamNumber", currentTeamNumber)
-				    .detail("DesiredTeamNumber", desiredTeamNumber)
-				    .detail("MaxTeamNumber", maxTeamNumber)
-				    .detail("CurrentHealthyMachineTeamNumber", healthyMachineTeamCount)
-				    .detail("DesiredMachineTeams", desiredMachineTeamNumber)
-				    .detail("CurrentMachineTeamNumber", currentMachineTeamNumber)
-				    .detail("MaxMachineTeams", maxMachineTeamNumber)
+				    .detail("MaxMachineTeams", maxMachineTeams)
 				    .detail("MinTeamNumberOnServer", minServerTeamOnServer)
 				    .detail("MaxTeamNumberOnServer", maxServerTeamOnServer)
 				    .detail("MinMachineTeamNumberOnMachine", minMachineTeamOnMachine)
 				    .detail("MaxMachineTeamNumberOnMachine", maxMachineTeamOnMachine)
 				    .detail("DesiredTeamsPerServer", SERVER_KNOBS->DESIRED_TEAMS_PER_SERVER)
 				    .detail("MaxTeamsPerServer", SERVER_KNOBS->MAX_TEAMS_PER_SERVER);
->>>>>>> 7f427b60
 				return false;
 			} else {
 				return true;
