--- conflicted
+++ resolved
@@ -45,17 +45,7 @@
 // Encodes the mutations that commit proxy have received, for TLog's consumption
 class ProxyTLogPushMessageSerializer {
 	// Maps the TeamID to the list of BinaryWriters
-<<<<<<< HEAD
-	std::unordered_map<StorageTeamID, HeaderedItemsSerializerBase<ProxyTLogMessageHeader, SubsequenceMutationItem>>
-	    writers;
-
-	// Subsequence of the mutation
-	// NOTE: The subsequence is designed to start at 1, as in the TagPartitionLogSystem
-	// the cursors requires this (see comments in LogSystem.h:LogPushData), we
-	// follow the custom.
-	uint32_t currentSubsequence = 1;
-=======
-	std::unordered_map<TeamID, HeaderedItemsSerializer<ProxyTLogMessageHeader, SubsequenceMutationItem>> writers;
+	std::unordered_map<StorageTeamID, HeaderedItemsSerializer<ProxyTLogMessageHeader, SubsequenceMutationItem>> writers;
 
 	// Subsequence of the mutation
 	// NOTE: The subsequence is designed to start at 1. This allows a cursor,
@@ -70,7 +60,6 @@
 	// brings extra complexity.
 	// This is the sequential of using unsigned integer as the subsequence.
 	Subsequence currentSubsequence = 1;
->>>>>>> 87e22d70
 
 public:
 	// For a given TeamID, serialize a new mutation
