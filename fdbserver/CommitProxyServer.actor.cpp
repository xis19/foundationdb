/*
 * CommitProxyServer.actor.cpp
 *
 * This source file is part of the FoundationDB open source project
 *
 * Copyright 2013-2022 Apple Inc. and the FoundationDB project authors
 *
 * Licensed under the Apache License, Version 2.0 (the "License");
 * you may not use this file except in compliance with the License.
 * You may obtain a copy of the License at
 *
 *     http://www.apache.org/licenses/LICENSE-2.0
 *
 * Unless required by applicable law or agreed to in writing, software
 * distributed under the License is distributed on an "AS IS" BASIS,
 * WITHOUT WARRANTIES OR CONDITIONS OF ANY KIND, either express or implied.
 * See the License for the specific language governing permissions and
 * limitations under the License.
 */

#include <algorithm>
#include <tuple>
#include <variant>

#include "fdbclient/Atomic.h"
#include "fdbclient/BackupAgent.actor.h"
#include "fdbclient/BlobCipher.h"
#include "fdbclient/BuildIdempotencyIdMutations.h"
#include "fdbclient/CommitTransaction.h"
#include "fdbclient/DatabaseContext.h"
#include "fdbclient/FDBTypes.h"
#include "fdbclient/IdempotencyId.actor.h"
#include "fdbclient/Knobs.h"
#include "fdbclient/CommitProxyInterface.h"
#include "fdbclient/NativeAPI.actor.h"
#include "fdbclient/SystemData.h"
#include "fdbclient/Tenant.h"
#include "fdbclient/TransactionLineage.h"
#include "fdbrpc/TenantInfo.h"
#include "fdbrpc/sim_validation.h"
#include "fdbserver/ApplyMetadataMutation.h"
#include "fdbserver/ConflictSet.h"
#include "fdbserver/DataDistributorInterface.h"
#include "fdbserver/EncryptionOpsUtils.h"
#include "fdbserver/FDBExecHelper.actor.h"
#include "fdbclient/GetEncryptCipherKeys.actor.h"
#include "fdbserver/IKeyValueStore.h"
#include "fdbserver/Knobs.h"
#include "fdbserver/LogSystem.h"
#include "fdbserver/LogSystemDiskQueueAdapter.h"
#include "fdbserver/MasterInterface.h"
#include "fdbserver/MutationTracking.h"
#include "fdbserver/ProxyCommitData.actor.h"
#include "fdbserver/RatekeeperInterface.h"
#include "fdbserver/RecoveryState.h"
#include "fdbserver/RestoreUtil.h"
#include "fdbserver/ServerDBInfo.actor.h"
#include "fdbserver/WaitFailure.h"
#include "fdbserver/WorkerInterface.actor.h"
#include "flow/ActorCollection.h"
#include "flow/CodeProbe.h"
#include "flow/EncryptUtils.h"
#include "flow/Error.h"
#include "flow/IRandom.h"
#include "flow/Knobs.h"
#include "flow/Trace.h"
#include "fdbclient/Tracing.h"

#include "flow/actorcompiler.h" // This must be the last #include.
#include "flow/network.h"

using WriteMutationRefVar = std::variant<MutationRef, VectorRef<MutationRef>>;

ACTOR Future<Void> broadcastTxnRequest(TxnStateRequest req, int sendAmount, bool sendReply) {
	state ReplyPromise<Void> reply = req.reply;
	resetReply(req);
	std::vector<Future<Void>> replies;
	int currentStream = 0;
	std::vector<Endpoint> broadcastEndpoints = req.broadcastInfo;
	for (int i = 0; i < sendAmount && currentStream < broadcastEndpoints.size(); i++) {
		std::vector<Endpoint> endpoints;
		RequestStream<TxnStateRequest> cur(broadcastEndpoints[currentStream++]);
		while (currentStream < broadcastEndpoints.size() * (i + 1) / sendAmount) {
			endpoints.push_back(broadcastEndpoints[currentStream++]);
		}
		req.broadcastInfo = endpoints;
		replies.push_back(brokenPromiseToNever(cur.getReply(req)));
		resetReply(req);
	}
	wait(waitForAll(replies));
	if (sendReply) {
		reply.send(Void());
	}
	return Void();
}

ACTOR void discardCommit(UID id, Future<LogSystemDiskQueueAdapter::CommitMessage> fcm, Future<Void> dummyCommitState) {
	ASSERT(!dummyCommitState.isReady());
	LogSystemDiskQueueAdapter::CommitMessage cm = wait(fcm);
	TraceEvent("Discarding", id).detail("Count", cm.messages.size());
	cm.acknowledge.send(Void());
	ASSERT(dummyCommitState.isReady());
}

struct ResolutionRequestBuilder {
	const ProxyCommitData* self;

	// One request per resolver.
	std::vector<ResolveTransactionBatchRequest> requests;

	// Txn i to resolvers that have i'th data sent
	std::vector<std::vector<int>> transactionResolverMap;
	std::vector<CommitTransactionRef*> outTr;

	// Used to report conflicting keys, the format is
	// [CommitTransactionRef_Index][Resolver_Index][Read_Conflict_Range_Index_on_Resolver]
	// -> read_conflict_range's original index in the commitTransactionRef
	std::vector<std::vector<std::vector<int>>> txReadConflictRangeIndexMap;

	ResolutionRequestBuilder(ProxyCommitData* self,
	                         Version version,
	                         Version prevVersion,
	                         Version lastReceivedVersion,
	                         Span& parentSpan)
	  : self(self), requests(self->resolvers.size()) {
		for (auto& req : requests) {
			req.spanContext = parentSpan.context;
			req.prevVersion = prevVersion;
			req.version = version;
			req.lastReceivedVersion = lastReceivedVersion;
		}
	}

	CommitTransactionRef& getOutTransaction(int resolver, Version read_snapshot) {
		CommitTransactionRef*& out = outTr[resolver];
		if (!out) {
			ResolveTransactionBatchRequest& request = requests[resolver];
			request.transactions.resize(request.arena, request.transactions.size() + 1);
			out = &request.transactions.back();
			out->read_snapshot = read_snapshot;
		}
		return *out;
	}

	// Returns a read conflict index map: [resolver_index][read_conflict_range_index_on_the_resolver]
	// -> read_conflict_range's original index
	std::vector<std::vector<int>> addReadConflictRanges(CommitTransactionRef& trIn) {
		std::vector<std::vector<int>> rCRIndexMap(requests.size());
		for (int idx = 0; idx < trIn.read_conflict_ranges.size(); ++idx) {
			const auto& r = trIn.read_conflict_ranges[idx];
			auto ranges = self->keyResolvers.intersectingRanges(r);
			std::set<int> resolvers;
			for (auto& ir : ranges) {
				auto& version_resolver = ir.value();
				for (int i = version_resolver.size() - 1; i >= 0; i--) {
					resolvers.insert(version_resolver[i].second);
					if (version_resolver[i].first < trIn.read_snapshot)
						break;
				}
			}
			if (SERVER_KNOBS->PROXY_USE_RESOLVER_PRIVATE_MUTATIONS && systemKeys.intersects(r)) {
				for (int k = 0; k < self->resolvers.size(); k++) {
					resolvers.insert(k);
				}
			}
			ASSERT(resolvers.size());
			for (int resolver : resolvers) {
				getOutTransaction(resolver, trIn.read_snapshot)
				    .read_conflict_ranges.push_back(requests[resolver].arena, r);
				rCRIndexMap[resolver].push_back(idx);
			}
		}
		return rCRIndexMap;
	}

	void addWriteConflictRanges(CommitTransactionRef& trIn) {
		for (auto& r : trIn.write_conflict_ranges) {
			auto ranges = self->keyResolvers.intersectingRanges(r);
			std::set<int> resolvers;
			for (auto& ir : ranges) {
				auto& version_resolver = ir.value();
				if (!version_resolver.empty()) {
					resolvers.insert(version_resolver.back().second);
				}
			}
			if (SERVER_KNOBS->PROXY_USE_RESOLVER_PRIVATE_MUTATIONS && systemKeys.intersects(r)) {
				for (int k = 0; k < self->resolvers.size(); k++) {
					resolvers.insert(k);
				}
			}
			ASSERT(resolvers.size());
			for (int resolver : resolvers)
				getOutTransaction(resolver, trIn.read_snapshot)
				    .write_conflict_ranges.push_back(requests[resolver].arena, r);
		}
	}

	void addTransaction(CommitTransactionRequest& trRequest, Version ver, int transactionNumberInBatch) {
		auto& trIn = trRequest.transaction;
		// SOMEDAY: There are a couple of unnecessary O( # resolvers ) steps here
		outTr.assign(requests.size(), nullptr);
		ASSERT(transactionNumberInBatch >= 0 && transactionNumberInBatch < 32768);

		bool isTXNStateTransaction = false;
		for (auto& m : trIn.mutations) {
			DEBUG_MUTATION("AddTr", ver, m, self->dbgid).detail("Idx", transactionNumberInBatch);
			if (m.type == MutationRef::SetVersionstampedKey) {
				transformVersionstampMutation(m, &MutationRef::param1, requests[0].version, transactionNumberInBatch);
				trIn.write_conflict_ranges.push_back(requests[0].arena, singleKeyRange(m.param1, requests[0].arena));
			} else if (m.type == MutationRef::SetVersionstampedValue) {
				transformVersionstampMutation(m, &MutationRef::param2, requests[0].version, transactionNumberInBatch);
			}
			if (isMetadataMutation(m)) {
				isTXNStateTransaction = true;
				auto& tr = getOutTransaction(0, trIn.read_snapshot);
				tr.mutations.push_back(requests[0].arena, m);
				tr.lock_aware = trRequest.isLockAware();
			}
		}
		if (isTXNStateTransaction && !trRequest.isLockAware()) {
			// This mitigates https://github.com/apple/foundationdb/issues/3647. Since this transaction is not lock
			// aware, if this transaction got a read version then \xff/dbLocked must not have been set at this
			// transaction's read snapshot. If that changes by commit time, then it won't commit on any proxy because of
			// a conflict. A client could set a read version manually so this isn't totally bulletproof.
			trIn.read_conflict_ranges.push_back(trRequest.arena, KeyRangeRef(databaseLockedKey, databaseLockedKeyEnd));
		}

		std::vector<std::vector<int>> rCRIndexMap = addReadConflictRanges(trIn);
		txReadConflictRangeIndexMap.push_back(std::move(rCRIndexMap));

		addWriteConflictRanges(trIn);

		if (isTXNStateTransaction) {
			for (int r = 0; r < requests.size(); r++) {
				int transactionNumberInRequest =
				    &getOutTransaction(r, trIn.read_snapshot) - requests[r].transactions.begin();
				requests[r].txnStateTransactions.push_back(requests[r].arena, transactionNumberInRequest);
			}
			// Note only Resolver 0 got the correct spanContext, which means
			// the reply from Resolver 0 has the right one back.
			getOutTransaction(0, trIn.read_snapshot).spanContext = trRequest.spanContext;
		}

		std::vector<int> resolversUsed;
		for (int r = 0; r < outTr.size(); r++)
			if (outTr[r]) {
				resolversUsed.push_back(r);
				outTr[r]->report_conflicting_keys = trIn.report_conflicting_keys;
			}
		transactionResolverMap.emplace_back(std::move(resolversUsed));
	}
};

bool checkTenantNoWait(ProxyCommitData* commitData, int64_t tenant, const char* context, bool logOnFailure) {
	if (tenant != TenantInfo::INVALID_TENANT) {
		auto itr = commitData->tenantMap.find(tenant);
		if (itr == commitData->tenantMap.end()) {
			if (logOnFailure) {
				TraceEvent(SevWarn, "CommitProxyTenantNotFound", commitData->dbgid)
				    .detail("Tenant", tenant)
				    .detail("Context", context);
			}
			return false;
		}

		return true;
	}

	return true;
}

ACTOR Future<bool> checkTenant(ProxyCommitData* commitData, int64_t tenant, Version minVersion, const char* context) {
	loop {
		state Version currentVersion = commitData->version.get();
		if (checkTenantNoWait(commitData, tenant, context, currentVersion >= minVersion)) {
			return true;
		} else if (currentVersion >= minVersion) {
			return false;
		} else {
			wait(commitData->version.whenAtLeast(currentVersion + 1));
		}
	}
}

bool verifyTenantPrefix(ProxyCommitData* const commitData, const CommitTransactionRequest& req) {
	if (req.tenantInfo.hasTenant()) {
		KeyRef tenantPrefix = req.tenantInfo.prefix.get();
		for (auto& m : req.transaction.mutations) {
			if (m.param1 != metadataVersionKey) {
				if (!m.param1.startsWith(tenantPrefix)) {
					TraceEvent(SevWarnAlways, "TenantPrefixMismatch")
					    .detail("Tenant", req.tenantInfo.tenantId)
					    .detail("Prefix", tenantPrefix)
					    .detail("Key", m.param1);
					return false;
				}

				if (m.type == MutationRef::ClearRange && !m.param2.startsWith(tenantPrefix)) {
					TraceEvent(SevWarnAlways, "TenantClearRangePrefixMismatch")
					    .suppressFor(60)
					    .detail("Tenant", req.tenantInfo.tenantId)
					    .detail("Prefix", tenantPrefix)
					    .detail("Key", m.param2);
					return false;
				} else if (m.type == MutationRef::SetVersionstampedKey) {
					ASSERT(m.param1.size() >= 4);
					uint8_t* key = const_cast<uint8_t*>(m.param1.begin());
					int* offset = reinterpret_cast<int*>(&key[m.param1.size() - 4]);
					if (*offset < tenantPrefix.size()) {
						TraceEvent(SevWarnAlways, "TenantVersionstampInvalidOffset")
						    .suppressFor(60)
						    .detail("Tenant", req.tenantInfo.tenantId)
						    .detail("Prefix", tenantPrefix)
						    .detail("Key", m.param1)
						    .detail("Offset", *offset);
						return false;
					}
				}
			}
		}

		for (auto& rc : req.transaction.read_conflict_ranges) {
			if (rc.begin != metadataVersionKey &&
			    (!rc.begin.startsWith(tenantPrefix) || !rc.end.startsWith(tenantPrefix))) {
				TraceEvent(SevWarnAlways, "TenantReadConflictPrefixMismatch")
				    .suppressFor(60)
				    .detail("Tenant", req.tenantInfo.tenantId)
				    .detail("Prefix", tenantPrefix)
				    .detail("BeginKey", rc.begin)
				    .detail("EndKey", rc.end);
				return false;
			}
		}

		for (auto& wc : req.transaction.write_conflict_ranges) {
			if (wc.begin != metadataVersionKey &&
			    (!wc.begin.startsWith(tenantPrefix) || !wc.end.startsWith(tenantPrefix))) {
				TraceEvent(SevWarnAlways, "TenantWriteConflictPrefixMismatch")
				    .suppressFor(60)
				    .detail("Tenant", req.tenantInfo.tenantId)
				    .detail("Prefix", tenantPrefix)
				    .detail("BeginKey", wc.begin)
				    .detail("EndKey", wc.end);
				return false;
			}
		}
	}

	return true;
}

ACTOR Future<Void> commitBatcher(ProxyCommitData* commitData,
                                 PromiseStream<std::pair<std::vector<CommitTransactionRequest>, int>> out,
                                 FutureStream<CommitTransactionRequest> in,
                                 int desiredBytes,
                                 int64_t memBytesLimit) {
	wait(delayJittered(commitData->commitBatchInterval, TaskPriority::ProxyCommitBatcher));

	state double lastBatch = 0;

	loop {
		state Future<Void> timeout;
		state std::vector<CommitTransactionRequest> batch;
		state int batchBytes = 0;
		// TODO: Enable this assertion (currently failing with gcc)
		// static_assert(std::is_nothrow_move_constructible_v<CommitTransactionRequest>);

		if (SERVER_KNOBS->MAX_COMMIT_BATCH_INTERVAL <= 0) {
			timeout = Never();
		} else {
			timeout = delayJittered(SERVER_KNOBS->MAX_COMMIT_BATCH_INTERVAL, TaskPriority::ProxyCommitBatcher);
		}

		while (!timeout.isReady() &&
		       !(batch.size() == SERVER_KNOBS->COMMIT_TRANSACTION_BATCH_COUNT_MAX || batchBytes >= desiredBytes)) {
			choose {
				when(CommitTransactionRequest req = waitNext(in)) {
					// WARNING: this code is run at a high priority, so it needs to do as little work as possible
					int bytes = getBytes(req);

					// Drop requests if memory is under severe pressure
					if (commitData->commitBatchesMemBytesCount + bytes > memBytesLimit) {
						++commitData->stats.txnCommitErrors;
						req.reply.sendError(commit_proxy_memory_limit_exceeded());
						TraceEvent(SevWarnAlways, "ProxyCommitBatchMemoryThresholdExceeded")
						    .suppressFor(60)
						    .detail("MemBytesCount", commitData->commitBatchesMemBytesCount)
						    .detail("MemLimit", memBytesLimit);
						continue;
					}

					if (bytes > FLOW_KNOBS->PACKET_WARNING) {
						TraceEvent(!g_network->isSimulated() ? SevWarnAlways : SevWarn, "LargeTransaction")
						    .suppressFor(1.0)
						    .detail("Size", bytes)
						    .detail("Client", req.reply.getEndpoint().getPrimaryAddress());
					}

					if (!verifyTenantPrefix(commitData, req)) {
						++commitData->stats.txnCommitErrors;
						req.reply.sendError(illegal_tenant_access());
						continue;
					}

					Optional<TenantNameRef> const& tenantName = req.tenantInfo.name;
					if (SERVER_KNOBS->STORAGE_QUOTA_ENABLED && !req.bypassStorageQuota() && tenantName.present() &&
					    commitData->tenantsOverStorageQuota.count(tenantName.get()) > 0) {
						req.reply.sendError(storage_quota_exceeded());
						continue;
					}

					++commitData->stats.txnCommitIn;

					if (req.debugID.present()) {
						g_traceBatch.addEvent("CommitDebug", req.debugID.get().first(), "CommitProxyServer.batcher");
					}

					if (!batch.size()) {
						if (now() - lastBatch > commitData->commitBatchInterval) {
							timeout = delayJittered(SERVER_KNOBS->COMMIT_TRANSACTION_BATCH_INTERVAL_FROM_IDLE,
							                        TaskPriority::ProxyCommitBatcher);
						} else {
							timeout = delayJittered(commitData->commitBatchInterval - (now() - lastBatch),
							                        TaskPriority::ProxyCommitBatcher);
						}
					}

					if ((batchBytes + bytes > CLIENT_KNOBS->TRANSACTION_SIZE_LIMIT || req.firstInBatch()) &&
					    batch.size()) {
						commitData->triggerCommit.set(false);
						out.send({ std::move(batch), batchBytes });
						lastBatch = now();
						timeout = delayJittered(commitData->commitBatchInterval, TaskPriority::ProxyCommitBatcher);
						batch.clear();
						batchBytes = 0;
					}

					batch.push_back(req);
					batchBytes += bytes;
					commitData->commitBatchesMemBytesCount += bytes;
				}
				when(wait(timeout)) {}
				when(wait(commitData->triggerCommit.onChange())) {
					ASSERT(commitData->triggerCommit.get());
					double commitTime = lastBatch + SERVER_KNOBS->COMMIT_TRIGGER_DELAY;
					if (now() > commitTime) {
						break;
					}

					timeout = timeout || delayJittered(commitTime - now(), TaskPriority::ProxyCommitBatcher);
				}
			}
		}
		commitData->triggerCommit.set(false);
		out.send({ std::move(batch), batchBytes });
		lastBatch = now();
	}
}

void createWhitelistBinPathVec(const std::string& binPath, std::vector<Standalone<StringRef>>& binPathVec) {
	TraceEvent(SevDebug, "BinPathConverter").detail("Input", binPath);
	StringRef input(binPath);
	while (input != StringRef()) {
		StringRef token = input.eat(","_sr);
		if (token != StringRef()) {
			const uint8_t* ptr = token.begin();
			while (ptr != token.end() && *ptr == ' ') {
				ptr++;
			}
			if (ptr != token.end()) {
				Standalone<StringRef> newElement(token.substr(ptr - token.begin()));
				TraceEvent(SevDebug, "BinPathItem").detail("Element", newElement);
				binPathVec.push_back(newElement);
			}
		}
	}
	return;
}

bool isWhitelisted(const std::vector<Standalone<StringRef>>& binPathVec, StringRef binPath) {
	TraceEvent("BinPath").detail("Value", binPath);
	for (const auto& item : binPathVec) {
		TraceEvent("Element").detail("Value", item);
	}
	return std::find(binPathVec.begin(), binPathVec.end(), binPath) != binPathVec.end();
}

ACTOR Future<Void> addBackupMutations(ProxyCommitData* self,
                                      const std::map<Key, MutationListRef>* logRangeMutations,
                                      LogPushData* toCommit,
                                      Version commitVersion,
                                      double* computeDuration,
                                      double* computeStart) {
	state std::map<Key, MutationListRef>::const_iterator logRangeMutation = logRangeMutations->cbegin();
	state int32_t version = commitVersion / CLIENT_KNOBS->LOG_RANGE_BLOCK_SIZE;
	state int yieldBytes = 0;
	state BinaryWriter valueWriter(Unversioned());

	toCommit->addTransactionInfo(SpanContext());

	// Serialize the log range mutations within the map
	for (; logRangeMutation != logRangeMutations->cend(); ++logRangeMutation) {
		// FIXME: this is re-implementing the serialize function of MutationListRef in order to have a yield
		valueWriter = BinaryWriter(IncludeVersion(ProtocolVersion::withBackupMutations()));
		valueWriter << logRangeMutation->second.totalSize();

		state MutationListRef::Blob* blobIter = logRangeMutation->second.blob_begin;
		while (blobIter) {
			if (yieldBytes > SERVER_KNOBS->DESIRED_TOTAL_BYTES) {
				yieldBytes = 0;
				if (g_network->check_yield(TaskPriority::ProxyCommitYield1)) {
					*computeDuration += g_network->timer() - *computeStart;
					wait(delay(0, TaskPriority::ProxyCommitYield1));
					*computeStart = g_network->timer();
				}
			}
			valueWriter.serializeBytes(blobIter->data);
			yieldBytes += blobIter->data.size();
			blobIter = blobIter->next;
		}

		Key val = valueWriter.toValue();

		BinaryWriter wr(Unversioned());

		// Serialize the log destination
		wr.serializeBytes(logRangeMutation->first);

		// Write the log keys and version information
		wr << (uint8_t)hashlittle(&version, sizeof(version), 0);
		wr << bigEndian64(commitVersion);

		MutationRef backupMutation;
		backupMutation.type = MutationRef::SetValue;
		uint32_t* partBuffer = nullptr;

		for (int part = 0; part * CLIENT_KNOBS->MUTATION_BLOCK_SIZE < val.size(); part++) {

			// Assign the second parameter as the part
			backupMutation.param2 = val.substr(
			    part * CLIENT_KNOBS->MUTATION_BLOCK_SIZE,
			    std::min(val.size() - part * CLIENT_KNOBS->MUTATION_BLOCK_SIZE, CLIENT_KNOBS->MUTATION_BLOCK_SIZE));

			// Write the last part of the mutation to the serialization, if the buffer is not defined
			if (!partBuffer) {
				// Serialize the part to the writer
				wr << bigEndian32(part);

				// Define the last buffer part
				partBuffer = (uint32_t*)((char*)wr.getData() + wr.getLength() - sizeof(uint32_t));
			} else {
				*partBuffer = bigEndian32(part);
			}

			// Define the mutation type and and location
			backupMutation.param1 = wr.toValue();
			ASSERT(backupMutation.param1.startsWith(
			    logRangeMutation->first)); // We are writing into the configured destination

			auto& tags = self->tagsForKey(backupMutation.param1);
			toCommit->addTags(tags);
			toCommit->writeTypedMessage(backupMutation);

			//			if (DEBUG_MUTATION("BackupProxyCommit", commitVersion, backupMutation)) {
			//				TraceEvent("BackupProxyCommitTo", self->dbgid).detail("To",
			// describe(tags)).detail("BackupMutation", backupMutation.toString())
			// .detail("BackupMutationSize", val.size()).detail("Version", commitVersion).detail("DestPath",
			// logRangeMutation.first) 					.detail("PartIndex", part).detail("PartIndexEndian",
			// bigEndian32(part)).detail("PartData", backupMutation.param1);
			//			}
		}
	}
	return Void();
}

ACTOR Future<Void> releaseResolvingAfter(ProxyCommitData* self, Future<Void> releaseDelay, int64_t localBatchNumber) {
	wait(releaseDelay);
	ASSERT(self->latestLocalCommitBatchResolving.get() == localBatchNumber - 1);
	self->latestLocalCommitBatchResolving.set(localBatchNumber);
	return Void();
}

ACTOR static Future<ResolveTransactionBatchReply> trackResolutionMetrics(Reference<Histogram> dist,
                                                                         Future<ResolveTransactionBatchReply> in) {
	state double startTime = now();
	ResolveTransactionBatchReply reply = wait(in);
	dist->sampleSeconds(now() - startTime);
	return reply;
}

namespace CommitBatch {

struct CommitBatchContext {
	using StoreCommit_t = std::vector<std::pair<Future<LogSystemDiskQueueAdapter::CommitMessage>, Future<Void>>>;

	ProxyCommitData* const pProxyCommitData;
	std::vector<CommitTransactionRequest> trs;
	int currentBatchMemBytesCount;

	double startTime;

	Optional<UID> debugID;

	bool forceRecovery = false;
	bool rejected = false; // If rejected due to long queue length

	int64_t localBatchNumber;
	LogPushData toCommit;

	int batchOperations = 0;

	Span span;

	int64_t batchBytes = 0;

	int latencyBucket = 0;

	Version commitVersion;
	Version prevVersion;

	int64_t maxTransactionBytes;
	std::vector<std::vector<int>> transactionResolverMap;
	std::vector<std::vector<std::vector<int>>> txReadConflictRangeIndexMap;

	Future<Void> releaseDelay;
	Future<Void> releaseFuture;

	std::vector<ResolveTransactionBatchReply> resolution;

	double computeStart;
	double computeDuration = 0;

	Arena arena;

	/// true if the batch is the 1st batch for this proxy, additional metadata
	/// processing is involved for this batch.
	bool isMyFirstBatch;
	bool firstStateMutations;

	Optional<Value> previousCoordinators;

	StoreCommit_t storeCommits;

	std::vector<uint8_t> committed;

	Optional<Key> lockedKey;
	bool locked;

	int commitCount = 0;

	std::vector<int> nextTr;

	bool lockedAfter;

	Optional<Value> metadataVersionAfter;

	int mutationCount = 0;
	int mutationBytes = 0;

	std::map<Key, MutationListRef> logRangeMutations;
	Arena logRangeMutationsArena;

	int transactionNum = 0;
	int yieldBytes = 0;

	LogSystemDiskQueueAdapter::CommitMessage msg;

	Future<Version> loggingComplete;

	double commitStartTime;

	std::unordered_map<uint16_t, Version> tpcvMap; // obtained from resolver
	std::set<Tag> writtenTags; // final set tags written to in the batch
	std::set<Tag> writtenTagsPreResolution; // tags written to in the batch not including any changes from the resolver.

	// Cipher keys to be used to encrypt mutations
	std::unordered_map<EncryptCipherDomainId, Reference<BlobCipherKey>> cipherKeys;

	IdempotencyIdKVBuilder idempotencyKVBuilder;

	CommitBatchContext(ProxyCommitData*, const std::vector<CommitTransactionRequest>*, const int);

	void setupTraceBatch();

	std::set<Tag> getWrittenTagsPreResolution();

private:
	void evaluateBatchSize();
};

std::set<Tag> CommitBatchContext::getWrittenTagsPreResolution() {
	std::set<Tag> transactionTags;
	std::vector<Tag> cacheVector = { cacheTag };
	for (int transactionNum = 0; transactionNum < trs.size(); transactionNum++) {
		int mutationNum = 0;
		VectorRef<MutationRef>* pMutations = &trs[transactionNum].transaction.mutations;
		for (; mutationNum < pMutations->size(); mutationNum++) {
			auto& m = (*pMutations)[mutationNum];
			if (isSingleKeyMutation((MutationRef::Type)m.type)) {
				auto& tags = pProxyCommitData->tagsForKey(m.param1);
				transactionTags.insert(tags.begin(), tags.end());
				if (pProxyCommitData->cacheInfo[m.param1]) {
					transactionTags.insert(cacheTag);
				}
			} else if (m.type == MutationRef::ClearRange) {
				KeyRangeRef clearRange(KeyRangeRef(m.param1, m.param2));
				auto ranges = pProxyCommitData->keyInfo.intersectingRanges(clearRange);
				auto firstRange = ranges.begin();
				++firstRange;
				if (firstRange == ranges.end()) {
					std::set<Tag> filteredTags;
					ranges.begin().value().populateTags();
					filteredTags.insert(ranges.begin().value().tags.begin(), ranges.begin().value().tags.end());
					transactionTags.insert(ranges.begin().value().tags.begin(), ranges.begin().value().tags.end());
				} else {
					std::set<Tag> allSources;
					for (auto r : ranges) {
						r.value().populateTags();
						allSources.insert(r.value().tags.begin(), r.value().tags.end());
						transactionTags.insert(r.value().tags.begin(), r.value().tags.end());
					}
				}
				if (pProxyCommitData->needsCacheTag(clearRange)) {
					transactionTags.insert(cacheTag);
				}
			} else {
				UNREACHABLE();
			}
		}
	}

	return transactionTags;
}

CommitBatchContext::CommitBatchContext(ProxyCommitData* const pProxyCommitData_,
                                       const std::vector<CommitTransactionRequest>* trs_,
                                       const int currentBatchMemBytesCount)
  : pProxyCommitData(pProxyCommitData_), trs(std::move(*const_cast<std::vector<CommitTransactionRequest>*>(trs_))),
    currentBatchMemBytesCount(currentBatchMemBytesCount), startTime(g_network->now()),
    localBatchNumber(++pProxyCommitData->localCommitBatchesStarted),
    toCommit(pProxyCommitData->logSystem, pProxyCommitData->localTLogCount), span("MP:commitBatch"_loc),
    committed(trs.size()) {

	evaluateBatchSize();

	if (batchOperations != 0) {
		latencyBucket =
		    std::min<int>(SERVER_KNOBS->PROXY_COMPUTE_BUCKETS - 1,
		                  SERVER_KNOBS->PROXY_COMPUTE_BUCKETS * batchBytes /
		                      (batchOperations * (CLIENT_KNOBS->VALUE_SIZE_LIMIT + CLIENT_KNOBS->KEY_SIZE_LIMIT)));
	}

	// since we are using just the former to limit the number of versions actually in flight!
	ASSERT(SERVER_KNOBS->MAX_READ_TRANSACTION_LIFE_VERSIONS <= SERVER_KNOBS->MAX_VERSIONS_IN_FLIGHT);
}

void CommitBatchContext::setupTraceBatch() {
	for (const auto& tr : trs) {
		if (tr.debugID.present()) {
			if (!debugID.present()) {
				debugID = nondeterministicRandom()->randomUniqueID();
			}

			g_traceBatch.addAttach("CommitAttachID", tr.debugID.get().first(), debugID.get().first());
		}
		span.addLink(tr.spanContext);
	}

	if (debugID.present()) {
		g_traceBatch.addEvent("CommitDebug", debugID.get().first(), "CommitProxyServer.commitBatch.Before");
	}
}

void CommitBatchContext::evaluateBatchSize() {
	for (const auto& tr : trs) {
		const auto& mutations = tr.transaction.mutations;
		batchOperations += mutations.size();
		batchBytes += mutations.expectedSize();
	}
}

// Try to identify recovery transaction and backup's apply mutations (blind writes).
// Both cannot be rejected and are approximated by looking at first mutation
// starting with 0xff.
bool canReject(const std::vector<CommitTransactionRequest>& trs) {
	for (const auto& tr : trs) {
		if (tr.transaction.mutations.empty())
			continue;
		if (!tr.tenantInfo.hasTenant() &&
		    (tr.transaction.mutations[0].param1.startsWith("\xff"_sr) || tr.transaction.read_conflict_ranges.empty())) {
			return false;
		}
	}
	return true;
}

double computeReleaseDelay(CommitBatchContext* self, double latencyBucket) {
	return std::min(SERVER_KNOBS->MAX_PROXY_COMPUTE,
	                self->batchOperations * self->pProxyCommitData->commitComputePerOperation[latencyBucket]);
}

ACTOR Future<Void> preresolutionProcessing(CommitBatchContext* self) {

	state ProxyCommitData* const pProxyCommitData = self->pProxyCommitData;
	state std::vector<CommitTransactionRequest>& trs = self->trs;
	state const int64_t localBatchNumber = self->localBatchNumber;
	state const int latencyBucket = self->latencyBucket;
	state const Optional<UID>& debugID = self->debugID;
	state Span span("MP:preresolutionProcessing"_loc, self->span.context);
	state double timeStart = now();

	if (self->localBatchNumber - self->pProxyCommitData->latestLocalCommitBatchResolving.get() >
	        SERVER_KNOBS->RESET_MASTER_BATCHES &&
	    now() - self->pProxyCommitData->lastMasterReset > SERVER_KNOBS->RESET_MASTER_DELAY) {
		TraceEvent(SevWarnAlways, "ResetMasterNetwork", self->pProxyCommitData->dbgid)
		    .detail("CurrentBatch", self->localBatchNumber)
		    .detail("InProcessBatch", self->pProxyCommitData->latestLocalCommitBatchResolving.get());
		FlowTransport::transport().resetConnection(self->pProxyCommitData->master.address());
		self->pProxyCommitData->lastMasterReset = now();
	}

	// Pre-resolution the commits
	CODE_PROBE(pProxyCommitData->latestLocalCommitBatchResolving.get() < localBatchNumber - 1, "Wait for local batch");
	wait(pProxyCommitData->latestLocalCommitBatchResolving.whenAtLeast(localBatchNumber - 1));
	pProxyCommitData->stats.computeLatency.addMeasurement(now() - timeStart);
	double queuingDelay = g_network->now() - timeStart;
	pProxyCommitData->stats.commitBatchQueuingDist->sampleSeconds(queuingDelay);
	if ((queuingDelay > (double)SERVER_KNOBS->MAX_READ_TRANSACTION_LIFE_VERSIONS / SERVER_KNOBS->VERSIONS_PER_SECOND ||
	     (g_network->isSimulated() && BUGGIFY_WITH_PROB(0.01))) &&
	    SERVER_KNOBS->PROXY_REJECT_BATCH_QUEUED_TOO_LONG && canReject(trs)) {
		// Disabled for the recovery transaction. otherwise, recovery can't finish and keeps doing more recoveries.
		CODE_PROBE(true, "Reject transactions in the batch");
		TraceEvent(g_network->isSimulated() ? SevInfo : SevWarnAlways, "ProxyReject", pProxyCommitData->dbgid)
		    .suppressFor(0.1)
		    .detail("QDelay", queuingDelay)
		    .detail("Transactions", trs.size())
		    .detail("BatchNumber", localBatchNumber);
		ASSERT(pProxyCommitData->latestLocalCommitBatchResolving.get() == localBatchNumber - 1);
		pProxyCommitData->latestLocalCommitBatchResolving.set(localBatchNumber);

		wait(pProxyCommitData->latestLocalCommitBatchLogging.whenAtLeast(localBatchNumber - 1));
		ASSERT(pProxyCommitData->latestLocalCommitBatchLogging.get() == localBatchNumber - 1);
		pProxyCommitData->latestLocalCommitBatchLogging.set(localBatchNumber);
		for (const auto& tr : trs) {
			tr.reply.sendError(transaction_too_old());
		}
		++pProxyCommitData->stats.commitBatchOut;
		pProxyCommitData->stats.txnCommitOut += trs.size();
		pProxyCommitData->stats.txnRejectedForQueuedTooLong += trs.size();
		self->rejected = true;
		return Void();
	}

	self->releaseDelay = delay(computeReleaseDelay(self, latencyBucket), TaskPriority::ProxyMasterVersionReply);

	if (debugID.present()) {
		g_traceBatch.addEvent(
		    "CommitDebug", debugID.get().first(), "CommitProxyServer.commitBatch.GettingCommitVersion");
	}

	if (SERVER_KNOBS->ENABLE_VERSION_VECTOR_TLOG_UNICAST) {
		self->writtenTagsPreResolution = self->getWrittenTagsPreResolution();
	}
	GetCommitVersionRequest req(span.context,
	                            pProxyCommitData->commitVersionRequestNumber++,
	                            pProxyCommitData->mostRecentProcessedRequestNumber,
	                            pProxyCommitData->dbgid);
	state double beforeGettingCommitVersion = now();
	GetCommitVersionReply versionReply = wait(brokenPromiseToNever(
	    pProxyCommitData->master.getCommitVersion.getReply(req, TaskPriority::ProxyMasterVersionReply)));

	pProxyCommitData->mostRecentProcessedRequestNumber = versionReply.requestNum;

	pProxyCommitData->stats.txnCommitVersionAssigned += trs.size();
	pProxyCommitData->stats.lastCommitVersionAssigned = versionReply.version;
	pProxyCommitData->stats.getCommitVersionDist->sampleSeconds(now() - beforeGettingCommitVersion);

	self->commitVersion = versionReply.version;
	self->prevVersion = versionReply.prevVersion;

	//TraceEvent("CPGetVersion", pProxyCommitData->dbgid).detail("Master", pProxyCommitData->master.id().toString()).detail("CommitVersion", self->commitVersion).detail("PrvVersion", self->prevVersion);

	for (auto it : versionReply.resolverChanges) {
		auto rs = pProxyCommitData->keyResolvers.modify(it.range);
		for (auto r = rs.begin(); r != rs.end(); ++r)
			r->value().emplace_back(versionReply.resolverChangesVersion, it.dest);
	}

	//TraceEvent("ProxyGotVer", pProxyContext->dbgid).detail("Commit", commitVersion).detail("Prev", prevVersion);

	if (debugID.present()) {
		g_traceBatch.addEvent("CommitDebug", debugID.get().first(), "CommitProxyServer.commitBatch.GotCommitVersion");
	}

	return Void();
}

namespace {
EncryptCipherDomainId getEncryptDetailsFromMutationRef(ProxyCommitData* commitData, MutationRef m) {
	EncryptCipherDomainId domainId = INVALID_ENCRYPT_DOMAIN_ID;

	// Possible scenarios:
	// 1. Encryption domain (Tenant details) weren't explicitly provided, extract Tenant details using
	// TenantPrefix (first 8 bytes of FDBKey)
	// 2. Encryption domain isn't available, leverage 'default encryption domain'

	if (isSystemKey(m.param1)) {
		// Encryption domain == FDB SystemKeyspace encryption domain
		domainId = SYSTEM_KEYSPACE_ENCRYPT_DOMAIN_ID;
	} else if (commitData->tenantMap.empty() || commitData->encryptMode.mode == EncryptionAtRestMode::CLUSTER_AWARE) {
		// Cluster serves no-tenants; use 'default encryption domain'
	} else if (isSingleKeyMutation((MutationRef::Type)m.type)) {
		ASSERT_NE((MutationRef::Type)m.type, MutationRef::Type::ClearRange);

		if (m.param1.size() >= TenantAPI::PREFIX_SIZE) {
			// Parse mutation key to determine mutation encryption domain
			StringRef prefix = m.param1.substr(0, TenantAPI::PREFIX_SIZE);
			int64_t tenantId = TenantAPI::prefixToId(prefix, EnforceValidTenantId::False);
			if (commitData->tenantMap.count(tenantId)) {
				domainId = tenantId;
			} else {
				// Leverage 'default encryption domain'
			}
		}
	} else {
		// ClearRange is the 'only' MultiKey transaction allowed
		ASSERT_EQ((MutationRef::Type)m.type, MutationRef::Type::ClearRange);

		// FIXME: Handle Clear-range transaction, actions needed:
		// 1. Transaction range can spawn multiple encryption domains (tenants)
		// 2. Transaction can be a multi-key transaction spawning multiple tenants
		// For now fallback to 'default encryption domain'

		CODE_PROBE(true, "ClearRange mutation encryption");
	}

	// Unknown tenant, fallback to fdb default encryption domain
	if (domainId == INVALID_ENCRYPT_DOMAIN_ID) {
		domainId = FDB_DEFAULT_ENCRYPT_DOMAIN_ID;

		CODE_PROBE(true, "Default domain mutation encryption");
	}

	return domainId;
}

} // namespace

ACTOR Future<Void> getResolution(CommitBatchContext* self) {
	state double resolutionStart = now();
	// Sending these requests is the fuzzy border between phase 1 and phase 2; it could conceivably overlap with
	// resolution processing but is still using CPU
	state ProxyCommitData* pProxyCommitData = self->pProxyCommitData;
	std::vector<CommitTransactionRequest>& trs = self->trs;
	state Span span("MP:getResolution"_loc, self->span.context);

	ResolutionRequestBuilder requests(
	    pProxyCommitData, self->commitVersion, self->prevVersion, pProxyCommitData->version.get(), span);
	int conflictRangeCount = 0;
	self->maxTransactionBytes = 0;
	for (int t = 0; t < trs.size(); t++) {
		requests.addTransaction(trs[t], self->commitVersion, t);
		conflictRangeCount +=
		    trs[t].transaction.read_conflict_ranges.size() + trs[t].transaction.write_conflict_ranges.size();
		//TraceEvent("MPTransactionDump", self->dbgid).detail("Snapshot", trs[t].transaction.read_snapshot);
		// for(auto& m : trs[t].transaction.mutations)
		self->maxTransactionBytes = std::max<int64_t>(self->maxTransactionBytes, trs[t].transaction.expectedSize());
		//	TraceEvent("MPTransactionsDump", self->dbgid).detail("Mutation", m.toString());
	}
	pProxyCommitData->stats.conflictRanges += conflictRangeCount;

	for (int r = 1; r < pProxyCommitData->resolvers.size(); r++)
		ASSERT(requests.requests[r].txnStateTransactions.size() == requests.requests[0].txnStateTransactions.size());

	pProxyCommitData->stats.txnCommitResolving += trs.size();
	std::vector<Future<ResolveTransactionBatchReply>> replies;
	for (int r = 0; r < pProxyCommitData->resolvers.size(); r++) {
		requests.requests[r].debugID = self->debugID;
		requests.requests[r].writtenTags = self->writtenTagsPreResolution;
		replies.push_back(trackResolutionMetrics(pProxyCommitData->stats.resolverDist[r],
		                                         brokenPromiseToNever(pProxyCommitData->resolvers[r].resolve.getReply(
		                                             requests.requests[r], TaskPriority::ProxyResolverReply))));
	}

	self->transactionResolverMap.swap(requests.transactionResolverMap);
	// Used to report conflicting keys
	self->txReadConflictRangeIndexMap.swap(requests.txReadConflictRangeIndexMap);

	// Fetch cipher keys if needed.
	state Future<std::unordered_map<EncryptCipherDomainId, Reference<BlobCipherKey>>> getCipherKeys;
	if (pProxyCommitData->encryptMode.isEncryptionEnabled()) {
		static const std::unordered_set<EncryptCipherDomainId> defaultDomainIds = { SYSTEM_KEYSPACE_ENCRYPT_DOMAIN_ID,
			                                                                        ENCRYPT_HEADER_DOMAIN_ID,
			                                                                        FDB_DEFAULT_ENCRYPT_DOMAIN_ID };
		std::unordered_set<EncryptCipherDomainId> encryptDomainIds = defaultDomainIds;
		// For cluster aware encryption only the default domain id is needed
		if (pProxyCommitData->encryptMode.mode == EncryptionAtRestMode::DOMAIN_AWARE) {
			for (int t = 0; t < trs.size(); t++) {
				TenantInfo const& tenantInfo = trs[t].tenantInfo;
				int64_t tenantId = tenantInfo.tenantId;
				Optional<TenantNameRef> const& tenantName = tenantInfo.name;
				if (tenantId != TenantInfo::INVALID_TENANT) {
					ASSERT(tenantName.present());
					encryptDomainIds.emplace(tenantId);
				} else {
					// Optimization: avoid enumerating mutations if cluster only serves default encryption domains
					if (pProxyCommitData->tenantMap.size() > 0) {
						for (auto m : trs[t].transaction.mutations) {
							EncryptCipherDomainId domainId = getEncryptDetailsFromMutationRef(pProxyCommitData, m);
							encryptDomainIds.emplace(domainId);
						}
					} else {
						// Ensure default encryption domain-ids are present.
						ASSERT_EQ(encryptDomainIds.count(SYSTEM_KEYSPACE_ENCRYPT_DOMAIN_ID), 1);
						ASSERT_EQ(encryptDomainIds.count(FDB_DEFAULT_ENCRYPT_DOMAIN_ID), 1);
					}
				}
			}
		}
		getCipherKeys = getLatestEncryptCipherKeys(pProxyCommitData->db, encryptDomainIds, BlobCipherMetrics::TLOG);
	}

	self->releaseFuture = releaseResolvingAfter(pProxyCommitData, self->releaseDelay, self->localBatchNumber);

	if (self->localBatchNumber - self->pProxyCommitData->latestLocalCommitBatchLogging.get() >
	        SERVER_KNOBS->RESET_RESOLVER_BATCHES &&
	    now() - self->pProxyCommitData->lastResolverReset > SERVER_KNOBS->RESET_RESOLVER_DELAY) {
		for (int r = 0; r < self->pProxyCommitData->resolvers.size(); r++) {
			TraceEvent(SevWarnAlways, "ResetResolverNetwork", self->pProxyCommitData->dbgid)
			    .detail("PeerAddr", self->pProxyCommitData->resolvers[r].address())
			    .detail("CurrentBatch", self->localBatchNumber)
			    .detail("InProcessBatch", self->pProxyCommitData->latestLocalCommitBatchLogging.get());
			FlowTransport::transport().resetConnection(self->pProxyCommitData->resolvers[r].address());
		}
		self->pProxyCommitData->lastResolverReset = now();
	}

	// Wait for the final resolution
	std::vector<ResolveTransactionBatchReply> resolutionResp = wait(getAll(replies));
	self->resolution.swap(*const_cast<std::vector<ResolveTransactionBatchReply>*>(&resolutionResp));

	self->pProxyCommitData->stats.resolutionDist->sampleSeconds(now() - resolutionStart);
	if (self->debugID.present()) {
		g_traceBatch.addEvent(
		    "CommitDebug", self->debugID.get().first(), "CommitProxyServer.commitBatch.AfterResolution");
	}
	if (pProxyCommitData->encryptMode.isEncryptionEnabled()) {
		std::unordered_map<EncryptCipherDomainId, Reference<BlobCipherKey>> cipherKeys = wait(getCipherKeys);
		self->cipherKeys = cipherKeys;
	}

	return Void();
}

void assertResolutionStateMutationsSizeConsistent(const std::vector<ResolveTransactionBatchReply>& resolution) {
	for (int r = 1; r < resolution.size(); r++) {
		ASSERT(resolution[r].stateMutations.size() == resolution[0].stateMutations.size());
		if (SERVER_KNOBS->ENABLE_VERSION_VECTOR_TLOG_UNICAST) {
			ASSERT_EQ(resolution[0].tpcvMap.size(), resolution[r].tpcvMap.size());
		}
		for (int s = 0; s < resolution[r].stateMutations.size(); s++) {
			ASSERT(resolution[r].stateMutations[s].size() == resolution[0].stateMutations[s].size());
		}
	}
}

// Compute and apply "metadata" effects of each other proxy's most recent batch
void applyMetadataEffect(CommitBatchContext* self) {
	bool initialState = self->isMyFirstBatch;
	self->firstStateMutations = self->isMyFirstBatch;
	for (int versionIndex = 0; versionIndex < self->resolution[0].stateMutations.size(); versionIndex++) {
		// pProxyCommitData->logAdapter->setNextVersion( ??? );  << Ideally we would be telling the log adapter that the
		// pushes in this commit will be in the version at which these state mutations were committed by another proxy,
		// but at present we don't have that information here.  So the disk queue may be unnecessarily conservative
		// about popping.

		for (int transactionIndex = 0;
		     transactionIndex < self->resolution[0].stateMutations[versionIndex].size() && !self->forceRecovery;
		     transactionIndex++) {
			bool committed = true;
			for (int resolver = 0; resolver < self->resolution.size(); resolver++)
				committed =
				    committed && self->resolution[resolver].stateMutations[versionIndex][transactionIndex].committed;
			if (committed) {
				// Note: since we are not to commit, we don't need to pass cipherKeys for encryption.
				applyMetadataMutations(SpanContext(),
				                       *self->pProxyCommitData,
				                       self->arena,
				                       self->pProxyCommitData->logSystem,
				                       self->resolution[0].stateMutations[versionIndex][transactionIndex].mutations,
				                       /* pToCommit= */ nullptr,
				                       /* pCipherKeys= */ nullptr,
				                       EncryptionAtRestMode::DISABLED,
				                       self->forceRecovery,
				                       /* version= */ self->commitVersion,
				                       /* popVersion= */ 0,
				                       /* initialCommit */ false);
			}
			if (self->resolution[0].stateMutations[versionIndex][transactionIndex].mutations.size() &&
			    self->firstStateMutations) {
				ASSERT(committed);
				self->firstStateMutations = false;
				self->forceRecovery = false;
			}
		}

		// These changes to txnStateStore will be committed by the other proxy, so we simply discard the commit message
		auto fcm = self->pProxyCommitData->logAdapter->getCommitMessage();
		self->storeCommits.emplace_back(fcm, self->pProxyCommitData->txnStateStore->commit());

		if (initialState) {
			initialState = false;
			self->forceRecovery = false;
			self->pProxyCommitData->txnStateStore->resyncLog();

			for (auto& p : self->storeCommits) {
				ASSERT(!p.second.isReady());
				p.first.get().acknowledge.send(Void());
				ASSERT(p.second.isReady());
			}
			self->storeCommits.clear();
		}
	}
}

/// Determine which transactions actually committed (conservatively) by combining results from the resolvers
void determineCommittedTransactions(CommitBatchContext* self) {
	auto pProxyCommitData = self->pProxyCommitData;
	const auto& trs = self->trs;

	ASSERT(self->transactionResolverMap.size() == self->committed.size());
	// For each commitTransactionRef, it is only sent to resolvers specified in transactionResolverMap
	// Thus, we use this nextTr to track the correct transaction index on each resolver.
	self->nextTr.resize(self->resolution.size());
	for (int t = 0; t < trs.size(); t++) {
		uint8_t commit = ConflictBatch::TransactionCommitted;
		for (int r : self->transactionResolverMap[t]) {
			commit = std::min(self->resolution[r].committed[self->nextTr[r]++], commit);
		}
		self->committed[t] = commit;
	}
	for (int r = 0; r < self->resolution.size(); r++)
		ASSERT(self->nextTr[r] == self->resolution[r].committed.size());

	pProxyCommitData->logAdapter->setNextVersion(self->commitVersion);

	self->lockedKey = pProxyCommitData->txnStateStore->readValue(databaseLockedKey).get();
	self->locked = self->lockedKey.present() && self->lockedKey.get().size();

	const Optional<Value> mustContainSystemKey =
	    pProxyCommitData->txnStateStore->readValue(mustContainSystemMutationsKey).get();
	if (mustContainSystemKey.present() && mustContainSystemKey.get().size()) {
		for (int t = 0; t < trs.size(); t++) {
			if (self->committed[t] == ConflictBatch::TransactionCommitted) {
				bool foundSystem = false;
				for (auto& m : trs[t].transaction.mutations) {
					if ((m.type == MutationRef::ClearRange ? m.param2 : m.param1) >= nonMetadataSystemKeys.end) {
						foundSystem = true;
						break;
					}
				}
				if (!foundSystem) {
					self->committed[t] = ConflictBatch::TransactionConflict;
				}
			}
		}
	}
}

inline int64_t extractTenantIdFromKeyRef(StringRef s) {
	if (s.size() < TenantAPI::PREFIX_SIZE) {
		return TenantInfo::INVALID_TENANT;
	}
	// Parse mutation key to determine tenant prefix
	StringRef prefix = s.substr(0, TenantAPI::PREFIX_SIZE);
	return TenantAPI::prefixToId(prefix, EnforceValidTenantId::False);
}

int64_t extractTenantIdFromSingleKeyMutation(MutationRef m) {
	ASSERT(!isSystemKey(m.param1));

	// The first 8 bytes of the key of this OP is also an 8-byte number
	if (m.type == MutationRef::SetVersionstampedKey && m.param1.size() >= 4 && parseVersionstampOffset(m.param1) < 8) {
		return TenantInfo::INVALID_TENANT;
	}

	ASSERT(isSingleKeyMutation((MutationRef::Type)m.type));

	return extractTenantIdFromKeyRef(m.param1);
}

// Return true if a single-key mutation is associated with a valid tenant id or a system key
bool validTenantAccess(MutationRef m) {
	if (isSystemKey(m.param1))
		return true;

	if (isSingleKeyMutation((MutationRef::Type)m.type)) {
		auto tenantId = extractTenantIdFromSingleKeyMutation(m);
		// throw exception for invalid raw access
		if (tenantId == TenantInfo::INVALID_TENANT) {
			return false;
		}
	} else {
		// For clear range, we allow raw access
		ASSERT_EQ(m.type, MutationRef::Type::ClearRange);
		auto beginTenantId = extractTenantIdFromKeyRef(m.param1);
		auto endTenantId = extractTenantIdFromKeyRef(m.param2);
		CODE_PROBE(beginTenantId != endTenantId, "Clear Range raw access or cross multiple tenants");
	}
	return true;
}

// Return true if all tenant check pass. Otherwise, return false and send error back
bool validTenantAccess(const CommitTransactionRequest& tr, ProxyCommitData* const pProxyCommitData) {
	bool isValid = checkTenant(pProxyCommitData, tr.tenantInfo.tenantId, tr.tenantInfo.name);

	if (!isValid) {
		tr.reply.sendError(unknown_tenant());
		return false;
	}

	// only do the mutation check when the transaction use raw_access option and the tenant mode is required
	if (pProxyCommitData->getTenantMode() != TenantMode::REQUIRED || tr.tenantInfo.hasTenant()) {
		return true;
	}

	for (auto& mutation : tr.transaction.mutations) {
		if (!validTenantAccess(mutation)) {
			tr.reply.sendError(illegal_tenant_access());
			return false;
		}
	}
	return true;
}

// This first pass through committed transactions deals with "metadata" effects (modifications of txnStateStore, changes
// to storage servers' responsibilities)
ACTOR Future<Void> applyMetadataToCommittedTransactions(CommitBatchContext* self) {
	auto pProxyCommitData = self->pProxyCommitData;
	const auto& trs = self->trs;

	int t;
	for (t = 0; t < trs.size() && !self->forceRecovery; t++) {
		if (self->committed[t] == ConflictBatch::TransactionCommitted && (!self->locked || trs[t].isLockAware())) {
<<<<<<< HEAD
			if (!validTenantAccess(trs[t], pProxyCommitData)) {
				self->committed[t] = ConflictBatch::TransactionTenantFailure;
				continue;
=======
			bool isValid = checkTenantNoWait(pProxyCommitData, trs[t].tenantInfo.tenantId, "Commit", true);

			if (!isValid) {
				self->committed[t] = ConflictBatch::TransactionTenantFailure;
				trs[t].reply.sendError(tenant_not_found());
			} else {
				self->commitCount++;
				applyMetadataMutations(trs[t].spanContext,
				                       *pProxyCommitData,
				                       self->arena,
				                       pProxyCommitData->logSystem,
				                       trs[t].transaction.mutations,
				                       SERVER_KNOBS->PROXY_USE_RESOLVER_PRIVATE_MUTATIONS ? nullptr : &self->toCommit,
				                       pProxyCommitData->encryptMode.isEncryptionEnabled() ? &self->cipherKeys
				                                                                           : nullptr,
				                       pProxyCommitData->encryptMode,
				                       self->forceRecovery,
				                       self->commitVersion,
				                       self->commitVersion + 1,
				                       /* initialCommit= */ false);
>>>>>>> 61ba3394
			}

			self->commitCount++;
			applyMetadataMutations(trs[t].spanContext,
			                       *pProxyCommitData,
			                       self->arena,
			                       pProxyCommitData->logSystem,
			                       trs[t].transaction.mutations,
			                       SERVER_KNOBS->PROXY_USE_RESOLVER_PRIVATE_MUTATIONS ? nullptr : &self->toCommit,
			                       pProxyCommitData->encryptMode.isEncryptionEnabled() ? &self->cipherKeys : nullptr,
			                       pProxyCommitData->encryptMode,
			                       self->forceRecovery,
			                       self->commitVersion,
			                       self->commitVersion + 1,
			                       /* initialCommit= */ false);
		}

		if (self->firstStateMutations) {
			ASSERT(self->committed[t] == ConflictBatch::TransactionCommitted);
			self->firstStateMutations = false;
			self->forceRecovery = false;
		}
	}
	if (self->forceRecovery) {
		for (; t < trs.size(); t++)
			self->committed[t] = ConflictBatch::TransactionConflict;
		TraceEvent(SevWarn, "RestartingTxnSubsystem", pProxyCommitData->dbgid).detail("Stage", "AwaitCommit");
	}
	if (SERVER_KNOBS->PROXY_USE_RESOLVER_PRIVATE_MUTATIONS) {
		// Resolver also calculates forceRecovery and only applies metadata mutations
		// in the same set of transactions as this proxy.
		ResolveTransactionBatchReply& reply = self->resolution[0];
		self->toCommit.setMutations(reply.privateMutationCount, reply.privateMutations);
		if (SERVER_KNOBS->ENABLE_VERSION_VECTOR_TLOG_UNICAST) {
			// TraceEvent("ResolverReturn").detail("ReturnTags",reply.writtenTags).detail("TPCVsize",reply.tpcvMap.size()).detail("ReqTags",self->writtenTagsPreResolution);
			self->tpcvMap = reply.tpcvMap;
		}
		self->toCommit.addWrittenTags(reply.writtenTags);
	}

	self->lockedKey = pProxyCommitData->txnStateStore->readValue(databaseLockedKey).get();
	self->lockedAfter = self->lockedKey.present() && self->lockedKey.get().size();

	self->metadataVersionAfter = pProxyCommitData->txnStateStore->readValue(metadataVersionKey).get();

	auto fcm = pProxyCommitData->logAdapter->getCommitMessage();
	self->storeCommits.emplace_back(fcm, pProxyCommitData->txnStateStore->commit());
	pProxyCommitData->version.set(self->commitVersion);
	if (!pProxyCommitData->validState.isSet())
		pProxyCommitData->validState.send(Void());
	ASSERT(self->commitVersion);

	if (!self->isMyFirstBatch &&
	    pProxyCommitData->txnStateStore->readValue(coordinatorsKey).get().get() != self->previousCoordinators.get()) {
		wait(brokenPromiseToNever(pProxyCommitData->db->get().clusterInterface.changeCoordinators.getReply(
		    ChangeCoordinatorsRequest(pProxyCommitData->txnStateStore->readValue(coordinatorsKey).get().get(),
		                              self->pProxyCommitData->master.id()))));
		ASSERT(false); // ChangeCoordinatorsRequest should always throw
	}

	return Void();
}

ACTOR Future<WriteMutationRefVar> writeMutationEncryptedMutation(CommitBatchContext* self,
                                                                 int64_t tenantId,
                                                                 const MutationRef* mutation,
                                                                 Optional<MutationRef>* encryptedMutationOpt,
                                                                 Arena* arena) {
	state MutationRef encryptedMutation = encryptedMutationOpt->get();
	state const BlobCipherEncryptHeader* header;

	static_assert(TenantInfo::INVALID_TENANT == INVALID_ENCRYPT_DOMAIN_ID);
	ASSERT(self->pProxyCommitData->encryptMode.isEncryptionEnabled());
	ASSERT(g_network && g_network->isSimulated());

	ASSERT(encryptedMutation.isEncrypted());
	Reference<AsyncVar<ServerDBInfo> const> dbInfo = self->pProxyCommitData->db;
	header = encryptedMutation.encryptionHeader();
	TextAndHeaderCipherKeys cipherKeys = wait(getEncryptCipherKeys(dbInfo, *header, BlobCipherMetrics::TLOG));
	MutationRef decryptedMutation = encryptedMutation.decrypt(cipherKeys, *arena, BlobCipherMetrics::TLOG);

	ASSERT(decryptedMutation.param1 == mutation->param1 && decryptedMutation.param2 == mutation->param2 &&
	       decryptedMutation.type == mutation->type);
	CODE_PROBE(true, "encrypting non-metadata mutations");
	self->toCommit.writeTypedMessage(encryptedMutation);
	return encryptedMutation;
}

ACTOR Future<WriteMutationRefVar> writeMutationFetchEncryptKey(CommitBatchContext* self,
                                                               int64_t tenantId,
                                                               const MutationRef* mutation,
                                                               Arena* arena) {

	state EncryptCipherDomainId domainId = tenantId;
	state MutationRef encryptedMutation;

	static_assert(TenantInfo::INVALID_TENANT == INVALID_ENCRYPT_DOMAIN_ID);
	ASSERT(self->pProxyCommitData->encryptMode.isEncryptionEnabled());
	ASSERT_NE((MutationRef::Type)mutation->type, MutationRef::Type::ClearRange);

	domainId = getEncryptDetailsFromMutationRef(self->pProxyCommitData, *mutation);
	Reference<BlobCipherKey> cipherKey =
	    wait(getLatestEncryptCipherKey(self->pProxyCommitData->db, domainId, BlobCipherMetrics::TLOG));
	self->cipherKeys[domainId] = cipherKey;

	CODE_PROBE(true, "Raw access mutation encryption", probe::decoration::rare);
	ASSERT_NE(domainId, INVALID_ENCRYPT_DOMAIN_ID);
	encryptedMutation = mutation->encrypt(self->cipherKeys, domainId, *arena, BlobCipherMetrics::TLOG);
	self->toCommit.writeTypedMessage(encryptedMutation);
	return encryptedMutation;
}

Future<WriteMutationRefVar> writeMutation(CommitBatchContext* self,
                                          int64_t domainId,
                                          const MutationRef* mutation,
                                          Optional<MutationRef>* encryptedMutationOpt,
                                          Arena* arena) {
	static_assert(TenantInfo::INVALID_TENANT == INVALID_ENCRYPT_DOMAIN_ID);

	// WriteMutation routine is responsible for appending mutations to be persisted in TLog, the operation
	// isn't a 'blocking' operation, except for few cases when Encryption is supported by the cluster such
	// as:
	// 1. Fetch encryption keys to encrypt the mutation.
	// 2. Split ClearRange mutation to respect Encryption domain boundaries.
	// 3. Ensure sanity of already encrypted mutation - simulation limited check.
	//
	// Approach optimizes "fast" path by avoiding alloc/dealloc overhead due to be ACTOR framework support,
	// the penalty happens iff any of above conditions are met. Otherwise, corresponding handle routine (ACTOR
	// compliant) gets invoked ("slow path").

	if (self->pProxyCommitData->encryptMode.isEncryptionEnabled()) {
		if (self->pProxyCommitData->encryptMode.mode == EncryptionAtRestMode::CLUSTER_AWARE) {
			ASSERT(domainId == FDB_DEFAULT_ENCRYPT_DOMAIN_ID || domainId == SYSTEM_KEYSPACE_ENCRYPT_DOMAIN_ID);
		}
		MutationRef encryptedMutation;
		CODE_PROBE(self->pProxyCommitData->getTenantMode() == TenantMode::DISABLED, "using disabled tenant mode");
		CODE_PROBE(self->pProxyCommitData->getTenantMode() == TenantMode::OPTIONAL_TENANT,
		           "using optional tenant mode");
		CODE_PROBE(self->pProxyCommitData->getTenantMode() == TenantMode::REQUIRED, "using required tenant mode");

		if (encryptedMutationOpt && encryptedMutationOpt->present()) {
			CODE_PROBE(true, "using already encrypted mutation");
			encryptedMutation = encryptedMutationOpt->get();
			ASSERT(encryptedMutation.isEncrypted());
			// During simulation check whether the encrypted mutation matches the decrpyted mutation
			if (g_network && g_network->isSimulated()) {
				return writeMutationEncryptedMutation(self, domainId, mutation, encryptedMutationOpt, arena);
			}
		} else {
			if (domainId == INVALID_ENCRYPT_DOMAIN_ID) {
				domainId = getEncryptDetailsFromMutationRef(self->pProxyCommitData, *mutation);
				if (self->cipherKeys.find(domainId) == self->cipherKeys.end()) {
					return writeMutationFetchEncryptKey(self, domainId, mutation, arena);
				}

				CODE_PROBE(true, "Raw access mutation encryption");
			}

			ASSERT_NE(domainId, INVALID_ENCRYPT_DOMAIN_ID);
			encryptedMutation = mutation->encrypt(self->cipherKeys, domainId, *arena, BlobCipherMetrics::TLOG);
		}
		ASSERT(encryptedMutation.isEncrypted());
		CODE_PROBE(true, "encrypting non-metadata mutations");
		self->toCommit.writeTypedMessage(encryptedMutation);
		return std::variant<MutationRef, VectorRef<MutationRef>>{ encryptedMutation };
	} else {
		self->toCommit.writeTypedMessage(*mutation);
		return std::variant<MutationRef, VectorRef<MutationRef>>{ *mutation };
	}
}

/// This second pass through committed transactions assigns the actual mutations to the appropriate storage servers'
/// tags
ACTOR Future<Void> assignMutationsToStorageServers(CommitBatchContext* self) {
	state ProxyCommitData* const pProxyCommitData = self->pProxyCommitData;
	state std::vector<CommitTransactionRequest>& trs = self->trs;

	for (; self->transactionNum < trs.size(); self->transactionNum++) {
		if (!(self->committed[self->transactionNum] == ConflictBatch::TransactionCommitted &&
		      (!self->locked || trs[self->transactionNum].isLockAware()))) {
			continue;
		}

		state bool checkSample = trs[self->transactionNum].commitCostEstimation.present();
		state Optional<ClientTrCommitCostEstimation>* trCost = &trs[self->transactionNum].commitCostEstimation;
		state int mutationNum = 0;
		state VectorRef<MutationRef>* pMutations = &trs[self->transactionNum].transaction.mutations;
		state VectorRef<Optional<MutationRef>>* encryptedMutations =
		    &trs[self->transactionNum].transaction.encryptedMutations;
		ASSERT(encryptedMutations->size() == 0 || encryptedMutations->size() == pMutations->size());
		state int64_t encryptDomain = trs[self->transactionNum].tenantInfo.tenantId;
		if (self->pProxyCommitData->encryptMode.mode == EncryptionAtRestMode::CLUSTER_AWARE &&
		    encryptDomain != SYSTEM_KEYSPACE_ENCRYPT_DOMAIN_ID) {
			encryptDomain = FDB_DEFAULT_ENCRYPT_DOMAIN_ID;
		}

		self->toCommit.addTransactionInfo(trs[self->transactionNum].spanContext);

		for (; mutationNum < pMutations->size(); mutationNum++) {
			if (self->yieldBytes > SERVER_KNOBS->DESIRED_TOTAL_BYTES) {
				self->yieldBytes = 0;
				if (g_network->check_yield(TaskPriority::ProxyCommitYield1)) {
					self->computeDuration += g_network->timer() - self->computeStart;
					wait(delay(0, TaskPriority::ProxyCommitYield1));
					self->computeStart = g_network->timer();
				}
			}

			state MutationRef m = (*pMutations)[mutationNum];
			state Optional<MutationRef> encryptedMutation =
			    encryptedMutations->size() > 0 ? (*encryptedMutations)[mutationNum] : Optional<MutationRef>();
			state Arena arena;
			state MutationRef writtenMutation;
			self->mutationCount++;
			self->mutationBytes += m.expectedSize();
			self->yieldBytes += m.expectedSize();
			ASSERT(!m.isEncrypted());
			// Determine the set of tags (responsible storage servers) for the mutation, splitting it
			// if necessary.  Serialize (splits of) the mutation into the message buffer and add the tags.
			if (isSingleKeyMutation((MutationRef::Type)m.type)) {
				auto& tags = pProxyCommitData->tagsForKey(m.param1);

				// sample single key mutation based on cost
				// the expectation of sampling is every COMMIT_SAMPLE_COST sample once
				if (checkSample) {
					double totalCosts = trCost->get().writeCosts;
					double cost = getWriteOperationCost(m.expectedSize());
					double mul = std::max(1.0, totalCosts / std::max(1.0, (double)CLIENT_KNOBS->COMMIT_SAMPLE_COST));
					ASSERT(totalCosts > 0);
					double prob = mul * cost / totalCosts;

					if (deterministicRandom()->random01() < prob) {
						const auto& storageServers = pProxyCommitData->keyInfo[m.param1].src_info;
						for (const auto& ssInfo : storageServers) {
							auto id = ssInfo->interf.id();
							// scale cost
							cost = cost < CLIENT_KNOBS->COMMIT_SAMPLE_COST ? CLIENT_KNOBS->COMMIT_SAMPLE_COST : cost;
							pProxyCommitData->updateSSTagCost(
							    id, trs[self->transactionNum].tagSet.get(), m, cost / storageServers.size());
						}
					}
				}

				if (pProxyCommitData->singleKeyMutationEvent->enabled) {
					KeyRangeRef shard = pProxyCommitData->keyInfo.rangeContaining(m.param1).range();
					pProxyCommitData->singleKeyMutationEvent->tag1 = (int64_t)tags[0].id;
					pProxyCommitData->singleKeyMutationEvent->tag2 = (int64_t)tags[1].id;
					pProxyCommitData->singleKeyMutationEvent->tag3 = (int64_t)tags[2].id;
					pProxyCommitData->singleKeyMutationEvent->shardBegin = shard.begin;
					pProxyCommitData->singleKeyMutationEvent->shardEnd = shard.end;
					pProxyCommitData->singleKeyMutationEvent->log();
				}

				DEBUG_MUTATION("ProxyCommit", self->commitVersion, m, pProxyCommitData->dbgid).detail("To", tags);
				self->toCommit.addTags(tags);
				if (pProxyCommitData->cacheInfo[m.param1]) {
					self->toCommit.addTag(cacheTag);
				}
				if (encryptedMutation.present()) {
					ASSERT(encryptedMutation.get().isEncrypted());
				}
				WriteMutationRefVar var = wait(writeMutation(self, encryptDomain, &m, &encryptedMutation, &arena));
				// FIXME: Remove assert once ClearRange RAW_ACCESS usecase handling is done
				ASSERT(std::holds_alternative<MutationRef>(var));
				writtenMutation = std::get<MutationRef>(var);
			} else if (m.type == MutationRef::ClearRange) {
				KeyRangeRef clearRange(KeyRangeRef(m.param1, m.param2));
				auto ranges = pProxyCommitData->keyInfo.intersectingRanges(clearRange);
				auto firstRange = ranges.begin();
				++firstRange;
				if (firstRange == ranges.end()) {
					// Fast path
					DEBUG_MUTATION("ProxyCommit", self->commitVersion, m, pProxyCommitData->dbgid)
					    .detail("To", ranges.begin().value().tags);
					ranges.begin().value().populateTags();
					self->toCommit.addTags(ranges.begin().value().tags);

					// check whether clear is sampled
					if (checkSample && !trCost->get().clearIdxCosts.empty() &&
					    trCost->get().clearIdxCosts[0].first == mutationNum) {
						for (const auto& ssInfo : ranges.begin().value().src_info) {
							auto id = ssInfo->interf.id();
							pProxyCommitData->updateSSTagCost(
							    id, trs[self->transactionNum].tagSet.get(), m, trCost->get().clearIdxCosts[0].second);
						}
						trCost->get().clearIdxCosts.pop_front();
					}
				} else {
					CODE_PROBE(true, "A clear range extends past a shard boundary");
					std::set<Tag> allSources;
					for (auto r : ranges) {
						r.value().populateTags();
						allSources.insert(r.value().tags.begin(), r.value().tags.end());

						// check whether clear is sampled
						if (checkSample && !trCost->get().clearIdxCosts.empty() &&
						    trCost->get().clearIdxCosts[0].first == mutationNum) {
							for (const auto& ssInfo : r.value().src_info) {
								auto id = ssInfo->interf.id();
								pProxyCommitData->updateSSTagCost(id,
								                                  trs[self->transactionNum].tagSet.get(),
								                                  m,
								                                  trCost->get().clearIdxCosts[0].second);
							}
							trCost->get().clearIdxCosts.pop_front();
						}
					}

					DEBUG_MUTATION("ProxyCommit", self->commitVersion, m)
					    .detail("Dbgid", pProxyCommitData->dbgid)
					    .detail("To", allSources);
					self->toCommit.addTags(allSources);
				}

				if (pProxyCommitData->needsCacheTag(clearRange)) {
					self->toCommit.addTag(cacheTag);
				}
				WriteMutationRefVar var = wait(writeMutation(self, encryptDomain, &m, &encryptedMutation, &arena));
				// FIXME: Remove assert once ClearRange RAW_ACCESS usecase handling is done
				ASSERT(std::holds_alternative<MutationRef>(var));
				writtenMutation = std::get<MutationRef>(var);
			} else {
				UNREACHABLE();
			}

			if (pProxyCommitData->vecBackupKeys.size() <= 1) {
				continue;
			}

			// Check whether the mutation intersects any legal backup ranges
			// If so, it will be clamped to the intersecting range(s) later
			bool hasCandidateBackupKeys = false;
			if (normalKeys.contains(m.param1) || m.param1 == metadataVersionKey) {
				hasCandidateBackupKeys = true;
			} else if (m.type != MutationRef::Type::ClearRange) {
				hasCandidateBackupKeys = systemBackupMutationMask().rangeContaining(m.param1).value();
			} else {
				for (auto& r : systemBackupMutationMask().intersectingRanges(KeyRangeRef(m.param1, m.param2))) {
					if (r->value()) {
						hasCandidateBackupKeys = true;
						break;
					}
				}
			}
			if (!hasCandidateBackupKeys) {
				continue;
			}
			if (m.type != MutationRef::Type::ClearRange) {
				// Add the mutation to the relevant backup tag
				for (auto backupName : pProxyCommitData->vecBackupKeys[m.param1]) {
					// If encryption is enabled make sure the mutation we are writing is also encrypted
					ASSERT(!self->pProxyCommitData->encryptMode.isEncryptionEnabled() || writtenMutation.isEncrypted());
					CODE_PROBE(writtenMutation.isEncrypted(), "using encrypted backup mutation");
					self->logRangeMutations[backupName].push_back_deep(self->logRangeMutationsArena, writtenMutation);
				}
			} else {
				KeyRangeRef mutationRange(m.param1, m.param2);
				KeyRangeRef intersectionRange;

				// Identify and add the intersecting ranges of the mutation to the array of mutations to serialize
				for (auto backupRange : pProxyCommitData->vecBackupKeys.intersectingRanges(mutationRange)) {
					// Get the backup sub range
					const auto& backupSubrange = backupRange.range();

					// Determine the intersecting range
					intersectionRange = mutationRange & backupSubrange;

					// Create the custom mutation for the specific backup tag
					MutationRef backupMutation(
					    MutationRef::Type::ClearRange, intersectionRange.begin, intersectionRange.end);

					// TODO (Nim): Currently clear ranges are encrypted using the default encryption key, this must
					// be changed to account for clear ranges which span tenant boundaries
					if (self->pProxyCommitData->encryptMode.isEncryptionEnabled()) {
						CODE_PROBE(true, "encrypting clear range backup mutation");
						if (backupMutation.param1 == m.param1 && backupMutation.param2 == m.param2 &&
						    encryptedMutation.present()) {
							backupMutation = encryptedMutation.get();
						} else {
							EncryptCipherDomainId domainId =
							    getEncryptDetailsFromMutationRef(self->pProxyCommitData, backupMutation);
							backupMutation =
							    backupMutation.encrypt(self->cipherKeys, domainId, arena, BlobCipherMetrics::BACKUP);
						}
						ASSERT(backupMutation.isEncrypted());
					}

					// Add the mutation to the relevant backup tag
					for (auto backupName : backupRange.value()) {
						self->logRangeMutations[backupName].push_back_deep(self->logRangeMutationsArena,
						                                                   backupMutation);
					}
				}
			}
		}

		if (checkSample) {
			self->pProxyCommitData->stats.txnExpensiveClearCostEstCount +=
			    trs[self->transactionNum].commitCostEstimation.get().expensiveCostEstCount;
		}
	}

	return Void();
}

ACTOR Future<Void> postResolution(CommitBatchContext* self) {
	state double postResolutionStart = now();
	state ProxyCommitData* const pProxyCommitData = self->pProxyCommitData;
	state std::vector<CommitTransactionRequest>& trs = self->trs;
	state const int64_t localBatchNumber = self->localBatchNumber;
	state const Optional<UID>& debugID = self->debugID;
	state Span span("MP:postResolution"_loc, self->span.context);

	bool queuedCommits = pProxyCommitData->latestLocalCommitBatchLogging.get() < localBatchNumber - 1;
	CODE_PROBE(queuedCommits, "Queuing post-resolution commit processing");
	wait(pProxyCommitData->latestLocalCommitBatchLogging.whenAtLeast(localBatchNumber - 1));
	state double postResolutionQueuing = now();
	pProxyCommitData->stats.postResolutionDist->sampleSeconds(postResolutionQueuing - postResolutionStart);
	wait(yield(TaskPriority::ProxyCommitYield1));

	self->computeStart = g_network->timer();

	pProxyCommitData->stats.txnCommitResolved += trs.size();

	if (debugID.present()) {
		g_traceBatch.addEvent(
		    "CommitDebug", debugID.get().first(), "CommitProxyServer.commitBatch.ProcessingMutations");
	}

	self->isMyFirstBatch = !pProxyCommitData->version.get();
	self->previousCoordinators = pProxyCommitData->txnStateStore->readValue(coordinatorsKey).get();

	assertResolutionStateMutationsSizeConsistent(self->resolution);

	applyMetadataEffect(self);

	if (debugID.present()) {
		g_traceBatch.addEvent("CommitDebug", debugID.get().first(), "CommitProxyServer.commitBatch.ApplyMetadaEffect");
	}

	determineCommittedTransactions(self);

	if (debugID.present()) {
		g_traceBatch.addEvent("CommitDebug", debugID.get().first(), "CommitProxyServer.commitBatch.ApplyMetadaEffect");
	}

	if (self->forceRecovery) {
		wait(Future<Void>(Never()));
	}

	// First pass
	wait(applyMetadataToCommittedTransactions(self));

	if (debugID.present()) {
		g_traceBatch.addEvent(
		    "CommitDebug", debugID.get().first(), "CommitProxyServer.commitBatch.ApplyMetadaToCommittedTxn");
	}

	// Second pass
	wait(assignMutationsToStorageServers(self));

	if (debugID.present()) {
		g_traceBatch.addEvent("CommitDebug", debugID.get().first(), "CommitProxyServer.commitBatch.AssignMutationToSS");
	}

	// Serialize and backup the mutations as a single mutation
	if ((pProxyCommitData->vecBackupKeys.size() > 1) && self->logRangeMutations.size()) {
		wait(addBackupMutations(pProxyCommitData,
		                        &self->logRangeMutations,
		                        &self->toCommit,
		                        self->commitVersion,
		                        &self->computeDuration,
		                        &self->computeStart));
	}

	buildIdempotencyIdMutations(self->trs,
	                            self->idempotencyKVBuilder,
	                            self->commitVersion,
	                            self->committed,
	                            ConflictBatch::TransactionCommitted,
	                            self->locked,
	                            [&](const KeyValue& kv) {
		                            MutationRef idempotencyIdSet;
		                            idempotencyIdSet.type = MutationRef::Type::SetValue;
		                            idempotencyIdSet.param1 = kv.key;
		                            idempotencyIdSet.param2 = kv.value;
		                            auto& tags = pProxyCommitData->tagsForKey(kv.key);
		                            self->toCommit.addTags(tags);
		                            if (self->pProxyCommitData->encryptMode.isEncryptionEnabled()) {
			                            CODE_PROBE(true, "encrypting idempotency mutation");
			                            EncryptCipherDomainId domainId =
			                                getEncryptDetailsFromMutationRef(self->pProxyCommitData, idempotencyIdSet);
			                            MutationRef encryptedMutation = idempotencyIdSet.encrypt(
			                                self->cipherKeys, domainId, self->arena, BlobCipherMetrics::TLOG);
			                            self->toCommit.writeTypedMessage(encryptedMutation);
		                            } else {
			                            self->toCommit.writeTypedMessage(idempotencyIdSet);
		                            }
	                            });
	state int i = 0;
	for (i = 0; i < pProxyCommitData->idempotencyClears.size(); i++) {
		auto& tags = pProxyCommitData->tagsForKey(pProxyCommitData->idempotencyClears[i].param1);
		self->toCommit.addTags(tags);
		// We already have an arena with an appropriate lifetime handy
		Arena& arena = pProxyCommitData->idempotencyClears.arena();
		WriteMutationRefVar var = wait(writeMutation(
		    self, SYSTEM_KEYSPACE_ENCRYPT_DOMAIN_ID, &pProxyCommitData->idempotencyClears[i], nullptr, &arena));
		ASSERT(std::holds_alternative<MutationRef>(var));
	}
	pProxyCommitData->idempotencyClears = Standalone<VectorRef<MutationRef>>();

	self->toCommit.saveTags(self->writtenTags);

	pProxyCommitData->stats.mutations += self->mutationCount;
	pProxyCommitData->stats.mutationBytes += self->mutationBytes;

	// Storage servers mustn't make durable versions which are not fully committed (because then they are impossible
	// to roll back) We prevent this by limiting the number of versions which are semi-committed but not fully
	// committed to be less than the MVCC window
	if (pProxyCommitData->committedVersion.get() <
	    self->commitVersion - SERVER_KNOBS->MAX_READ_TRANSACTION_LIFE_VERSIONS) {
		self->computeDuration += g_network->timer() - self->computeStart;
		state Span waitVersionSpan;
		while (pProxyCommitData->committedVersion.get() <
		       self->commitVersion - SERVER_KNOBS->MAX_READ_TRANSACTION_LIFE_VERSIONS) {
			// This should be *extremely* rare in the real world, but knob buggification should make it happen in
			// simulation
			CODE_PROBE(true, "Semi-committed pipeline limited by MVCC window");
			//TraceEvent("ProxyWaitingForCommitted", pProxyCommitData->dbgid).detail("CommittedVersion", pProxyCommitData->committedVersion.get()).detail("NeedToCommit", commitVersion);
			waitVersionSpan = Span("MP:overMaxReadTransactionLifeVersions"_loc, span.context);
			choose {
				when(wait(pProxyCommitData->committedVersion.whenAtLeast(
				    self->commitVersion - SERVER_KNOBS->MAX_READ_TRANSACTION_LIFE_VERSIONS))) {
					wait(yield());
					break;
				}
				when(wait(pProxyCommitData->cx->onProxiesChanged())) {}
				// @todo probably there is no need to get the (entire) version vector from the sequencer
				// in this case, and if so, consider adding a flag to the request to tell the sequencer
				// to not send the version vector information.
				when(GetRawCommittedVersionReply v = wait(pProxyCommitData->master.getLiveCommittedVersion.getReply(
				         GetRawCommittedVersionRequest(waitVersionSpan.context, debugID, invalidVersion),
				         TaskPriority::GetLiveCommittedVersionReply))) {
					if (v.version > pProxyCommitData->committedVersion.get()) {
						pProxyCommitData->locked = v.locked;
						pProxyCommitData->metadataVersion = v.metadataVersion;
						pProxyCommitData->committedVersion.set(v.version);
					}

					if (pProxyCommitData->committedVersion.get() <
					    self->commitVersion - SERVER_KNOBS->MAX_READ_TRANSACTION_LIFE_VERSIONS)
						wait(delay(SERVER_KNOBS->PROXY_SPIN_DELAY));
				}
			}
		}
		waitVersionSpan = Span{};
		self->computeStart = g_network->timer();
	}

	self->msg = self->storeCommits.back().first.get();

	if (self->debugID.present())
		g_traceBatch.addEvent(
		    "CommitDebug", self->debugID.get().first(), "CommitProxyServer.commitBatch.AfterStoreCommits");

	// txnState (transaction subsystem state) tag: message extracted from log adapter
	bool firstMessage = true;
	for (auto m : self->msg.messages) {
		if (firstMessage) {
			self->toCommit.addTxsTag();
		}
		self->toCommit.writeMessage(StringRef(m.begin(), m.size()), !firstMessage);
		firstMessage = false;
	}

	if (self->prevVersion && self->commitVersion - self->prevVersion < SERVER_KNOBS->MAX_VERSIONS_IN_FLIGHT / 2)
		debug_advanceMaxCommittedVersion(UID(), self->commitVersion); //< Is this valid?

	// TraceEvent("ProxyPush", pProxyCommitData->dbgid)
	//     .detail("PrevVersion", self->prevVersion)
	//     .detail("Version", self->commitVersion)
	//     .detail("TransactionsSubmitted", trs.size())
	//     .detail("TransactionsCommitted", self->commitCount)
	//     .detail("TxsPopTo", self->msg.popTo);

	if (self->prevVersion && self->commitVersion - self->prevVersion < SERVER_KNOBS->MAX_VERSIONS_IN_FLIGHT / 2)
		debug_advanceMaxCommittedVersion(UID(), self->commitVersion);

	self->commitStartTime = now();
	pProxyCommitData->lastStartCommit = self->commitStartTime;
	Optional<std::unordered_map<uint16_t, Version>> tpcvMap = Optional<std::unordered_map<uint16_t, Version>>();
	if (SERVER_KNOBS->ENABLE_VERSION_VECTOR) {
		tpcvMap = self->tpcvMap;
	}
	self->loggingComplete = pProxyCommitData->logSystem->push(self->prevVersion,
	                                                          self->commitVersion,
	                                                          pProxyCommitData->committedVersion.get(),
	                                                          pProxyCommitData->minKnownCommittedVersion,
	                                                          self->toCommit,
	                                                          span.context,
	                                                          self->debugID,
	                                                          tpcvMap);

	float ratio = self->toCommit.getEmptyMessageRatio();
	pProxyCommitData->stats.commitBatchingEmptyMessageRatio.addMeasurement(ratio);

	if (!self->forceRecovery) {
		ASSERT(pProxyCommitData->latestLocalCommitBatchLogging.get() == self->localBatchNumber - 1);
		pProxyCommitData->latestLocalCommitBatchLogging.set(self->localBatchNumber);
	}

	self->computeDuration += g_network->timer() - self->computeStart;
	if (self->batchOperations > 0) {
		double estimatedDelay = computeReleaseDelay(self, self->latencyBucket);
		double computePerOperation =
		    std::min(SERVER_KNOBS->MAX_COMPUTE_PER_OPERATION, self->computeDuration / self->batchOperations);

		if (computePerOperation <= pProxyCommitData->commitComputePerOperation[self->latencyBucket]) {
			pProxyCommitData->commitComputePerOperation[self->latencyBucket] = computePerOperation;
		} else {
			pProxyCommitData->commitComputePerOperation[self->latencyBucket] =
			    SERVER_KNOBS->PROXY_COMPUTE_GROWTH_RATE * computePerOperation +
			    ((1.0 - SERVER_KNOBS->PROXY_COMPUTE_GROWTH_RATE) *
			     pProxyCommitData->commitComputePerOperation[self->latencyBucket]);
		}
		pProxyCommitData->stats.maxComputeNS =
		    std::max<int64_t>(pProxyCommitData->stats.maxComputeNS,
		                      1e9 * pProxyCommitData->commitComputePerOperation[self->latencyBucket]);
		pProxyCommitData->stats.minComputeNS =
		    std::min<int64_t>(pProxyCommitData->stats.minComputeNS,
		                      1e9 * pProxyCommitData->commitComputePerOperation[self->latencyBucket]);

		if (estimatedDelay >= SERVER_KNOBS->MAX_COMPUTE_DURATION_LOG_CUTOFF ||
		    self->computeDuration >= SERVER_KNOBS->MAX_COMPUTE_DURATION_LOG_CUTOFF) {
			TraceEvent(SevInfo, "LongComputeDuration", pProxyCommitData->dbgid)
			    .suppressFor(10.0)
			    .detail("EstimatedComputeDuration", estimatedDelay)
			    .detail("ComputeDuration", self->computeDuration)
			    .detail("ComputePerOperation", computePerOperation)
			    .detail("LatencyBucket", self->latencyBucket)
			    .detail("UpdatedComputePerOperationEstimate",
			            pProxyCommitData->commitComputePerOperation[self->latencyBucket])
			    .detail("BatchBytes", self->batchBytes)
			    .detail("BatchOperations", self->batchOperations);
		}
	}

	pProxyCommitData->stats.processingMutationDist->sampleSeconds(now() - postResolutionQueuing);
	return Void();
}

ACTOR Future<Void> transactionLogging(CommitBatchContext* self) {
	state double tLoggingStart = now();
	state ProxyCommitData* const pProxyCommitData = self->pProxyCommitData;
	state Span span("MP:transactionLogging"_loc, self->span.context);

	try {
		choose {
			when(Version ver = wait(self->loggingComplete)) {
				pProxyCommitData->minKnownCommittedVersion = std::max(pProxyCommitData->minKnownCommittedVersion, ver);
			}
			when(wait(pProxyCommitData->committedVersion.whenAtLeast(self->commitVersion + 1))) {}
		}
	} catch (Error& e) {
		if (e.code() == error_code_broken_promise) {
			throw tlog_failed();
		}
		throw;
	}

	pProxyCommitData->lastCommitLatency = now() - self->commitStartTime;
	pProxyCommitData->lastCommitTime = std::max(pProxyCommitData->lastCommitTime.get(), self->commitStartTime);

	wait(yield(TaskPriority::ProxyCommitYield2));

	if (pProxyCommitData->popRemoteTxs &&
	    self->msg.popTo > (pProxyCommitData->txsPopVersions.size() ? pProxyCommitData->txsPopVersions.back().second
	                                                               : pProxyCommitData->lastTxsPop)) {
		if (pProxyCommitData->txsPopVersions.size() >= SERVER_KNOBS->MAX_TXS_POP_VERSION_HISTORY) {
			TraceEvent(SevWarnAlways, "DiscardingTxsPopHistory").suppressFor(1.0);
			pProxyCommitData->txsPopVersions.pop_front();
		}

		pProxyCommitData->txsPopVersions.emplace_back(self->commitVersion, self->msg.popTo);
	}
	pProxyCommitData->logSystem->popTxs(self->msg.popTo);
	pProxyCommitData->stats.tlogLoggingDist->sampleSeconds(now() - tLoggingStart);
	return Void();
}

ACTOR Future<Void> reply(CommitBatchContext* self) {
	state double replyStart = now();
	state ProxyCommitData* const pProxyCommitData = self->pProxyCommitData;
	state Span span("MP:reply"_loc, self->span.context);

	state const Optional<UID>& debugID = self->debugID;

	if (self->prevVersion && self->commitVersion - self->prevVersion < SERVER_KNOBS->MAX_VERSIONS_IN_FLIGHT / 2) {
		//TraceEvent("CPAdvanceMinVersion", self->pProxyCommitData->dbgid).detail("PrvVersion", self->prevVersion).detail("CommitVersion", self->commitVersion).detail("Master", self->pProxyCommitData->master.id().toString()).detail("TxSize", self->trs.size());
		debug_advanceMinCommittedVersion(UID(), self->commitVersion);
	}

	// TraceEvent("ProxyPushed", pProxyCommitData->dbgid)
	//     .detail("PrevVersion", self->prevVersion)
	//     .detail("Version", self->commitVersion);
	if (debugID.present())
		g_traceBatch.addEvent("CommitDebug", debugID.get().first(), "CommitProxyServer.commitBatch.AfterLogPush");

	for (auto& p : self->storeCommits) {
		ASSERT(!p.second.isReady());
		p.first.get().acknowledge.send(Void());
		ASSERT(p.second.isReady());
	}

	// After logging finishes, we report the commit version to master so that every other proxy can get the most
	// up-to-date live committed version. We also maintain the invariant that master's committed version >=
	// self->committedVersion by reporting commit version first before updating self->committedVersion. Otherwise, a
	// client may get a commit version that the master is not aware of, and next GRV request may get a version less
	// than self->committedVersion.

	CODE_PROBE(pProxyCommitData->committedVersion.get() > self->commitVersion,
	           "later version was reported committed first");

	if (self->commitVersion >= pProxyCommitData->committedVersion.get()) {
		state Optional<std::set<Tag>> writtenTags;
		if (SERVER_KNOBS->ENABLE_VERSION_VECTOR) {
			writtenTags = self->writtenTags;
		}
		wait(pProxyCommitData->master.reportLiveCommittedVersion.getReply(
		    ReportRawCommittedVersionRequest(self->commitVersion,
		                                     self->lockedAfter,
		                                     self->metadataVersionAfter,
		                                     pProxyCommitData->minKnownCommittedVersion,
		                                     self->prevVersion,
		                                     writtenTags),
		    TaskPriority::ProxyMasterVersionReply));
	}

	if (debugID.present()) {
		g_traceBatch.addEvent(
		    "CommitDebug", debugID.get().first(), "CommitProxyServer.commitBatch.AfterReportRawCommittedVersion");
	}

	if (self->commitVersion > pProxyCommitData->committedVersion.get()) {
		pProxyCommitData->locked = self->lockedAfter;
		pProxyCommitData->metadataVersion = self->metadataVersionAfter;
		pProxyCommitData->committedVersion.set(self->commitVersion);
	}

	if (self->forceRecovery) {
		TraceEvent(SevWarn, "RestartingTxnSubsystem", pProxyCommitData->dbgid).detail("Stage", "ProxyShutdown");
		throw worker_removed();
	}

	// Send replies to clients
	double endTime = g_network->timer();
	// Reset all to zero, used to track the correct index of each commitTransacitonRef on each resolver

	std::fill(self->nextTr.begin(), self->nextTr.end(), 0);
	std::unordered_map<uint8_t, int16_t> idCountsForKey;
	for (int t = 0; t < self->trs.size(); t++) {
		auto& tr = self->trs[t];
		if (self->committed[t] == ConflictBatch::TransactionCommitted && (!self->locked || tr.isLockAware())) {
			ASSERT_WE_THINK(self->commitVersion != invalidVersion);
			if (self->trs[t].idempotencyId.valid()) {
				idCountsForKey[uint8_t(t >> 8)] += 1;
			}
			tr.reply.send(CommitID(self->commitVersion, t, self->metadataVersionAfter));
		} else if (self->committed[t] == ConflictBatch::TransactionTooOld) {
			tr.reply.sendError(transaction_too_old());
		} else if (self->committed[t] == ConflictBatch::TransactionTenantFailure) {
			// We already sent the error
			ASSERT(tr.reply.isSet());
		} else {
			// If enable the option to report conflicting keys from resolvers, we send back all keyranges' indices
			// through CommitID
			if (tr.transaction.report_conflicting_keys) {
				Standalone<VectorRef<int>> conflictingKRIndices;
				for (int resolverInd : self->transactionResolverMap[t]) {
					auto const& cKRs =
					    self->resolution[resolverInd]
					        .conflictingKeyRangeMap[self->nextTr[resolverInd]]; // nextTr[resolverInd] -> index of
					                                                            // this trs[t] on the resolver
					for (auto const& rCRIndex : cKRs)
						// read_conflict_range can change when sent to resolvers, mapping the index from
						// resolver-side to original index in commitTransactionRef
						conflictingKRIndices.push_back(conflictingKRIndices.arena(),
						                               self->txReadConflictRangeIndexMap[t][resolverInd][rCRIndex]);
				}
				// At least one keyRange index should be returned
				ASSERT(conflictingKRIndices.size());
				tr.reply.send(CommitID(
				    invalidVersion, t, Optional<Value>(), Optional<Standalone<VectorRef<int>>>(conflictingKRIndices)));
			} else {
				tr.reply.sendError(not_committed());
			}
		}

		// Update corresponding transaction indices on each resolver
		for (int resolverInd : self->transactionResolverMap[t])
			self->nextTr[resolverInd]++;

		// TODO: filter if pipelined with large commit
		const double duration = endTime - tr.requestTime();
		pProxyCommitData->stats.commitLatencySample.addMeasurement(duration);
		if (pProxyCommitData->latencyBandConfig.present()) {
			bool filter = self->maxTransactionBytes >
			              pProxyCommitData->latencyBandConfig.get().commitConfig.maxCommitBytes.orDefault(
			                  std::numeric_limits<int>::max());
			pProxyCommitData->stats.commitLatencyBands.addMeasurement(duration, 1, Filtered(filter));
		}
	}

	for (auto [highOrderBatchIndex, count] : idCountsForKey) {
		pProxyCommitData->expectedIdempotencyIdCountForKey.send(
		    ExpectedIdempotencyIdCountForKey{ self->commitVersion, count, highOrderBatchIndex });
	}

	++pProxyCommitData->stats.commitBatchOut;
	pProxyCommitData->stats.txnCommitOut += self->trs.size();
	pProxyCommitData->stats.txnConflicts += self->trs.size() - self->commitCount;
	pProxyCommitData->stats.txnCommitOutSuccess += self->commitCount;

	if (now() - pProxyCommitData->lastCoalesceTime > SERVER_KNOBS->RESOLVER_COALESCE_TIME) {
		pProxyCommitData->lastCoalesceTime = now();
		int lastSize = pProxyCommitData->keyResolvers.size();
		auto rs = pProxyCommitData->keyResolvers.ranges();
		Version oldestVersion = self->prevVersion - SERVER_KNOBS->MAX_WRITE_TRANSACTION_LIFE_VERSIONS;
		for (auto r = rs.begin(); r != rs.end(); ++r) {
			while (r->value().size() > 1 && r->value()[1].first < oldestVersion)
				r->value().pop_front();
			if (r->value().size() && r->value().front().first < oldestVersion)
				r->value().front().first = 0;
		}
		if (SERVER_KNOBS->PROXY_USE_RESOLVER_PRIVATE_MUTATIONS) {
			// Only normal key space, because \xff key space is processed by all resolvers.
			pProxyCommitData->keyResolvers.coalesce(normalKeys);
			auto& versions = pProxyCommitData->systemKeyVersions;
			while (versions.size() > 1 && versions[1] < oldestVersion) {
				versions.pop_front();
			}
			if (!versions.empty() && versions[0] < oldestVersion) {
				versions[0] = 0;
			}
		} else {
			pProxyCommitData->keyResolvers.coalesce(allKeys);
		}
		if (pProxyCommitData->keyResolvers.size() != lastSize)
			TraceEvent("KeyResolverSize", pProxyCommitData->dbgid)
			    .detail("Size", pProxyCommitData->keyResolvers.size());
	}

	// Dynamic batching for commits
	double target_latency =
	    (now() - self->startTime) * SERVER_KNOBS->COMMIT_TRANSACTION_BATCH_INTERVAL_LATENCY_FRACTION;
	pProxyCommitData->commitBatchInterval =
	    std::max(SERVER_KNOBS->COMMIT_TRANSACTION_BATCH_INTERVAL_MIN,
	             std::min(SERVER_KNOBS->COMMIT_TRANSACTION_BATCH_INTERVAL_MAX,
	                      target_latency * SERVER_KNOBS->COMMIT_TRANSACTION_BATCH_INTERVAL_SMOOTHER_ALPHA +
	                          pProxyCommitData->commitBatchInterval *
	                              (1 - SERVER_KNOBS->COMMIT_TRANSACTION_BATCH_INTERVAL_SMOOTHER_ALPHA)));

	pProxyCommitData->stats.commitBatchingWindowSize.addMeasurement(pProxyCommitData->commitBatchInterval);
	pProxyCommitData->commitBatchesMemBytesCount -= self->currentBatchMemBytesCount;
	ASSERT_ABORT(pProxyCommitData->commitBatchesMemBytesCount >= 0);
	wait(self->releaseFuture);
	pProxyCommitData->stats.replyCommitDist->sampleSeconds(now() - replyStart);
	return Void();
}

} // namespace CommitBatch

// Commit one batch of transactions trs
ACTOR Future<Void> commitBatch(ProxyCommitData* self,
                               std::vector<CommitTransactionRequest>* trs,
                               int currentBatchMemBytesCount) {
	// WARNING: this code is run at a high priority (until the first delay(0)), so it needs to do as little work as
	// possible
	state CommitBatch::CommitBatchContext context(self, trs, currentBatchMemBytesCount);
	getCurrentLineage()->modify(&TransactionLineage::operation) = TransactionLineage::Operation::Commit;

	// Active load balancing runs at a very high priority (to obtain accurate estimate of memory used by commit batches)
	// so we need to downgrade here
	wait(delay(0, TaskPriority::ProxyCommit));

	context.pProxyCommitData->lastVersionTime = context.startTime;
	++context.pProxyCommitData->stats.commitBatchIn;
	context.setupTraceBatch();

	/////// Phase 1: Pre-resolution processing (CPU bound except waiting for a version # which is separately pipelined
	/// and *should* be available by now (unless empty commit); ordered; currently atomic but could yield)
	wait(CommitBatch::preresolutionProcessing(&context));
	if (context.rejected) {
		self->commitBatchesMemBytesCount -= currentBatchMemBytesCount;
		return Void();
	}

	/////// Phase 2: Resolution (waiting on the network; pipelined)
	wait(CommitBatch::getResolution(&context));

	////// Phase 3: Post-resolution processing (CPU bound except for very rare situations; ordered; currently atomic but
	/// doesn't need to be)
	wait(CommitBatch::postResolution(&context));

	/////// Phase 4: Logging (network bound; pipelined up to MAX_READ_TRANSACTION_LIFE_VERSIONS (limited by loop above))
	wait(CommitBatch::transactionLogging(&context));

	/////// Phase 5: Replies (CPU bound; no particular order required, though ordered execution would be best for
	/// latency)
	wait(CommitBatch::reply(&context));

	return Void();
}

// Add tss mapping data to the reply, if any of the included storage servers have a TSS pair
void maybeAddTssMapping(GetKeyServerLocationsReply& reply,
                        ProxyCommitData* commitData,
                        std::unordered_set<UID>& included,
                        UID ssId) {
	if (!included.count(ssId)) {
		auto mappingItr = commitData->tssMapping.find(ssId);
		if (mappingItr != commitData->tssMapping.end()) {
			reply.resultsTssMapping.push_back(*mappingItr);
		}
		included.insert(ssId);
	}
}

void addTagMapping(GetKeyServerLocationsReply& reply, ProxyCommitData* commitData) {
	for (const auto& [_, shard] : reply.results) {
		for (auto& ssi : shard) {
			auto iter = commitData->storageCache.find(ssi.id());
			ASSERT_WE_THINK(iter != commitData->storageCache.end());
			reply.resultsTagMapping.emplace_back(ssi.id(), iter->second->tag);
		}
	}
}

ACTOR static Future<Void> doTenantIdRequest(GetTenantIdRequest req, ProxyCommitData* commitData) {
	// We can't respond to these requests until we have valid txnStateStore
	wait(commitData->validState.getFuture());
	wait(delay(0, TaskPriority::DefaultEndpoint));

	state ErrorOr<int64_t> tenantId;
	state Version minTenantVersion =
	    req.minTenantVersion == latestVersion ? commitData->stats.lastCommitVersionAssigned + 1 : req.minTenantVersion;

	// If a large minTenantVersion is specified, we limit how long we wait for it to be available
	state Future<Void> futureVersionDelay = minTenantVersion > commitData->stats.lastCommitVersionAssigned + 1
	                                            ? delay(SERVER_KNOBS->FUTURE_VERSION_DELAY)
	                                            : Never();

	if (minTenantVersion > commitData->version.get()) {
		commitData->triggerCommit.set(true);
	}

	choose {
		// Wait until we are sure that we've received metadata updates through minTenantVersion
		// If latestVersion is specified, this will wait until we have definitely received
		// updates through the version at the time we received the request
		when(wait(commitData->version.whenAtLeast(minTenantVersion))) {}
		when(wait(futureVersionDelay)) {
			req.reply.sendError(future_version());
			++commitData->stats.tenantIdRequestOut;
			++commitData->stats.tenantIdRequestErrors;
			return Void();
		}
	}

	auto itr = commitData->tenantNameIndex.find(req.tenantName);
	if (itr != commitData->tenantNameIndex.end()) {
		req.reply.send(GetTenantIdReply(itr->second));
	} else {
		TraceEvent(SevWarn, "CommitProxyTenantNotFound", commitData->dbgid).detail("TenantName", req.tenantName);
		++commitData->stats.tenantIdRequestErrors;
		req.reply.sendError(tenant_not_found());
	}

	++commitData->stats.tenantIdRequestOut;
	return Void();
}

ACTOR static Future<Void> tenantIdServer(CommitProxyInterface proxy,
                                         PromiseStream<Future<Void>> addActor,
                                         ProxyCommitData* commitData) {
	loop {
		GetTenantIdRequest req = waitNext(proxy.getTenantId.getFuture());
		// WARNING: this code is run at a high priority, so it needs to do as little work as possible
		if (commitData->stats.tenantIdRequestIn.getValue() - commitData->stats.tenantIdRequestOut.getValue() >
		    SERVER_KNOBS->TENANT_ID_REQUEST_MAX_QUEUE_SIZE) {
			++commitData->stats.tenantIdRequestErrors;
			req.reply.sendError(commit_proxy_memory_limit_exceeded());
			TraceEvent(SevWarnAlways, "ProxyGetTenantRequestThresholdExceeded").suppressFor(60);
		} else {
			++commitData->stats.tenantIdRequestIn;
			addActor.send(doTenantIdRequest(req, commitData));
		}
	}
}

ACTOR static Future<Void> doKeyServerLocationRequest(GetKeyServerLocationsRequest req, ProxyCommitData* commitData) {
	// We can't respond to these requests until we have valid txnStateStore
	getCurrentLineage()->modify(&TransactionLineage::operation) = TransactionLineage::Operation::GetKeyServersLocations;
	getCurrentLineage()->modify(&TransactionLineage::txID) = req.spanContext.traceID;

	wait(commitData->validState.getFuture());

	state Version minVersion = commitData->stats.lastCommitVersionAssigned + 1;
	wait(delay(0, TaskPriority::DefaultEndpoint));

	bool validTenant = wait(checkTenant(commitData, req.tenant.tenantId, minVersion, "GetKeyServerLocation"));

	if (!validTenant) {
		++commitData->stats.keyServerLocationOut;
		req.reply.sendError(tenant_not_found());
		return Void();
	}

	std::unordered_set<UID> tssMappingsIncluded;
	GetKeyServerLocationsReply rep;

	if (req.tenant.hasTenant()) {
		req.begin = req.begin.withPrefix(req.tenant.prefix.get(), req.arena);
		if (req.end.present()) {
			req.end = req.end.get().withPrefix(req.tenant.prefix.get(), req.arena);
		}
	}

	if (!req.end.present()) {
		auto r = req.reverse ? commitData->keyInfo.rangeContainingKeyBefore(req.begin)
		                     : commitData->keyInfo.rangeContaining(req.begin);
		std::vector<StorageServerInterface> ssis;
		ssis.reserve(r.value().src_info.size());
		for (auto& it : r.value().src_info) {
			ssis.push_back(it->interf);
			maybeAddTssMapping(rep, commitData, tssMappingsIncluded, it->interf.id());
		}
		rep.results.emplace_back(r.range(), ssis);
	} else if (!req.reverse) {
		int count = 0;
		for (auto r = commitData->keyInfo.rangeContaining(req.begin);
		     r != commitData->keyInfo.ranges().end() && count < req.limit && r.begin() < req.end.get();
		     ++r) {
			std::vector<StorageServerInterface> ssis;
			ssis.reserve(r.value().src_info.size());
			for (auto& it : r.value().src_info) {
				ssis.push_back(it->interf);
				maybeAddTssMapping(rep, commitData, tssMappingsIncluded, it->interf.id());
			}
			rep.results.emplace_back(r.range(), ssis);
			count++;
		}
	} else {
		int count = 0;
		auto r = commitData->keyInfo.rangeContainingKeyBefore(req.end.get());
		while (count < req.limit && req.begin < r.end()) {
			std::vector<StorageServerInterface> ssis;
			ssis.reserve(r.value().src_info.size());
			for (auto& it : r.value().src_info) {
				ssis.push_back(it->interf);
				maybeAddTssMapping(rep, commitData, tssMappingsIncluded, it->interf.id());
			}
			rep.results.emplace_back(r.range(), ssis);
			if (r == commitData->keyInfo.ranges().begin()) {
				break;
			}
			count++;
			--r;
		}
	}
	addTagMapping(rep, commitData);
	req.reply.send(rep);
	++commitData->stats.keyServerLocationOut;
	return Void();
}

ACTOR static Future<Void> readRequestServer(CommitProxyInterface proxy,
                                            PromiseStream<Future<Void>> addActor,
                                            ProxyCommitData* commitData) {
	loop {
		GetKeyServerLocationsRequest req = waitNext(proxy.getKeyServersLocations.getFuture());
		// WARNING: this code is run at a high priority, so it needs to do as little work as possible
		if (req.limit != CLIENT_KNOBS->STORAGE_METRICS_SHARD_LIMIT && // Always do data distribution requests
		    commitData->stats.keyServerLocationIn.getValue() - commitData->stats.keyServerLocationOut.getValue() >
		        SERVER_KNOBS->KEY_LOCATION_MAX_QUEUE_SIZE) {
			++commitData->stats.keyServerLocationErrors;
			req.reply.sendError(commit_proxy_memory_limit_exceeded());
			TraceEvent(SevWarnAlways, "ProxyLocationRequestThresholdExceeded").suppressFor(60);
		} else {
			++commitData->stats.keyServerLocationIn;
			addActor.send(doKeyServerLocationRequest(req, commitData));
		}
	}
}

ACTOR static Future<Void> rejoinServer(CommitProxyInterface proxy, ProxyCommitData* commitData) {
	// We can't respond to these requests until we have valid txnStateStore
	wait(commitData->validState.getFuture());

	TraceEvent("ProxyReadyForReads", proxy.id()).log();

	loop {
		GetStorageServerRejoinInfoRequest req = waitNext(proxy.getStorageServerRejoinInfo.getFuture());
		if (commitData->txnStateStore->readValue(serverListKeyFor(req.id)).get().present()) {
			GetStorageServerRejoinInfoReply rep;
			rep.version = commitData->version.get();
			rep.tag = decodeServerTagValue(commitData->txnStateStore->readValue(serverTagKeyFor(req.id)).get().get());
			RangeResult history = commitData->txnStateStore->readRange(serverTagHistoryRangeFor(req.id)).get();
			for (int i = history.size() - 1; i >= 0; i--) {
				rep.history.push_back(
				    std::make_pair(decodeServerTagHistoryKey(history[i].key), decodeServerTagValue(history[i].value)));
			}
			auto localityKey = commitData->txnStateStore->readValue(tagLocalityListKeyFor(req.dcId)).get();
			rep.newLocality = false;
			if (localityKey.present()) {
				int8_t locality = decodeTagLocalityListValue(localityKey.get());
				if (rep.tag.locality != tagLocalityUpgraded && locality != rep.tag.locality) {
					TraceEvent(SevWarnAlways, "SSRejoinedWithChangedLocality")
					    .detail("Tag", rep.tag.toString())
					    .detail("DcId", req.dcId)
					    .detail("NewLocality", locality);
				} else if (locality != rep.tag.locality) {
					uint16_t tagId = 0;
					std::vector<uint16_t> usedTags;
					auto tagKeys = commitData->txnStateStore->readRange(serverTagKeys).get();
					for (auto& kv : tagKeys) {
						Tag t = decodeServerTagValue(kv.value);
						if (t.locality == locality) {
							usedTags.push_back(t.id);
						}
					}
					auto historyKeys = commitData->txnStateStore->readRange(serverTagHistoryKeys).get();
					for (auto& kv : historyKeys) {
						Tag t = decodeServerTagValue(kv.value);
						if (t.locality == locality) {
							usedTags.push_back(t.id);
						}
					}
					std::sort(usedTags.begin(), usedTags.end());

					int usedIdx = 0;
					for (; usedTags.size() > 0 && tagId <= usedTags.end()[-1]; tagId++) {
						if (tagId < usedTags[usedIdx]) {
							break;
						} else {
							usedIdx++;
						}
					}
					rep.newTag = Tag(locality, tagId);
				}
			} else if (rep.tag.locality != tagLocalityUpgraded) {
				TraceEvent(SevWarnAlways, "SSRejoinedWithUnknownLocality")
				    .detail("Tag", rep.tag.toString())
				    .detail("DcId", req.dcId);
			} else {
				rep.newLocality = true;
				int8_t maxTagLocality = -1;
				auto localityKeys = commitData->txnStateStore->readRange(tagLocalityListKeys).get();
				for (auto& kv : localityKeys) {
					maxTagLocality = std::max(maxTagLocality, decodeTagLocalityListValue(kv.value));
				}
				rep.newTag = Tag(maxTagLocality + 1, 0);
			}
			req.reply.send(rep);
		} else {
			req.reply.sendError(worker_removed());
		}
	}
}

ACTOR Future<Void> ddMetricsRequestServer(CommitProxyInterface proxy, Reference<AsyncVar<ServerDBInfo> const> db) {
	loop {
		choose {
			when(state GetDDMetricsRequest req = waitNext(proxy.getDDMetrics.getFuture())) {
				if (!db->get().distributor.present()) {
					req.reply.sendError(dd_not_found());
					continue;
				}
				ErrorOr<GetDataDistributorMetricsReply> reply =
				    wait(errorOr(db->get().distributor.get().dataDistributorMetrics.getReply(
				        GetDataDistributorMetricsRequest(req.keys, req.shardLimit))));
				if (reply.isError()) {
					req.reply.sendError(reply.getError());
				} else {
					GetDDMetricsReply newReply;
					newReply.storageMetricsList = reply.get().storageMetricsList;
					req.reply.send(newReply);
				}
			}
		}
	}
}

ACTOR Future<Void> monitorRemoteCommitted(ProxyCommitData* self) {
	loop {
		wait(delay(0)); // allow this actor to be cancelled if we are removed after db changes.
		state Optional<std::vector<OptionalInterface<TLogInterface>>> remoteLogs;
		if (self->db->get().recoveryState >= RecoveryState::ALL_LOGS_RECRUITED) {
			for (auto& logSet : self->db->get().logSystemConfig.tLogs) {
				if (!logSet.isLocal) {
					remoteLogs = logSet.tLogs;
					for (auto& tLog : logSet.tLogs) {
						if (!tLog.present()) {
							remoteLogs = Optional<std::vector<OptionalInterface<TLogInterface>>>();
							break;
						}
					}
					break;
				}
			}
		}

		if (!remoteLogs.present()) {
			wait(self->db->onChange());
			continue;
		}
		self->popRemoteTxs = true;

		state Future<Void> onChange = self->db->onChange();
		loop {
			state std::vector<Future<TLogQueuingMetricsReply>> replies;
			for (auto& it : remoteLogs.get()) {
				replies.push_back(
				    brokenPromiseToNever(it.interf().getQueuingMetrics.getReply(TLogQueuingMetricsRequest())));
			}
			wait(waitForAll(replies) || onChange);

			if (onChange.isReady()) {
				break;
			}

			// FIXME: use the configuration to calculate a more precise minimum recovery version.
			Version minVersion = std::numeric_limits<Version>::max();
			for (auto& it : replies) {
				minVersion = std::min(minVersion, it.get().v);
			}

			while (self->txsPopVersions.size() && self->txsPopVersions.front().first <= minVersion) {
				self->lastTxsPop = self->txsPopVersions.front().second;
				self->logSystem->popTxs(self->txsPopVersions.front().second, tagLocalityRemoteLog);
				self->txsPopVersions.pop_front();
			}

			wait(delay(SERVER_KNOBS->UPDATE_REMOTE_LOG_VERSION_INTERVAL) || onChange);
			if (onChange.isReady()) {
				break;
			}
		}
	}
}

ACTOR Future<Void> proxySnapCreate(ProxySnapRequest snapReq, ProxyCommitData* commitData) {
	TraceEvent("SnapCommitProxy_SnapReqEnter")
	    .detail("SnapPayload", snapReq.snapPayload)
	    .detail("SnapUID", snapReq.snapUID);
	try {
		// whitelist check
		ExecCmdValueString execArg(snapReq.snapPayload);
		StringRef binPath = execArg.getBinaryPath();
		if (!isWhitelisted(commitData->whitelistedBinPathVec, binPath)) {
			TraceEvent("SnapCommitProxy_WhiteListCheckFailed")
			    .detail("SnapPayload", snapReq.snapPayload)
			    .detail("SnapUID", snapReq.snapUID);
			throw snap_path_not_whitelisted();
		}
		// db fully recovered check
		if (commitData->db->get().recoveryState != RecoveryState::FULLY_RECOVERED) {
			// Cluster is not fully recovered and needs TLogs
			// from previous generation for full recovery.
			// Currently, snapshot of old tlog generation is not
			// supported and hence failing the snapshot request until
			// cluster is fully_recovered.
			TraceEvent("SnapCommitProxy_ClusterNotFullyRecovered")
			    .detail("SnapPayload", snapReq.snapPayload)
			    .detail("SnapUID", snapReq.snapUID);
			throw snap_not_fully_recovered_unsupported();
		}

		auto result = commitData->txnStateStore->readValue("log_anti_quorum"_sr.withPrefix(configKeysPrefix)).get();
		int logAntiQuorum = 0;
		if (result.present()) {
			logAntiQuorum = atoi(result.get().toString().c_str());
		}
		// FIXME: logAntiQuorum not supported, remove it later,
		// In version2, we probably don't need this limtiation, but this needs to be tested.
		if (logAntiQuorum > 0) {
			TraceEvent("SnapCommitProxy_LogAntiQuorumNotSupported")
			    .detail("SnapPayload", snapReq.snapPayload)
			    .detail("SnapUID", snapReq.snapUID);
			throw snap_log_anti_quorum_unsupported();
		}

		state int snapReqRetry = 0;
		state double snapRetryBackoff = FLOW_KNOBS->PREVENT_FAST_SPIN_DELAY;
		loop {
			// send a snap request to DD
			if (!commitData->db->get().distributor.present()) {
				TraceEvent(SevWarnAlways, "DataDistributorNotPresent").detail("Operation", "SnapRequest");
				throw dd_not_found();
			}
			try {
				Future<ErrorOr<Void>> ddSnapReq =
				    commitData->db->get().distributor.get().distributorSnapReq.tryGetReply(
				        DistributorSnapRequest(snapReq.snapPayload, snapReq.snapUID));
				wait(throwErrorOr(ddSnapReq));
				break;
			} catch (Error& e) {
				TraceEvent("SnapCommitProxy_DDSnapResponseError")
				    .errorUnsuppressed(e)
				    .detail("SnapPayload", snapReq.snapPayload)
				    .detail("SnapUID", snapReq.snapUID)
				    .detail("Retry", snapReqRetry);
				// Retry if we have network issues
				if (e.code() != error_code_request_maybe_delivered ||
				    ++snapReqRetry > SERVER_KNOBS->SNAP_NETWORK_FAILURE_RETRY_LIMIT)
					throw e;
				wait(delay(snapRetryBackoff));
				snapRetryBackoff = snapRetryBackoff * 2; // exponential backoff
			}
		}
		snapReq.reply.send(Void());
	} catch (Error& e) {
		TraceEvent("SnapCommitProxy_SnapReqError")
		    .errorUnsuppressed(e)
		    .detail("SnapPayload", snapReq.snapPayload)
		    .detail("SnapUID", snapReq.snapUID);
		if (e.code() != error_code_operation_cancelled) {
			snapReq.reply.sendError(e);
		} else {
			throw e;
		}
	}
	TraceEvent("SnapCommitProxy_SnapReqExit")
	    .detail("SnapPayload", snapReq.snapPayload)
	    .detail("SnapUID", snapReq.snapUID);
	return Void();
}

ACTOR Future<Void> proxyCheckSafeExclusion(Reference<AsyncVar<ServerDBInfo> const> db,
                                           ExclusionSafetyCheckRequest req) {
	TraceEvent("SafetyCheckCommitProxyBegin").log();
	state ExclusionSafetyCheckReply reply(false);
	if (!db->get().distributor.present()) {
		TraceEvent(SevWarnAlways, "DataDistributorNotPresent").detail("Operation", "ExclusionSafetyCheck");
		req.reply.send(reply);
		return Void();
	}
	try {
		state Future<ErrorOr<DistributorExclusionSafetyCheckReply>> ddSafeFuture =
		    db->get().distributor.get().distributorExclCheckReq.tryGetReply(
		        DistributorExclusionSafetyCheckRequest(req.exclusions));
		DistributorExclusionSafetyCheckReply _reply = wait(throwErrorOr(ddSafeFuture));
		reply.safe = _reply.safe;
		if (db->get().blobManager.present()) {
			TraceEvent("SafetyCheckCommitProxyBM").detail("BMID", db->get().blobManager.get().id());
			state Future<ErrorOr<BlobManagerExclusionSafetyCheckReply>> bmSafeFuture =
			    db->get().blobManager.get().blobManagerExclCheckReq.tryGetReply(
			        BlobManagerExclusionSafetyCheckRequest(req.exclusions));
			BlobManagerExclusionSafetyCheckReply _reply = wait(throwErrorOr(bmSafeFuture));
			reply.safe &= _reply.safe;
		} else {
			TraceEvent("SafetyCheckCommitProxyNoBM");
		}
	} catch (Error& e) {
		TraceEvent("SafetyCheckCommitProxyResponseError").error(e);
		if (e.code() != error_code_operation_cancelled) {
			req.reply.sendError(e);
			return Void();
		} else {
			throw e;
		}
	}
	TraceEvent("SafetyCheckCommitProxyFinish").log();
	req.reply.send(reply);
	return Void();
}

ACTOR Future<Void> reportTxnTagCommitCost(UID myID,
                                          Reference<AsyncVar<ServerDBInfo> const> db,
                                          UIDTransactionTagMap<TransactionCommitCostEstimation>* ssTrTagCommitCost) {
	state Future<Void> nextRequestTimer = Never();
	state Future<Void> nextReply = Never();
	if (db->get().ratekeeper.present())
		nextRequestTimer = Void();
	loop choose {
		when(wait(db->onChange())) {
			if (db->get().ratekeeper.present()) {
				TraceEvent("ProxyRatekeeperChanged", myID).detail("RKID", db->get().ratekeeper.get().id());
				nextRequestTimer = Void();
			} else {
				TraceEvent("ProxyRatekeeperDied", myID).log();
				nextRequestTimer = Never();
			}
		}
		when(wait(nextRequestTimer)) {
			nextRequestTimer = Never();
			if (db->get().ratekeeper.present()) {
				nextReply = brokenPromiseToNever(db->get().ratekeeper.get().reportCommitCostEstimation.getReply(
				    ReportCommitCostEstimationRequest(std::move(*ssTrTagCommitCost))));
				ssTrTagCommitCost->clear();
			} else {
				nextReply = Never();
			}
		}
		when(wait(nextReply)) {
			nextReply = Never();
			nextRequestTimer = delay(SERVER_KNOBS->REPORT_TRANSACTION_COST_ESTIMATION_DELAY);
		}
	}
}

// Get the list of tenants that are over the storage quota from the data distributor for quota enforcement.
ACTOR Future<Void> monitorTenantsOverStorageQuota(UID myID,
                                                  Reference<AsyncVar<ServerDBInfo> const> db,
                                                  ProxyCommitData* commitData) {
	state Future<Void> nextRequestTimer = Never();
	state Future<TenantsOverStorageQuotaReply> nextReply = Never();
	if (db->get().distributor.present())
		nextRequestTimer = Void();
	loop choose {
		when(wait(db->onChange())) {
			if (db->get().distributor.present()) {
				CODE_PROBE(true, "ServerDBInfo changed during monitorTenantsOverStorageQuota");
				TraceEvent("ServerDBInfoChanged", myID).detail("DDID", db->get().distributor.get().id());
				nextRequestTimer = Void();
			} else {
				TraceEvent("DataDistributorDied", myID).log();
				nextRequestTimer = Never();
			}
		}
		when(wait(nextRequestTimer)) {
			nextRequestTimer = Never();
			if (db->get().distributor.present()) {
				nextReply = brokenPromiseToNever(
				    db->get().distributor.get().tenantsOverStorageQuota.getReply(TenantsOverStorageQuotaRequest()));
			} else {
				nextReply = Never();
			}
		}
		when(TenantsOverStorageQuotaReply reply = wait(nextReply)) {
			nextReply = Never();
			commitData->tenantsOverStorageQuota = reply.tenants;
			TraceEvent(SevDebug, "MonitorTenantsOverStorageQuota")
			    .detail("NumTenants", commitData->tenantsOverStorageQuota.size());
			nextRequestTimer = delay(SERVER_KNOBS->CP_FETCH_TENANTS_OVER_STORAGE_QUOTA_INTERVAL);
		}
	}
}

namespace {
struct ExpireServerEntry {
	int64_t timeReceived;
	int expectedCount = 0;
	int receivedCount = 0;
	bool initialized = false;
};

struct IdempotencyKey {
	Version version;
	uint8_t highOrderBatchIndex;
	bool operator==(const IdempotencyKey& other) const {
		return version == other.version && highOrderBatchIndex == other.highOrderBatchIndex;
	}
};

} // namespace

namespace std {
template <>
struct hash<IdempotencyKey> {
	std::size_t operator()(const IdempotencyKey& key) const {
		std::size_t seed = 0;
		boost::hash_combine(seed, std::hash<Version>{}(key.version));
		boost::hash_combine(seed, std::hash<uint8_t>{}(key.highOrderBatchIndex));
		return seed;
	}
};

} // namespace std

ACTOR static Future<Void> idempotencyIdsExpireServer(
    Database db,
    PublicRequestStream<ExpireIdempotencyIdRequest> expireIdempotencyId,
    PromiseStream<ExpectedIdempotencyIdCountForKey> expectedIdempotencyIdCountForKey,
    Standalone<VectorRef<MutationRef>>* idempotencyClears) {
	state std::unordered_map<IdempotencyKey, ExpireServerEntry> idStatus;
	state std::unordered_map<IdempotencyKey, ExpireServerEntry>::iterator iter;
	state int64_t purgeBefore;
	state IdempotencyKey key;
	state ExpireServerEntry* status = nullptr;
	state Future<Void> purgeOld = Void();
	loop {
		choose {
			when(ExpireIdempotencyIdRequest req = waitNext(expireIdempotencyId.getFuture())) {
				key = IdempotencyKey{ req.commitVersion, req.batchIndexHighByte };
				status = &idStatus[key];
				status->receivedCount += 1;
				CODE_PROBE(status->expectedCount == 0, "ExpireIdempotencyIdRequest received before count is known");
				if (status->expectedCount > 0) {
					ASSERT_LE(status->receivedCount, status->expectedCount);
				}
			}
			when(ExpectedIdempotencyIdCountForKey req = waitNext(expectedIdempotencyIdCountForKey.getFuture())) {
				key = IdempotencyKey{ req.commitVersion, req.batchIndexHighByte };
				status = &idStatus[key];
				ASSERT_EQ(status->expectedCount, 0);
				status->expectedCount = req.idempotencyIdCount;
			}
			when(wait(purgeOld)) {
				purgeOld = delay(SERVER_KNOBS->IDEMPOTENCY_ID_IN_MEMORY_LIFETIME);
				purgeBefore = now() - SERVER_KNOBS->IDEMPOTENCY_ID_IN_MEMORY_LIFETIME;
				for (iter = idStatus.begin(); iter != idStatus.end();) {
					// We have exclusive access to idStatus in this when block, so iter will still be valid after the
					// wait
					wait(yield());
					if (iter->second.timeReceived < purgeBefore) {
						iter = idStatus.erase(iter);
					} else {
						++iter;
					}
				}
				continue;
			}
		}
		if (status->initialized) {
			if (status->receivedCount == status->expectedCount) {
				auto keyRange =
				    makeIdempotencySingleKeyRange(idempotencyClears->arena(), key.version, key.highOrderBatchIndex);
				idempotencyClears->push_back(idempotencyClears->arena(),
				                             MutationRef(MutationRef::ClearRange, keyRange.begin, keyRange.end));
				idStatus.erase(key);
			}
		} else {
			status->timeReceived = now();
			status->initialized = true;
		}
	}
}

namespace {

struct TransactionStateResolveContext {
	// Maximum sequence for txnStateRequest, this is defined when the request last flag is set.
	Sequence maxSequence = std::numeric_limits<Sequence>::max();

	// Flags marks received transaction state requests, we only process the transaction request when *all* requests are
	// received.
	std::unordered_set<Sequence> receivedSequences;

	ProxyCommitData* pCommitData = nullptr;

	// Pointer to transaction state store, shortcut for commitData.txnStateStore
	IKeyValueStore* pTxnStateStore = nullptr;

	Future<Void> txnRecovery;

	// Actor streams
	PromiseStream<Future<Void>>* pActors = nullptr;

	// Flag reports if the transaction state request is complete. This request should only happen during recover, i.e.
	// once per commit proxy.
	bool processed = false;

	TransactionStateResolveContext() = default;

	TransactionStateResolveContext(ProxyCommitData* pCommitData_, PromiseStream<Future<Void>>* pActors_)
	  : pCommitData(pCommitData_), pTxnStateStore(pCommitData_->txnStateStore), pActors(pActors_) {
		ASSERT(pTxnStateStore != nullptr);
	}
};

ACTOR Future<Void> processCompleteTransactionStateRequest(TransactionStateResolveContext* pContext) {
	state KeyRange txnKeys = allKeys;
	state std::map<Tag, UID> tag_uid;

	RangeResult UIDtoTagMap = pContext->pTxnStateStore->readRange(serverTagKeys).get();
	for (const KeyValueRef& kv : UIDtoTagMap) {
		tag_uid[decodeServerTagValue(kv.value)] = decodeServerTagKey(kv.key);
	}

	state std::unordered_map<EncryptCipherDomainId, Reference<BlobCipherKey>> cipherKeys;
	if (pContext->pCommitData->encryptMode.isEncryptionEnabled()) {
		static const std::unordered_set<EncryptCipherDomainId> metadataDomainIds = { SYSTEM_KEYSPACE_ENCRYPT_DOMAIN_ID,
			                                                                         ENCRYPT_HEADER_DOMAIN_ID };
		std::unordered_map<EncryptCipherDomainId, Reference<BlobCipherKey>> cks =
		    wait(getLatestEncryptCipherKeys(pContext->pCommitData->db, metadataDomainIds, BlobCipherMetrics::TLOG));
		cipherKeys = cks;
	}

	loop {
		wait(yield());

		RangeResult data =
		    pContext->pTxnStateStore
		        ->readRange(txnKeys, SERVER_KNOBS->BUGGIFIED_ROW_LIMIT, SERVER_KNOBS->APPLY_MUTATION_BYTES)
		        .get();
		if (!data.size())
			break;

		((KeyRangeRef&)txnKeys) = KeyRangeRef(keyAfter(data.back().key, txnKeys.arena()), txnKeys.end);

		MutationsVec mutations;
		std::vector<std::pair<MapPair<Key, ServerCacheInfo>, int>> keyInfoData;
		std::vector<UID> src, dest;
		ServerCacheInfo info;
		// NOTE: An ACTOR will be compiled into several classes, the this pointer is from one of them.
		auto updateTagInfo = [pContext = pContext](const std::vector<UID>& uids,
		                                           std::vector<Tag>& tags,
		                                           std::vector<Reference<StorageInfo>>& storageInfoItems) {
			for (const auto& id : uids) {
				auto storageInfo = getStorageInfo(id, &pContext->pCommitData->storageCache, pContext->pTxnStateStore);
				ASSERT(storageInfo->tag != invalidTag);
				tags.push_back(storageInfo->tag);
				storageInfoItems.push_back(storageInfo);
			}
		};
		for (auto& kv : data) {
			if (!kv.key.startsWith(keyServersPrefix)) {
				mutations.emplace_back(mutations.arena(), MutationRef::SetValue, kv.key, kv.value);
				continue;
			}

			KeyRef k = kv.key.removePrefix(keyServersPrefix);
			if (k == allKeys.end) {
				continue;
			}
			decodeKeyServersValue(tag_uid, kv.value, src, dest);

			info.tags.clear();

			info.src_info.clear();
			updateTagInfo(src, info.tags, info.src_info);

			info.dest_info.clear();
			updateTagInfo(dest, info.tags, info.dest_info);

			uniquify(info.tags);
			keyInfoData.emplace_back(MapPair<Key, ServerCacheInfo>(k, info), 1);
		}

		// insert keyTag data separately from metadata mutations so that we can do one bulk insert which
		// avoids a lot of map lookups.
		pContext->pCommitData->keyInfo.rawInsert(keyInfoData);

		Arena arena;
		bool confChanges;
		CODE_PROBE(
		    pContext->pCommitData->encryptMode.isEncryptionEnabled(),
		    "Commit proxy apply metadata mutations from txnStateStore on recovery, with encryption-at-rest enabled");
		applyMetadataMutations(SpanContext(),
		                       *pContext->pCommitData,
		                       arena,
		                       Reference<ILogSystem>(),
		                       mutations,
		                       /* pToCommit= */ nullptr,
		                       pContext->pCommitData->encryptMode.isEncryptionEnabled() ? &cipherKeys : nullptr,
		                       pContext->pCommitData->encryptMode,
		                       confChanges,
		                       /* version= */ 0,
		                       /* popVersion= */ 0,
		                       /* initialCommit= */ true);
	} // loop

	auto lockedKey = pContext->pTxnStateStore->readValue(databaseLockedKey).get();
	pContext->pCommitData->locked = lockedKey.present() && lockedKey.get().size();
	pContext->pCommitData->metadataVersion = pContext->pTxnStateStore->readValue(metadataVersionKey).get();

	pContext->pTxnStateStore->enableSnapshot();

	return Void();
}

ACTOR Future<Void> processTransactionStateRequestPart(TransactionStateResolveContext* pContext,
                                                      TxnStateRequest request) {
	ASSERT(pContext->pCommitData != nullptr);
	ASSERT(pContext->pActors != nullptr);

	if (pContext->receivedSequences.count(request.sequence)) {
		if (pContext->receivedSequences.size() == pContext->maxSequence) {
			wait(pContext->txnRecovery);
		}
		// This part is already received. Still we will re-broadcast it to other CommitProxies
		pContext->pActors->send(broadcastTxnRequest(request, SERVER_KNOBS->TXN_STATE_SEND_AMOUNT, true));
		wait(yield());
		return Void();
	}

	if (request.last) {
		// This is the last piece of subsequence, yet other pieces might still on the way.
		pContext->maxSequence = request.sequence + 1;
	}
	pContext->receivedSequences.insert(request.sequence);

	// Although we may receive the CommitTransactionRequest for the recovery transaction before all of the
	// TxnStateRequest, we will not get a resolution result from any resolver until the master has submitted its initial
	// (sequence 0) resolution request, which it doesn't do until we have acknowledged all TxnStateRequests
	ASSERT(!pContext->pCommitData->validState.isSet());

	for (auto& kv : request.data) {
		pContext->pTxnStateStore->set(kv, &request.arena);
	}
	pContext->pTxnStateStore->commit(true);

	if (pContext->receivedSequences.size() == pContext->maxSequence) {
		// Received all components of the txnStateRequest
		ASSERT(!pContext->processed);
		pContext->txnRecovery = processCompleteTransactionStateRequest(pContext);
		wait(pContext->txnRecovery);
		pContext->processed = true;
	}

	pContext->pActors->send(broadcastTxnRequest(request, SERVER_KNOBS->TXN_STATE_SEND_AMOUNT, true));
	wait(yield());
	return Void();
}

} // anonymous namespace

ACTOR Future<Void> commitProxyServerCore(CommitProxyInterface proxy,
                                         MasterInterface master,
                                         LifetimeToken masterLifetime,
                                         Reference<AsyncVar<ServerDBInfo> const> db,
                                         LogEpoch epoch,
                                         Version recoveryTransactionVersion,
                                         bool firstProxy,
                                         std::string whitelistBinPaths,
                                         EncryptionAtRestMode encryptMode) {
	state ProxyCommitData commitData(proxy.id(),
	                                 master,
	                                 proxy.getConsistentReadVersion,
	                                 recoveryTransactionVersion,
	                                 proxy.commit,
	                                 db,
	                                 firstProxy,
	                                 encryptMode);

	state Future<Sequence> sequenceFuture = (Sequence)0;
	state PromiseStream<std::pair<std::vector<CommitTransactionRequest>, int>> batchedCommits;
	state Future<Void> commitBatcherActor;
	state Future<Void> lastCommitComplete = Void();

	state PromiseStream<Future<Void>> addActor;
	state Future<Void> onError = transformError(actorCollection(addActor.getFuture()), broken_promise(), tlog_failed());

	state GetHealthMetricsReply healthMetricsReply;
	state GetHealthMetricsReply detailedHealthMetricsReply;

	TraceEvent("CPEncryptionAtRestMode").detail("Mode", commitData.encryptMode.toString());

	addActor.send(waitFailureServer(proxy.waitFailure.getFuture()));
	addActor.send(traceRole(Role::COMMIT_PROXY, proxy.id()));

	//TraceEvent("CommitProxyInit1", proxy.id());

	// Wait until we can load the "real" logsystem, since we don't support switching them currently
	while (!(masterLifetime.isEqual(commitData.db->get().masterLifetime) &&
	         commitData.db->get().recoveryState >= RecoveryState::RECOVERY_TRANSACTION &&
	         (!commitData.encryptMode.isEncryptionEnabled() || commitData.db->get().encryptKeyProxy.present()))) {
		//TraceEvent("ProxyInit2", proxy.id()).detail("LSEpoch", db->get().logSystemConfig.epoch).detail("Need", epoch);
		wait(commitData.db->onChange());
	}
	state Future<Void> dbInfoChange = commitData.db->onChange();
	//TraceEvent("ProxyInit3", proxy.id());

	commitData.resolvers = commitData.db->get().resolvers;
	commitData.localTLogCount = commitData.db->get().logSystemConfig.numLogs();
	ASSERT(commitData.resolvers.size() != 0);
	for (int i = 0; i < commitData.resolvers.size(); ++i) {
		commitData.stats.resolverDist.push_back(Histogram::getHistogram(
		    "CommitProxy"_sr, "ToResolver_" + commitData.resolvers[i].id().toString(), Histogram::Unit::milliseconds));
	}

	// Initialize keyResolvers map
	auto rs = commitData.keyResolvers.modify(SERVER_KNOBS->PROXY_USE_RESOLVER_PRIVATE_MUTATIONS ? normalKeys : allKeys);
	for (auto r = rs.begin(); r != rs.end(); ++r)
		r->value().emplace_back(0, 0);
	commitData.systemKeyVersions.push_back(0);

	commitData.logSystem = ILogSystem::fromServerDBInfo(proxy.id(), commitData.db->get(), false, addActor);
	commitData.logAdapter =
	    new LogSystemDiskQueueAdapter(commitData.logSystem, Reference<AsyncVar<PeekTxsInfo>>(), 1, false);
	// TODO: Pass the encrypt mode once supported in IKeyValueStore
	commitData.txnStateStore = keyValueStoreLogSystem(
	    commitData.logAdapter, commitData.db, proxy.id(), 2e9, true, true, true, encryptMode.isEncryptionEnabled());
	createWhitelistBinPathVec(whitelistBinPaths, commitData.whitelistedBinPathVec);

	commitData.updateLatencyBandConfig(commitData.db->get().latencyBandConfig);

	// ((SERVER_MEM_LIMIT * COMMIT_BATCHES_MEM_FRACTION_OF_TOTAL) / COMMIT_BATCHES_MEM_TO_TOTAL_MEM_SCALE_FACTOR) is
	// only a approximate formula for limiting the memory used. COMMIT_BATCHES_MEM_TO_TOTAL_MEM_SCALE_FACTOR is an
	// estimate based on experiments and not an accurate one.
	state int64_t commitBatchesMemoryLimit = SERVER_KNOBS->COMMIT_BATCHES_MEM_BYTES_HARD_LIMIT;
	if (SERVER_KNOBS->SERVER_MEM_LIMIT > 0) {
		commitBatchesMemoryLimit = std::min(
		    commitBatchesMemoryLimit,
		    static_cast<int64_t>((SERVER_KNOBS->SERVER_MEM_LIMIT * SERVER_KNOBS->COMMIT_BATCHES_MEM_FRACTION_OF_TOTAL) /
		                         SERVER_KNOBS->COMMIT_BATCHES_MEM_TO_TOTAL_MEM_SCALE_FACTOR));
	}
	TraceEvent(SevInfo, "CommitBatchesMemoryLimit").detail("BytesLimit", commitBatchesMemoryLimit);

	addActor.send(monitorRemoteCommitted(&commitData));
	addActor.send(tenantIdServer(proxy, addActor, &commitData));
	addActor.send(readRequestServer(proxy, addActor, &commitData));
	addActor.send(rejoinServer(proxy, &commitData));
	addActor.send(ddMetricsRequestServer(proxy, db));
	addActor.send(reportTxnTagCommitCost(proxy.id(), db, &commitData.ssTrTagCommitCost));

	auto openDb = openDBOnServer(db);

	if (firstProxy) {
		addActor.send(recurringAsync(
		    [openDb = openDb]() { return cleanIdempotencyIds(openDb, SERVER_KNOBS->IDEMPOTENCY_IDS_MIN_AGE_SECONDS); },
		    SERVER_KNOBS->IDEMPOTENCY_IDS_CLEANER_POLLING_INTERVAL,
		    true,
		    SERVER_KNOBS->IDEMPOTENCY_IDS_CLEANER_POLLING_INTERVAL));
	}
	addActor.send(idempotencyIdsExpireServer(
	    openDb, proxy.expireIdempotencyId, commitData.expectedIdempotencyIdCountForKey, &commitData.idempotencyClears));

	if (SERVER_KNOBS->STORAGE_QUOTA_ENABLED) {
		addActor.send(monitorTenantsOverStorageQuota(proxy.id(), db, &commitData));
	}

	// wait for txnStateStore recovery
	wait(success(commitData.txnStateStore->readValue(StringRef())));

	int commitBatchByteLimit =
	    (int)std::min<double>(SERVER_KNOBS->COMMIT_TRANSACTION_BATCH_BYTES_MAX,
	                          std::max<double>(SERVER_KNOBS->COMMIT_TRANSACTION_BATCH_BYTES_MIN,
	                                           SERVER_KNOBS->COMMIT_TRANSACTION_BATCH_BYTES_SCALE_BASE *
	                                               pow(commitData.db->get().client.commitProxies.size(),
	                                                   SERVER_KNOBS->COMMIT_TRANSACTION_BATCH_BYTES_SCALE_POWER)));

	commitBatcherActor = commitBatcher(
	    &commitData, batchedCommits, proxy.commit.getFuture(), commitBatchByteLimit, commitBatchesMemoryLimit);

	// This has to be declared after the commitData.txnStateStore get initialized
	state TransactionStateResolveContext transactionStateResolveContext(&commitData, &addActor);

	loop choose {
		when(wait(dbInfoChange)) {
			dbInfoChange = commitData.db->onChange();
			if (masterLifetime.isEqual(commitData.db->get().masterLifetime) &&
			    commitData.db->get().recoveryState >= RecoveryState::RECOVERY_TRANSACTION) {
				commitData.logSystem = ILogSystem::fromServerDBInfo(proxy.id(), commitData.db->get(), false, addActor);
				for (auto it : commitData.tag_popped) {
					commitData.logSystem->pop(it.second, it.first);
				}
				commitData.logSystem->popTxs(commitData.lastTxsPop, tagLocalityRemoteLog);
			}

			commitData.updateLatencyBandConfig(commitData.db->get().latencyBandConfig);
		}
		when(wait(onError)) {}
		when(std::pair<std::vector<CommitTransactionRequest>, int> batchedRequests =
		         waitNext(batchedCommits.getFuture())) {
			// WARNING: this code is run at a high priority, so it needs to do as little work as possible
			const std::vector<CommitTransactionRequest>& trs = batchedRequests.first;
			int batchBytes = batchedRequests.second;
			//TraceEvent("CommitProxyCTR", proxy.id()).detail("CommitTransactions", trs.size()).detail("TransactionRate", transactionRate).detail("TransactionQueue", transactionQueue.size()).detail("ReleasedTransactionCount", transactionCount);
			//TraceEvent("CommitProxyCore", commitData.dbgid).detail("TxSize", trs.size()).detail("MasterLifetime", masterLifetime.toString()).detail("DbMasterLifetime", commitData.db->get().masterLifetime.toString()).detail("RecoveryState", commitData.db->get().recoveryState).detail("CCInf", commitData.db->get().clusterInterface.id().toString());
			if (trs.size() || (commitData.db->get().recoveryState >= RecoveryState::ACCEPTING_COMMITS &&
			                   masterLifetime.isEqual(commitData.db->get().masterLifetime))) {

				if (trs.size() || lastCommitComplete.isReady()) {
					lastCommitComplete = transformError(
					    timeoutError(
					        commitBatch(&commitData,
					                    const_cast<std::vector<CommitTransactionRequest>*>(&batchedRequests.first),
					                    batchBytes),
					        SERVER_KNOBS->COMMIT_PROXY_LIVENESS_TIMEOUT),
					    timed_out(),
					    failed_to_progress());
					addActor.send(lastCommitComplete);
				}
			}
		}
		when(ProxySnapRequest snapReq = waitNext(proxy.proxySnapReq.getFuture())) {
			TraceEvent(SevDebug, "SnapMasterEnqueue").log();
			addActor.send(proxySnapCreate(snapReq, &commitData));
		}
		when(ExclusionSafetyCheckRequest exclCheckReq = waitNext(proxy.exclusionSafetyCheckReq.getFuture())) {
			addActor.send(proxyCheckSafeExclusion(db, exclCheckReq));
		}
		when(TxnStateRequest request = waitNext(proxy.txnState.getFuture())) {
			addActor.send(processTransactionStateRequestPart(&transactionStateResolveContext, request));
		}
	}
}

ACTOR Future<Void> checkRemoved(Reference<AsyncVar<ServerDBInfo> const> db,
                                uint64_t recoveryCount,
                                CommitProxyInterface myInterface) {
	loop {
		if (db->get().recoveryCount >= recoveryCount &&
		    !std::count(db->get().client.commitProxies.begin(), db->get().client.commitProxies.end(), myInterface)) {
			throw worker_removed();
		}
		wait(db->onChange());
	}
}

ACTOR Future<Void> commitProxyServer(CommitProxyInterface proxy,
                                     InitializeCommitProxyRequest req,
                                     Reference<AsyncVar<ServerDBInfo> const> db,
                                     std::string whitelistBinPaths) {
	try {
		state Future<Void> core = commitProxyServerCore(proxy,
		                                                req.master,
		                                                req.masterLifetime,
		                                                db,
		                                                req.recoveryCount,
		                                                req.recoveryTransactionVersion,
		                                                req.firstProxy,
		                                                whitelistBinPaths,
		                                                req.encryptMode);
		wait(core || checkRemoved(db, req.recoveryCount, proxy));
	} catch (Error& e) {
		TraceEvent("CommitProxyTerminated", proxy.id()).errorUnsuppressed(e);

		if (e.code() != error_code_worker_removed && e.code() != error_code_tlog_stopped &&
		    e.code() != error_code_tlog_failed && e.code() != error_code_coordinators_changed &&
		    e.code() != error_code_coordinated_state_conflict && e.code() != error_code_new_coordinators_timed_out &&
		    e.code() != error_code_failed_to_progress) {
			throw;
		}
		CODE_PROBE(e.code() == error_code_failed_to_progress, "Commit proxy failed to progress");
	}
	return Void();
}<|MERGE_RESOLUTION|>--- conflicted
+++ resolved
@@ -1212,10 +1212,9 @@
 
 // Return true if all tenant check pass. Otherwise, return false and send error back
 bool validTenantAccess(const CommitTransactionRequest& tr, ProxyCommitData* const pProxyCommitData) {
-	bool isValid = checkTenant(pProxyCommitData, tr.tenantInfo.tenantId, tr.tenantInfo.name);
-
+	bool isValid = checkTenantNoWait(pProxyCommitData, tr.tenantInfo.tenantId, "Commit", true);
 	if (!isValid) {
-		tr.reply.sendError(unknown_tenant());
+		tr.reply.sendError(tenant_not_found());
 		return false;
 	}
 
@@ -1242,16 +1241,8 @@
 	int t;
 	for (t = 0; t < trs.size() && !self->forceRecovery; t++) {
 		if (self->committed[t] == ConflictBatch::TransactionCommitted && (!self->locked || trs[t].isLockAware())) {
-<<<<<<< HEAD
 			if (!validTenantAccess(trs[t], pProxyCommitData)) {
 				self->committed[t] = ConflictBatch::TransactionTenantFailure;
-				continue;
-=======
-			bool isValid = checkTenantNoWait(pProxyCommitData, trs[t].tenantInfo.tenantId, "Commit", true);
-
-			if (!isValid) {
-				self->committed[t] = ConflictBatch::TransactionTenantFailure;
-				trs[t].reply.sendError(tenant_not_found());
 			} else {
 				self->commitCount++;
 				applyMetadataMutations(trs[t].spanContext,
@@ -1267,30 +1258,16 @@
 				                       self->commitVersion,
 				                       self->commitVersion + 1,
 				                       /* initialCommit= */ false);
->>>>>>> 61ba3394
-			}
-
-			self->commitCount++;
-			applyMetadataMutations(trs[t].spanContext,
-			                       *pProxyCommitData,
-			                       self->arena,
-			                       pProxyCommitData->logSystem,
-			                       trs[t].transaction.mutations,
-			                       SERVER_KNOBS->PROXY_USE_RESOLVER_PRIVATE_MUTATIONS ? nullptr : &self->toCommit,
-			                       pProxyCommitData->encryptMode.isEncryptionEnabled() ? &self->cipherKeys : nullptr,
-			                       pProxyCommitData->encryptMode,
-			                       self->forceRecovery,
-			                       self->commitVersion,
-			                       self->commitVersion + 1,
-			                       /* initialCommit= */ false);
-		}
-
-		if (self->firstStateMutations) {
-			ASSERT(self->committed[t] == ConflictBatch::TransactionCommitted);
-			self->firstStateMutations = false;
-			self->forceRecovery = false;
-		}
-	}
+			}
+
+			if (self->firstStateMutations) {
+				ASSERT(self->committed[t] == ConflictBatch::TransactionCommitted);
+				self->firstStateMutations = false;
+				self->forceRecovery = false;
+			}
+		}
+	}
+
 	if (self->forceRecovery) {
 		for (; t < trs.size(); t++)
 			self->committed[t] = ConflictBatch::TransactionConflict;
