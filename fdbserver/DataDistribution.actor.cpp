/*
 * DataDistribution.actor.cpp
 *
 * This source file is part of the FoundationDB open source project
 *
 * Copyright 2013-2018 Apple Inc. and the FoundationDB project authors
 *
 * Licensed under the Apache License, Version 2.0 (the "License");
 * you may not use this file except in compliance with the License.
 * You may obtain a copy of the License at
 *
 *     http://www.apache.org/licenses/LICENSE-2.0
 *
 * Unless required by applicable law or agreed to in writing, software
 * distributed under the License is distributed on an "AS IS" BASIS,
 * WITHOUT WARRANTIES OR CONDITIONS OF ANY KIND, either express or implied.
 * See the License for the specific language governing permissions and
 * limitations under the License.
 */

#include <set>
#include <sstream>
#include "fdbclient/SystemData.h"
#include "fdbclient/DatabaseContext.h"
#include "fdbclient/ManagementAPI.actor.h"
#include "fdbclient/RunTransaction.actor.h"
#include "fdbrpc/Replication.h"
#include "fdbserver/DataDistribution.actor.h"
#include "fdbserver/FDBExecHelper.actor.h"
#include "fdbserver/IKeyValueStore.h"
#include "fdbserver/Knobs.h"
#include "fdbserver/MoveKeys.actor.h"
#include "fdbserver/QuietDatabase.h"
#include "fdbserver/ServerDBInfo.h"
#include "fdbserver/TLogInterface.h"
#include "fdbserver/WaitFailure.h"
#include "flow/ActorCollection.h"
#include "flow/Trace.h"
#include "flow/UnitTest.h"
#include "flow/actorcompiler.h"  // This must be the last #include.

class TCTeamInfo;
struct TCMachineInfo;
class TCMachineTeamInfo;

ACTOR Future<Void> checkAndRemoveInvalidLocalityAddr(DDTeamCollection* self);
ACTOR Future<Void> removeWrongStoreType(DDTeamCollection* self);


struct TCServerInfo : public ReferenceCounted<TCServerInfo> {
	UID id;
	DDTeamCollection* collection;
	StorageServerInterface lastKnownInterface;
	ProcessClass lastKnownClass;
	vector<Reference<TCTeamInfo>> teams;
	Reference<TCMachineInfo> machine;
	Future<Void> tracker;
	int64_t dataInFlightToServer;
	ErrorOr<GetStorageMetricsReply> serverMetrics;
	Promise<std::pair<StorageServerInterface, ProcessClass>> interfaceChanged;
	Future<std::pair<StorageServerInterface, ProcessClass>> onInterfaceChanged;
	Promise<Void> removed;
	Future<Void> onRemoved;
	Promise<Void> wakeUpTracker;
	bool inDesiredDC;
	LocalityEntry localityEntry;
	Promise<Void> updated;
	AsyncVar<bool> wrongStoreTypeToRemove;
	AsyncVar<bool> ssVersionTooFarBehind;
	// A storage server's StoreType does not change.
	// To change storeType for an ip:port, we destroy the old one and create a new one.
	KeyValueStoreType storeType; // Storage engine type

	TCServerInfo(StorageServerInterface ssi, DDTeamCollection* collection, ProcessClass processClass, bool inDesiredDC,
	             Reference<LocalitySet> storageServerSet)
	  : id(ssi.id()), collection(collection), lastKnownInterface(ssi), lastKnownClass(processClass), dataInFlightToServer(0),
	    onInterfaceChanged(interfaceChanged.getFuture()), onRemoved(removed.getFuture()), inDesiredDC(inDesiredDC),
	    storeType(KeyValueStoreType::END) {
		localityEntry = ((LocalityMap<UID>*) storageServerSet.getPtr())->add(ssi.locality, &id);
	}

	bool isCorrectStoreType(KeyValueStoreType configStoreType) {
		// A new storage server's store type may not be set immediately.
		// If a storage server does not reply its storeType, it will be tracked by failure monitor and removed.
		return (storeType == configStoreType || storeType == KeyValueStoreType::END);
	}
	~TCServerInfo();
};

struct TCMachineInfo : public ReferenceCounted<TCMachineInfo> {
	std::vector<Reference<TCServerInfo>> serversOnMachine; // SOMEDAY: change from vector to set
	Standalone<StringRef> machineID;
	std::vector<Reference<TCMachineTeamInfo>> machineTeams; // SOMEDAY: split good and bad machine teams.
	LocalityEntry localityEntry;

	explicit TCMachineInfo(Reference<TCServerInfo> server, const LocalityEntry& entry) : localityEntry(entry) {
		ASSERT(serversOnMachine.empty());
		serversOnMachine.push_back(server);

		LocalityData& locality = server->lastKnownInterface.locality;
		ASSERT(locality.zoneId().present());
		machineID = locality.zoneId().get();
	}

	std::string getServersIDStr() {
		std::stringstream ss;
		if (serversOnMachine.empty()) return "[unset]";

		for (auto& server : serversOnMachine) {
			ss << server->id.toString() << " ";
		}

		return ss.str();
	}
};

ACTOR Future<Void> updateServerMetrics( Reference<TCServerInfo> server);

// TeamCollection's machine team information
class TCMachineTeamInfo : public ReferenceCounted<TCMachineTeamInfo> {
public:
	vector<Reference<TCMachineInfo>> machines;
	vector<Standalone<StringRef>> machineIDs;
	vector<Reference<TCTeamInfo>> serverTeams;
	UID id;

	explicit TCMachineTeamInfo(vector<Reference<TCMachineInfo>> const& machines)
	  : machines(machines), id(deterministicRandom()->randomUniqueID()) {
		machineIDs.reserve(machines.size());
		for (int i = 0; i < machines.size(); i++) {
			machineIDs.push_back(machines[i]->machineID);
		}
		sort(machineIDs.begin(), machineIDs.end());
	}

	int size() {
		ASSERT(machines.size() == machineIDs.size());
		return machineIDs.size();
	}

	std::string getMachineIDsStr() {
		std::stringstream ss;

		if (machineIDs.empty()) return "[unset]";

		for (auto& id : machineIDs) {
			ss << id.contents().toString() << " ";
		}

		return ss.str();
	}

	bool operator==(TCMachineTeamInfo& rhs) const { return this->machineIDs == rhs.machineIDs; }
};

// TeamCollection's server team info.
class TCTeamInfo : public ReferenceCounted<TCTeamInfo>, public IDataDistributionTeam {
	vector< Reference<TCServerInfo> > servers;
	vector<UID> serverIDs;
<<<<<<< HEAD
	bool healthy;
	bool wrongConfiguration; //True if any of the servers in the team have the wrong configuration
	int priority;
=======
	UID id;
>>>>>>> 07e354c4

public:
	Reference<TCMachineTeamInfo> machineTeam;
	Future<Void> tracker;

	explicit TCTeamInfo(vector<Reference<TCServerInfo>> const& servers)
	  : servers(servers), healthy(true), priority(SERVER_KNOBS->PRIORITY_TEAM_HEALTHY), wrongConfiguration(false),
	    id(deterministicRandom()->randomUniqueID()) {
		if (servers.empty()) {
			TraceEvent(SevInfo, "ConstructTCTeamFromEmptyServers");
		}
		serverIDs.reserve(servers.size());
		for (int i = 0; i < servers.size(); i++) {
			serverIDs.push_back(servers[i]->id);
		}
	}

<<<<<<< HEAD
	vector<StorageServerInterface> getLastKnownServerInterfaces() const override {
=======
	std::string getTeamID() override { return id.shortString(); }

	virtual vector<StorageServerInterface> getLastKnownServerInterfaces() {
>>>>>>> 07e354c4
		vector<StorageServerInterface> v;
		v.reserve(servers.size());
		for (const auto& server : servers) {
			v.push_back(server->lastKnownInterface);
		}
		return v;
	}
	int size() const override {
		ASSERT(servers.size() == serverIDs.size());
		return servers.size();
	}
	vector<UID> const& getServerIDs() const override { return serverIDs; }
	const vector<Reference<TCServerInfo>>& getServers() { return servers; }

	std::string getServerIDsStr() const {
		std::stringstream ss;

		if (serverIDs.empty()) return "[unset]";

		for (auto& id : serverIDs) {
			ss << id.toString() << " ";
		}

		return ss.str();
	}

	void addDataInFlightToTeam(int64_t delta) override {
		for(int i=0; i<servers.size(); i++)
			servers[i]->dataInFlightToServer += delta;
	}
	int64_t getDataInFlightToTeam() const override {
		int64_t dataInFlight = 0.0;
		for(int i=0; i<servers.size(); i++)
			dataInFlight += servers[i]->dataInFlightToServer;
		return dataInFlight;
	}

	int64_t getLoadBytes(bool includeInFlight = true, double inflightPenalty = 1.0) const override {
		int64_t physicalBytes = getLoadAverage();
		double minAvailableSpaceRatio = getMinAvailableSpaceRatio(includeInFlight);
		int64_t inFlightBytes = includeInFlight ? getDataInFlightToTeam() / servers.size() : 0;
		double availableSpaceMultiplier = SERVER_KNOBS->AVAILABLE_SPACE_RATIO_CUTOFF / ( std::max( std::min( SERVER_KNOBS->AVAILABLE_SPACE_RATIO_CUTOFF, minAvailableSpaceRatio ), 0.000001 ) );
		if(servers.size()>2) {
			//make sure in triple replication the penalty is high enough that you will always avoid a team with a member at 20% free space
			availableSpaceMultiplier = availableSpaceMultiplier * availableSpaceMultiplier;
		}

		if(minAvailableSpaceRatio < SERVER_KNOBS->TARGET_AVAILABLE_SPACE_RATIO) {
			TraceEvent(SevWarn, "DiskNearCapacity").suppressFor(1.0).detail("AvailableSpaceRatio", minAvailableSpaceRatio);
		}

		return (physicalBytes + (inflightPenalty*inFlightBytes)) * availableSpaceMultiplier;
	}

	int64_t getMinAvailableSpace(bool includeInFlight = true) const override {
		int64_t minAvailableSpace = std::numeric_limits<int64_t>::max();
		for (const auto& server : servers) {
			if (server->serverMetrics.present()) {
				auto& replyValue = server->serverMetrics.get();

				ASSERT(replyValue.available.bytes >= 0);
				ASSERT(replyValue.capacity.bytes >= 0);

				int64_t bytesAvailable = replyValue.available.bytes;
				if(includeInFlight) {
					bytesAvailable -= server->dataInFlightToServer;
				}

				minAvailableSpace = std::min(bytesAvailable, minAvailableSpace);
			}
		}

		return minAvailableSpace; // Could be negative
	}

	double getMinAvailableSpaceRatio(bool includeInFlight = true) const override {
		double minRatio = 1.0;
		for (const auto& server : servers) {
			if (server->serverMetrics.present()) {
				auto& replyValue = server->serverMetrics.get();

				ASSERT(replyValue.available.bytes >= 0);
				ASSERT(replyValue.capacity.bytes >= 0);

				int64_t bytesAvailable = replyValue.available.bytes;
				if(includeInFlight) {
					bytesAvailable = std::max((int64_t)0, bytesAvailable - server->dataInFlightToServer);
				}

				if(replyValue.capacity.bytes == 0)
					minRatio = 0;
				else
					minRatio = std::min( minRatio, ((double)bytesAvailable) / replyValue.capacity.bytes );
			}
		}

		return minRatio;
	}

	bool hasHealthyAvailableSpace(double minRatio) const override {
		return getMinAvailableSpaceRatio() >= minRatio && getMinAvailableSpace() > SERVER_KNOBS->MIN_AVAILABLE_SPACE;
	}

	Future<Void> updateStorageMetrics() override { return doUpdateStorageMetrics(this); }

	bool isOptimal() const override {
		for (const auto& server : servers) {
			if (server->lastKnownClass.machineClassFitness(ProcessClass::Storage) > ProcessClass::UnsetFit) {
				return false;
			}
		}
		return true;
	}

	bool isWrongConfiguration() const override { return wrongConfiguration; }
	void setWrongConfiguration(bool wrongConfiguration) override { this->wrongConfiguration = wrongConfiguration; }
	bool isHealthy() const override { return healthy; }
	void setHealthy(bool h) override { healthy = h; }
	int getPriority() const override { return priority; }
	void setPriority(int p) override { priority = p; }
	virtual void addref() { ReferenceCounted<TCTeamInfo>::addref(); }
	virtual void delref() { ReferenceCounted<TCTeamInfo>::delref(); }

	virtual void addServers(const vector<UID> & servers) {
		serverIDs.reserve(servers.size());
		for (int i = 0; i < servers.size(); i++) {
			serverIDs.push_back(servers[i]);
		}
	}

private:
	// Calculate an "average" of the metrics replies that we received.  Penalize teams from which we did not receive all replies.
	int64_t getLoadAverage() const {
		int64_t bytesSum = 0;
		int added = 0;
		for(int i=0; i<servers.size(); i++)
			if( servers[i]->serverMetrics.present() ) {
				added++;
				bytesSum += servers[i]->serverMetrics.get().load.bytes;
			}

		if( added < servers.size() )
			bytesSum *= 2;

		return added == 0 ? 0 : bytesSum / added;
	}

	// Calculate the max of the metrics replies that we received.


	ACTOR Future<Void> doUpdateStorageMetrics( TCTeamInfo* self ) {
		std::vector<Future<Void>> updates;
		for( int i = 0; i< self->servers.size(); i++ )
			updates.push_back( updateServerMetrics( self->servers[i] ) );
		wait( waitForAll( updates ) );
		return Void();
	}
};

struct ServerStatus {
	bool isFailed;
	bool isUndesired;
	bool isWrongConfiguration;
	bool initialized; //AsyncMap erases default constructed objects
	LocalityData locality;
	ServerStatus() : isFailed(true), isUndesired(false), isWrongConfiguration(false), initialized(false) {}
	ServerStatus( bool isFailed, bool isUndesired, LocalityData const& locality ) : isFailed(isFailed), isUndesired(isUndesired), locality(locality), isWrongConfiguration(false), initialized(true) {}
	bool isUnhealthy() const { return isFailed || isUndesired; }
	const char* toString() const { return isFailed ? "Failed" : isUndesired ? "Undesired" : "Healthy"; }

	bool operator == (ServerStatus const& r) const { return isFailed == r.isFailed && isUndesired == r.isUndesired && isWrongConfiguration == r.isWrongConfiguration && locality == r.locality && initialized == r.initialized; }

	//If a process has reappeared without the storage server that was on it (isFailed == true), we don't need to exclude it
	//We also don't need to exclude processes who are in the wrong configuration (since those servers will be removed)
	bool excludeOnRecruit() { return !isFailed && !isWrongConfiguration; }
};
typedef AsyncMap<UID, ServerStatus> ServerStatusMap;

// Read keyservers, return unique set of teams
ACTOR Future<Reference<InitialDataDistribution>> getInitialDataDistribution( Database cx, UID distributorId, MoveKeysLock moveKeysLock, std::vector<Optional<Key>> remoteDcIds ) {
	state Reference<InitialDataDistribution> result = Reference<InitialDataDistribution>(new InitialDataDistribution);
	state Key beginKey = allKeys.begin;

	state bool succeeded;

	state Transaction tr( cx );

	state std::map<UID, Optional<Key>> server_dc;
	state std::map<vector<UID>, std::pair<vector<UID>, vector<UID>>> team_cache;

	//Get the server list in its own try/catch block since it modifies result.  We don't want a subsequent failure causing entries to be duplicated
	loop {
		server_dc.clear();
		succeeded = false;
		try {

			// Read healthyZone value which is later used to determine on/off of failure triggered DD
			tr.setOption(FDBTransactionOptions::READ_SYSTEM_KEYS);
			tr.setOption(FDBTransactionOptions::READ_LOCK_AWARE);
			Optional<Value> val = wait(tr.get(healthyZoneKey));
			if (val.present()) {
				auto p = decodeHealthyZoneValue(val.get());
				if (p.second > tr.getReadVersion().get() || p.first == ignoreSSFailuresZoneString) {
					result->initHealthyZoneValue = Optional<Key>(p.first);
				} else {
					result->initHealthyZoneValue = Optional<Key>();
				}
			} else {
				result->initHealthyZoneValue = Optional<Key>();
			}

			result->mode = 1;
			tr.setOption(FDBTransactionOptions::PRIORITY_SYSTEM_IMMEDIATE);
			Optional<Value> mode = wait( tr.get( dataDistributionModeKey ) );
			if (mode.present()) {
				BinaryReader rd( mode.get(), Unversioned() );
				rd >> result->mode;
			}
			if (!result->mode || !isDDEnabled()) {
				// DD can be disabled persistently (result->mode = 0) or transiently (isDDEnabled() = 0)
				TraceEvent(SevDebug, "GetInitialDataDistribution_DisabledDD");
				return result;
			}

			state Future<vector<ProcessData>> workers = getWorkers(&tr);
			state Future<Standalone<RangeResultRef>> serverList = tr.getRange( serverListKeys, CLIENT_KNOBS->TOO_MANY );
			wait( success(workers) && success(serverList) );
			ASSERT( !serverList.get().more && serverList.get().size() < CLIENT_KNOBS->TOO_MANY );

			std::map<Optional<Standalone<StringRef>>, ProcessData> id_data;
			for( int i = 0; i < workers.get().size(); i++ )
				id_data[workers.get()[i].locality.processId()] = workers.get()[i];

			succeeded = true;

			for( int i = 0; i < serverList.get().size(); i++ ) {
				auto ssi = decodeServerListValue( serverList.get()[i].value );
				result->allServers.push_back(std::make_pair(ssi, id_data[ssi.locality.processId()].processClass));
				server_dc[ssi.id()] = ssi.locality.dcId();
			}

			break;
		}
		catch(Error &e) {
			wait( tr.onError(e) );

			ASSERT(!succeeded); //We shouldn't be retrying if we have already started modifying result in this loop
			TraceEvent("GetInitialTeamsRetry", distributorId);
		}
	}

	//If keyServers is too large to read in a single transaction, then we will have to break this process up into multiple transactions.
	//In that case, each iteration should begin where the previous left off
	while(beginKey < allKeys.end) {
		TEST(beginKey > allKeys.begin); //Multi-transactional getInitialDataDistribution
		loop {
			succeeded = false;
			try {
				tr.setOption(FDBTransactionOptions::PRIORITY_SYSTEM_IMMEDIATE);
				wait(checkMoveKeysLockReadOnly(&tr, moveKeysLock));
				state Standalone<RangeResultRef> UIDtoTagMap = wait(tr.getRange(serverTagKeys, CLIENT_KNOBS->TOO_MANY));
				ASSERT( !UIDtoTagMap.more && UIDtoTagMap.size() < CLIENT_KNOBS->TOO_MANY );
				Standalone<RangeResultRef> keyServers = wait(krmGetRanges(&tr, keyServersPrefix, KeyRangeRef(beginKey, allKeys.end), SERVER_KNOBS->MOVE_KEYS_KRM_LIMIT, SERVER_KNOBS->MOVE_KEYS_KRM_LIMIT_BYTES));
				succeeded = true;

				vector<UID> src, dest, last;

				// for each range
				for(int i = 0; i < keyServers.size() - 1; i++) {
					DDShardInfo info( keyServers[i].key );
					decodeKeyServersValue( UIDtoTagMap, keyServers[i].value, src, dest );
					if(remoteDcIds.size()) {
						auto srcIter = team_cache.find(src);
						if(srcIter == team_cache.end()) {
							for(auto& id : src) {
								auto& dc = server_dc[id];
								if(std::find(remoteDcIds.begin(), remoteDcIds.end(), dc) != remoteDcIds.end()) {
									info.remoteSrc.push_back(id);
								} else {
									info.primarySrc.push_back(id);
								}
							}
							result->primaryTeams.insert( info.primarySrc );
							result->remoteTeams.insert( info.remoteSrc );
							team_cache[src] = std::make_pair(info.primarySrc, info.remoteSrc);
						} else {
							info.primarySrc = srcIter->second.first;
							info.remoteSrc = srcIter->second.second;
						}
						if(dest.size()) {
							info.hasDest = true;
							auto destIter = team_cache.find(dest);
							if(destIter == team_cache.end()) {
								for(auto& id : dest) {
									auto& dc = server_dc[id];
									if(std::find(remoteDcIds.begin(), remoteDcIds.end(), dc) != remoteDcIds.end()) {
										info.remoteDest.push_back(id);
									} else {
										info.primaryDest.push_back(id);
									}
								}
								result->primaryTeams.insert( info.primaryDest );
								result->remoteTeams.insert( info.remoteDest );
								team_cache[dest] = std::make_pair(info.primaryDest, info.remoteDest);
							} else {
								info.primaryDest = destIter->second.first;
								info.remoteDest = destIter->second.second;
							}
						}
					} else {
						info.primarySrc = src;
						auto srcIter = team_cache.find(src);
						if(srcIter == team_cache.end()) {
							result->primaryTeams.insert( src );
							team_cache[src] = std::pair<vector<UID>, vector<UID>>();
						}
						if (dest.size()) {
							info.hasDest = true;
							info.primaryDest = dest;
							auto destIter = team_cache.find(dest);
							if(destIter == team_cache.end()) {
								result->primaryTeams.insert( dest );
								team_cache[dest] = std::pair<vector<UID>, vector<UID>>();
							}
						}
					}
					result->shards.push_back( info );
				}

				ASSERT(keyServers.size() > 0);
				beginKey = keyServers.end()[-1].key;
				break;
			} catch (Error& e) {
				wait( tr.onError(e) );

				ASSERT(!succeeded); //We shouldn't be retrying if we have already started modifying result in this loop
				TraceEvent("GetInitialTeamsKeyServersRetry", distributorId);
			}
		}

		tr.reset();
	}

	// a dummy shard at the end with no keys or servers makes life easier for trackInitialShards()
	result->shards.push_back( DDShardInfo(allKeys.end) );

	return result;
}

Future<Void> storageServerTracker(
	struct DDTeamCollection* const& self,
	Database const& cx,
	TCServerInfo* const& server,
	Promise<Void> const& errorOut,
	Version const& addedVersion);

Future<Void> teamTracker(struct DDTeamCollection* const& self, Reference<TCTeamInfo> const& team, bool const& badTeam, bool const& redundantTeam);

struct DDTeamCollection : ReferenceCounted<DDTeamCollection> {
	// clang-format off
	enum { REQUESTING_WORKER = 0, GETTING_WORKER = 1, GETTING_STORAGE = 2 };
	enum class Status { NONE = 0, EXCLUDED = 1, FAILED = 2 };

	// addActor: add to actorCollection so that when an actor has error, the ActorCollection can catch the error.
	// addActor is used to create the actorCollection when the dataDistributionTeamCollection is created
	PromiseStream<Future<Void>> addActor;
	Database cx;
	UID distributorId;
	DatabaseConfiguration configuration;

	bool doBuildTeams;
	bool lastBuildTeamsFailed;
	Future<Void> teamBuilder;
	AsyncTrigger restartTeamBuilder;

	MoveKeysLock lock;
	PromiseStream<RelocateShard> output;
	vector<UID> allServers;
	ServerStatusMap server_status;
	int64_t unhealthyServers;
	std::map<int,int> priority_teams;
	std::map<UID, Reference<TCServerInfo>> server_info;
	std::map<Key, int> lagging_zones; // zone to number of storage servers lagging
	AsyncVar<bool> disableFailingLaggingServers;

	// machine_info has all machines info; key must be unique across processes on the same machine
	std::map<Standalone<StringRef>, Reference<TCMachineInfo>> machine_info;
	std::vector<Reference<TCMachineTeamInfo>> machineTeams; // all machine teams
	LocalityMap<UID> machineLocalityMap; // locality info of machines

	vector<Reference<TCTeamInfo>> teams;
	vector<Reference<TCTeamInfo>> badTeams;
	Reference<ShardsAffectedByTeamFailure> shardsAffectedByTeamFailure;
	PromiseStream<UID> removedServers;
	std::set<UID> recruitingIds; // The IDs of the SS which are being recruited
	std::set<NetworkAddress> recruitingLocalities;
	Future<Void> initialFailureReactionDelay;
	Future<Void> initializationDoneActor;
	Promise<Void> serverTrackerErrorOut;
	AsyncVar<int> recruitingStream;
	Debouncer restartRecruiting;

	int healthyTeamCount;
	Reference<AsyncVar<bool>> zeroHealthyTeams;

	int optimalTeamCount;
	AsyncVar<bool> zeroOptimalTeams;

	// EXCLUDED if an address is in the excluded list in the database.
	// FAILED if an address is permanently failed.
	// NONE by default.  Updated asynchronously (eventually)
	AsyncMap< AddressExclusion, Status > excludedServers;

	std::set<AddressExclusion> invalidLocalityAddr; // These address have invalidLocality for the configured storagePolicy

	std::vector<Optional<Key>> includedDCs;
	Optional<std::vector<Optional<Key>>> otherTrackedDCs;
	bool primary;
	Reference<AsyncVar<bool>> processingUnhealthy;
	Future<Void> readyToStart;
	Future<Void> checkTeamDelay;
	Promise<Void> addSubsetComplete;
	Future<Void> badTeamRemover;
	Future<Void> checkInvalidLocalities;

	Future<Void> wrongStoreTypeRemover;

	Reference<LocalitySet> storageServerSet;
	std::vector<LocalityEntry> forcedEntries, resultEntries;

	std::vector<DDTeamCollection*> teamCollections;
	AsyncVar<Optional<Key>> healthyZone;
	Future<bool> clearHealthyZoneFuture;
	double medianAvailableSpace;
	double lastMedianAvailableSpaceUpdate;
	// clang-format on

	int lowestUtilizationTeam;
	int highestUtilizationTeam;

	AsyncTrigger printDetailedTeamsInfo;
	PromiseStream<GetMetricsRequest> getShardMetrics;

	void resetLocalitySet() {
		storageServerSet = Reference<LocalitySet>(new LocalityMap<UID>());
		LocalityMap<UID>* storageServerMap = (LocalityMap<UID>*) storageServerSet.getPtr();

		for( auto& it : server_info ) {
			it.second->localityEntry = storageServerMap->add(it.second->lastKnownInterface.locality, &it.second->id);
		}
	}

	bool satisfiesPolicy(const std::vector<Reference<TCServerInfo>>& team, int amount = -1) {
		forcedEntries.clear();
		resultEntries.clear();
		if(amount == -1) {
			amount = team.size();
		}

		for(int i = 0; i < amount; i++) {
			forcedEntries.push_back(team[i]->localityEntry);
		}

		bool result = storageServerSet->selectReplicas(configuration.storagePolicy, forcedEntries, resultEntries);
		return result && resultEntries.size() == 0;
	}

	DDTeamCollection(Database const& cx, UID distributorId, MoveKeysLock const& lock,
	                 PromiseStream<RelocateShard> const& output,
	                 Reference<ShardsAffectedByTeamFailure> const& shardsAffectedByTeamFailure,
	                 DatabaseConfiguration configuration, std::vector<Optional<Key>> includedDCs,
	                 Optional<std::vector<Optional<Key>>> otherTrackedDCs, Future<Void> readyToStart,
	                 Reference<AsyncVar<bool>> zeroHealthyTeams, bool primary,
	                 Reference<AsyncVar<bool>> processingUnhealthy, PromiseStream<GetMetricsRequest> getShardMetrics)
	  : cx(cx), distributorId(distributorId), lock(lock), output(output),
	    shardsAffectedByTeamFailure(shardsAffectedByTeamFailure), doBuildTeams(true), lastBuildTeamsFailed(false),
	    teamBuilder(Void()), badTeamRemover(Void()), checkInvalidLocalities(Void()), wrongStoreTypeRemover(Void()), configuration(configuration),
	    readyToStart(readyToStart), clearHealthyZoneFuture(true),
	    checkTeamDelay(delay(SERVER_KNOBS->CHECK_TEAM_DELAY, TaskPriority::DataDistribution)),
	    initialFailureReactionDelay(
	        delayed(readyToStart, SERVER_KNOBS->INITIAL_FAILURE_REACTION_DELAY, TaskPriority::DataDistribution)),
	    healthyTeamCount(0), storageServerSet(new LocalityMap<UID>()),
	    initializationDoneActor(logOnCompletion(readyToStart && initialFailureReactionDelay, this)),
	    optimalTeamCount(0), recruitingStream(0), restartRecruiting(SERVER_KNOBS->DEBOUNCE_RECRUITING_DELAY),
	    unhealthyServers(0), includedDCs(includedDCs), otherTrackedDCs(otherTrackedDCs),
	    zeroHealthyTeams(zeroHealthyTeams), zeroOptimalTeams(true), primary(primary),
	    medianAvailableSpace(SERVER_KNOBS->MIN_AVAILABLE_SPACE_RATIO), lastMedianAvailableSpaceUpdate(0),
	    processingUnhealthy(processingUnhealthy), lowestUtilizationTeam(0), highestUtilizationTeam(0),
	    getShardMetrics(getShardMetrics) {
		if(!primary || configuration.usableRegions == 1) {
			TraceEvent("DDTrackerStarting", distributorId)
				.detail( "State", "Inactive" )
				.trackLatest( "DDTrackerStarting" );
		}
	}

	~DDTeamCollection() {
		TraceEvent("DDTeamCollectionDestructed", distributorId).detail("Primary", primary);
		// Other teamCollections also hold pointer to this teamCollection;
		// TeamTracker may access the destructed DDTeamCollection if we do not reset the pointer
		for (int i = 0; i < teamCollections.size(); i++) {
			if (teamCollections[i] != nullptr && teamCollections[i] != this) {
				for (int j = 0; j < teamCollections[i]->teamCollections.size(); ++j) {
					if (teamCollections[i]->teamCollections[j] == this) {
						teamCollections[i]->teamCollections[j] = nullptr;
					}
				}
			}
		}
		// Team tracker has pointers to DDTeamCollections both in primary and remote.
		// The following kills a reference cycle between the teamTracker actor and the TCTeamInfo that both holds and is
		// held by the actor It also ensures that the trackers are done fiddling with healthyTeamCount before we free
		// this
		for(int i=0; i < teams.size(); i++) {
			teams[i]->tracker.cancel();
		}
		// The commented TraceEvent log is useful in detecting what is running during the destruction
		// TraceEvent("DDTeamCollectionDestructed", distributorId)
		//     .detail("Primary", primary)
		//     .detail("TeamTrackerDestroyed", teams.size());
		for(int i=0; i < badTeams.size(); i++) {
			badTeams[i]->tracker.cancel();
		}
		// TraceEvent("DDTeamCollectionDestructed", distributorId)
		//     .detail("Primary", primary)
		//     .detail("BadTeamTrackerDestroyed", badTeams.size());
		// The following makes sure that, even if a reference to a team is held in the DD Queue, the tracker will be
		// stopped
		//  before the server_status map to which it has a pointer, is destroyed.
		for(auto it = server_info.begin(); it != server_info.end(); ++it) {
			it->second->tracker.cancel();
			it->second->collection = nullptr;
		}
		// TraceEvent("DDTeamCollectionDestructed", distributorId)
		//     .detail("Primary", primary)
		//     .detail("ServerTrackerDestroyed", server_info.size());
		teamBuilder.cancel();
		// TraceEvent("DDTeamCollectionDestructed", distributorId)
		//     .detail("Primary", primary)
		//     .detail("TeamBuilderDestroyed", server_info.size());
	}

	void addLaggingStorageServer(Key zoneId) {
		lagging_zones[zoneId]++;
		if (lagging_zones.size() > std::max(1, configuration.storageTeamSize - 1) && !disableFailingLaggingServers.get())
			disableFailingLaggingServers.set(true);
	}

	void removeLaggingStorageServer(Key zoneId) {
		auto iter = lagging_zones.find(zoneId);
		ASSERT(iter != lagging_zones.end());
		iter->second--;
		ASSERT(iter->second >= 0);
		if (iter->second == 0)
			lagging_zones.erase(iter);
		if (lagging_zones.size() <= std::max(1, configuration.storageTeamSize - 1) && disableFailingLaggingServers.get())
			disableFailingLaggingServers.set(false);
	}

	ACTOR static Future<Void> logOnCompletion( Future<Void> signal, DDTeamCollection* self ) {
		wait(signal);
		wait(delay(SERVER_KNOBS->LOG_ON_COMPLETION_DELAY, TaskPriority::DataDistribution));

		if(!self->primary || self->configuration.usableRegions == 1) {
			TraceEvent("DDTrackerStarting", self->distributorId)
				.detail( "State", "Active" )
				.trackLatest( "DDTrackerStarting" );
		}

		return Void();
	}

	ACTOR static Future<Void> interruptableBuildTeams( DDTeamCollection* self ) {
		if(!self->addSubsetComplete.isSet()) {
			wait( addSubsetOfEmergencyTeams(self) );
			self->addSubsetComplete.send(Void());
		}

		loop {
			choose {
				when( wait( self->buildTeams( self ) ) ) {
					return Void();
				}
				when( wait( self->restartTeamBuilder.onTrigger() ) ) {}
			}
		}
	}

	ACTOR static Future<Void> checkBuildTeams( DDTeamCollection* self ) {
		wait( self->checkTeamDelay );
		while( !self->teamBuilder.isReady() )
			wait( self->teamBuilder );

		if( self->doBuildTeams && self->readyToStart.isReady() ) {
			self->doBuildTeams = false;
			self->teamBuilder = self->interruptableBuildTeams( self );
			wait( self->teamBuilder );
		}

		return Void();
	}

	// SOMEDAY: Make bestTeam better about deciding to leave a shard where it is (e.g. in PRIORITY_TEAM_HEALTHY case)
	//		    use keys, src, dest, metrics, priority, system load, etc.. to decide...
	ACTOR static Future<Void> getTeam( DDTeamCollection* self, GetTeamRequest req ) {
		try {
			wait( self->checkBuildTeams( self ) );
			if(now() - self->lastMedianAvailableSpaceUpdate > SERVER_KNOBS->AVAILABLE_SPACE_UPDATE_DELAY) {
				self->lastMedianAvailableSpaceUpdate = now();
				std::vector<double> teamAvailableSpace;
				teamAvailableSpace.reserve(self->teams.size());
				for( int i = 0; i < self->teams.size(); i++ ) {
					if (self->teams[i]->isHealthy()) {
						teamAvailableSpace.push_back(self->teams[i]->getMinAvailableSpaceRatio());
					}
				}

				size_t pivot = teamAvailableSpace.size()/2;
				if (teamAvailableSpace.size() > 1) {
					std::nth_element(teamAvailableSpace.begin(), teamAvailableSpace.begin()+pivot, teamAvailableSpace.end());
					self->medianAvailableSpace = std::max(SERVER_KNOBS->MIN_AVAILABLE_SPACE_RATIO, std::min(SERVER_KNOBS->TARGET_AVAILABLE_SPACE_RATIO, teamAvailableSpace[pivot]));
				} else {
					self->medianAvailableSpace = SERVER_KNOBS->MIN_AVAILABLE_SPACE_RATIO;
				}
				if (self->medianAvailableSpace < SERVER_KNOBS->TARGET_AVAILABLE_SPACE_RATIO) {
					TraceEvent(SevWarn, "DDTeamMedianAvailableSpaceTooSmall", self->distributorId)
					    .detail("MedianAvailableSpaceRatio", self->medianAvailableSpace)
					    .detail("TargetAvailableSpaceRatio", SERVER_KNOBS->TARGET_AVAILABLE_SPACE_RATIO)
					    .detail("Primary", self->primary);
					self->printDetailedTeamsInfo.trigger();
				}
			}

			bool foundSrc = false;
			for( int i = 0; i < req.src.size(); i++ ) {
				if( self->server_info.count( req.src[i] ) ) {
					foundSrc = true;
					break;
				}
			}

			// Select the best team
			// Currently the metric is minimum used disk space (adjusted for data in flight)
			// Only healthy teams may be selected. The team has to be healthy at the moment we update
			//   shardsAffectedByTeamFailure or we could be dropping a shard on the floor (since team
			//   tracking is "edge triggered")
			// SOMEDAY: Account for capacity, load (when shardMetrics load is high)

			// self->teams.size() can be 0 under the ConfigureTest.txt test when we change configurations
			// The situation happens rarely. We may want to eliminate this situation someday
			if( !self->teams.size() ) {
				req.reply.send( std::make_pair(Optional<Reference<IDataDistributionTeam>>(), foundSrc) );
				return Void();
			}

			int64_t bestLoadBytes = 0;
			Optional<Reference<IDataDistributionTeam>> bestOption;
			std::vector<Reference<IDataDistributionTeam>> randomTeams;
			const std::set<UID> completeSources(req.completeSources.begin(), req.completeSources.end());

			// Note: this block does not apply any filters from the request
			if( !req.wantsNewServers ) {
				for( int i = 0; i < req.completeSources.size(); i++ ) {
					if( !self->server_info.count( req.completeSources[i] ) ) {
						continue;
					}
					auto& teamList = self->server_info[ req.completeSources[i] ]->teams;
					for( int j = 0; j < teamList.size(); j++ ) {
						bool found = true;
						auto serverIDs = teamList[j]->getServerIDs();
						for( int k = 0; k < teamList[j]->size(); k++ ) {
							if( !completeSources.count( serverIDs[k] ) ) {
								found = false;
								break;
							}
						}
						if(found && teamList[j]->isHealthy()) {
							bestOption = teamList[j];
							req.reply.send( std::make_pair(bestOption, foundSrc) );
							return Void();
						}
					}
				}
			}

			if( req.wantsTrueBest ) {
				ASSERT( !bestOption.present() );
				auto &startIndex = req.preferLowerUtilization ? self->lowestUtilizationTeam : self->highestUtilizationTeam;
				if(startIndex >= self->teams.size()) {
					startIndex = 0;
				}

				int bestIndex = startIndex;
				for( int i = 0; i < self->teams.size(); i++ ) {
					int currentIndex = (startIndex + i) % self->teams.size();
					if (self->teams[currentIndex]->isHealthy() &&
					    (!req.preferLowerUtilization || self->teams[currentIndex]->hasHealthyAvailableSpace(self->medianAvailableSpace)))
					{
						int64_t loadBytes = self->teams[currentIndex]->getLoadBytes(true, req.inflightPenalty);
						if((!bestOption.present() || (req.preferLowerUtilization && loadBytes < bestLoadBytes) || (!req.preferLowerUtilization && loadBytes > bestLoadBytes)) &&
						    (!req.teamMustHaveShards || self->shardsAffectedByTeamFailure->hasShards(ShardsAffectedByTeamFailure::Team(self->teams[currentIndex]->getServerIDs(), self->primary)))) 
						{
							bestLoadBytes = loadBytes;
							bestOption = self->teams[currentIndex];
							bestIndex = currentIndex;
						}
					}
				}

				startIndex = bestIndex;
			}
			else {
				int nTries = 0;
				while( randomTeams.size() < SERVER_KNOBS->BEST_TEAM_OPTION_COUNT && nTries < SERVER_KNOBS->BEST_TEAM_MAX_TEAM_TRIES ) {
					// If unhealthy team is majority, we may not find an ok dest in this while loop
					Reference<IDataDistributionTeam> dest = deterministicRandom()->randomChoice(self->teams);

					bool ok = dest->isHealthy() && (!req.preferLowerUtilization ||
					                                dest->hasHealthyAvailableSpace(self->medianAvailableSpace));

					for(int i=0; ok && i<randomTeams.size(); i++) {
						if (randomTeams[i]->getServerIDs() == dest->getServerIDs()) {
							ok = false;
							break;
						}
					}

					ok = ok && (!req.teamMustHaveShards || self->shardsAffectedByTeamFailure->hasShards(ShardsAffectedByTeamFailure::Team(dest->getServerIDs(), self->primary)));

					if (ok)
						randomTeams.push_back( dest );
					else
						nTries++;
				}

				// Log BestTeamStuck reason when we have healthy teams but they do not have healthy free space
				if (g_network->isSimulated() && randomTeams.empty() && !self->zeroHealthyTeams->get()) {
					TraceEvent(SevWarn, "GetTeamReturnEmpty").detail("HealthyTeams", self->healthyTeamCount);
				}

				for( int i = 0; i < randomTeams.size(); i++ ) {
					int64_t loadBytes = randomTeams[i]->getLoadBytes(true, req.inflightPenalty);
					if( !bestOption.present() || ( req.preferLowerUtilization && loadBytes < bestLoadBytes ) || ( !req.preferLowerUtilization && loadBytes > bestLoadBytes ) ) {
						bestLoadBytes = loadBytes;
						bestOption = randomTeams[i];
					}
				}
			}

			// Note: req.completeSources can be empty and all servers (and server teams) can be unhealthy.
			// We will get stuck at this! This only happens when a DC fails. No need to consider it right now.
			// Note: this block does not apply any filters from the request
			if(!bestOption.present() && self->zeroHealthyTeams->get()) {
				//Attempt to find the unhealthy source server team and return it
				for( int i = 0; i < req.completeSources.size(); i++ ) {
					if( !self->server_info.count( req.completeSources[i] ) ) {
						continue;
					}
					auto& teamList = self->server_info[ req.completeSources[i] ]->teams;
					for( int j = 0; j < teamList.size(); j++ ) {
						bool found = true;
						auto serverIDs = teamList[j]->getServerIDs();
						for( int k = 0; k < teamList[j]->size(); k++ ) {
							if( !completeSources.count( serverIDs[k] ) ) {
								found = false;
								break;
							}
						}
						if(found) {
							bestOption = teamList[j];
							req.reply.send( std::make_pair(bestOption, foundSrc) );
							return Void();
						}
					}
				}
			}
			// if (!bestOption.present()) {
			// 	TraceEvent("GetTeamRequest").detail("Request", req.getDesc());
			// 	self->traceAllInfo(true);
			// }

			req.reply.send( std::make_pair(bestOption, foundSrc) );

			return Void();
		} catch( Error &e ) {
			if( e.code() != error_code_actor_cancelled)
				req.reply.sendError( e );
			throw;
		}
	}

	int64_t getDebugTotalDataInFlight() {
		int64_t total = 0;
		for(auto itr = server_info.begin(); itr != server_info.end(); ++itr)
			total += itr->second->dataInFlightToServer;
		return total;
	}

	ACTOR static Future<Void> addSubsetOfEmergencyTeams( DDTeamCollection* self ) {
		state int idx = 0;
		state std::vector<Reference<TCServerInfo>> servers;
		state std::vector<UID> serverIds;
		state Reference<LocalitySet> tempSet = Reference<LocalitySet>(new LocalityMap<UID>());
		state LocalityMap<UID>* tempMap = (LocalityMap<UID>*) tempSet.getPtr();

		for(; idx < self->badTeams.size(); idx++ ) {
			servers.clear();
			for(const auto& server : self->badTeams[idx]->getServers()) {
				if(server->inDesiredDC && !self->server_status.get(server->id).isUnhealthy()) {
					servers.push_back(server);
				}
			}

			// For the bad team that is too big (too many servers), we will try to find a subset of servers in the team
			// to construct a new healthy team, so that moving data to the new healthy team will not
			// cause too much data movement overhead
			// FIXME: This code logic can be simplified.
			if(servers.size() >= self->configuration.storageTeamSize) {
				bool foundTeam = false;
				for( int j = 0; j < servers.size() - self->configuration.storageTeamSize + 1 && !foundTeam; j++ ) {
					auto& serverTeams = servers[j]->teams;
					for( int k = 0; k < serverTeams.size(); k++ ) {
						auto &testTeam = serverTeams[k]->getServerIDs();
						bool allInTeam = true; // All servers in testTeam belong to the healthy servers
						for( int l = 0; l < testTeam.size(); l++ ) {
							bool foundServer = false;
							for( auto it : servers ) {
								if( it->id == testTeam[l] ) {
									foundServer = true;
									break;
								}
							}
							if(!foundServer) {
								allInTeam = false;
								break;
							}
						}
						if( allInTeam ) {
							foundTeam = true;
							break;
						}
					}
				}
				if( !foundTeam ) {
					if( self->satisfiesPolicy(servers) ) {
						if(servers.size() == self->configuration.storageTeamSize || self->satisfiesPolicy(servers, self->configuration.storageTeamSize)) {
							servers.resize(self->configuration.storageTeamSize);
							self->addTeam(servers, true);
							//self->traceTeamCollectionInfo(); // Trace at the end of the function
						} else {
							tempSet->clear();
							for( auto it : servers ) {
								tempMap->add(it->lastKnownInterface.locality, &it->id);
							}

							self->resultEntries.clear();
							self->forcedEntries.clear();
							bool result = tempSet->selectReplicas(self->configuration.storagePolicy, self->forcedEntries, self->resultEntries);
							ASSERT(result && self->resultEntries.size() == self->configuration.storageTeamSize);

							serverIds.clear();
							for(auto& it : self->resultEntries) {
								serverIds.push_back(*tempMap->getObject(it));
							}
							std::sort(serverIds.begin(), serverIds.end());
							self->addTeam(serverIds.begin(), serverIds.end(), true);
						}
					} else {
						serverIds.clear();
						for(auto it : servers) {
							serverIds.push_back(it->id);
						}
						TraceEvent(SevWarnAlways, "CannotAddSubset", self->distributorId).detail("Servers", describe(serverIds));
					}
				}
			}
			wait( yield() );
		}

		// Trace and record the current number of teams for correctness test
		self->traceTeamCollectionInfo();

		return Void();
	}

	ACTOR static Future<Void> init( DDTeamCollection* self, Reference<InitialDataDistribution> initTeams ) {
		self->healthyZone.set(initTeams->initHealthyZoneValue);
		// SOMEDAY: If some servers have teams and not others (or some servers have more data than others) and there is an address/locality collision, should
		// we preferentially mark the least used server as undesirable?
		for (auto i = initTeams->allServers.begin(); i != initTeams->allServers.end(); ++i) {
			if (self->shouldHandleServer(i->first)) {
				if (!self->isValidLocality(self->configuration.storagePolicy, i->first.locality)) {
					TraceEvent(SevWarnAlways, "MissingLocality")
					    .detail("Server", i->first.uniqueID)
					    .detail("Locality", i->first.locality.toString());
					auto addr = i->first.stableAddress();
					self->invalidLocalityAddr.insert(AddressExclusion(addr.ip, addr.port));
					if (self->checkInvalidLocalities.isReady()) {
						self->checkInvalidLocalities = checkAndRemoveInvalidLocalityAddr(self);
						self->addActor.send(self->checkInvalidLocalities);
					}
				}
				self->addServer(i->first, i->second, self->serverTrackerErrorOut, 0);
			}
		}

		state std::set<std::vector<UID>>::iterator teamIter = self->primary ? initTeams->primaryTeams.begin() : initTeams->remoteTeams.begin();
		state std::set<std::vector<UID>>::iterator teamIterEnd = self->primary ? initTeams->primaryTeams.end() : initTeams->remoteTeams.end();
		for(; teamIter != teamIterEnd; ++teamIter) {
			self->addTeam(teamIter->begin(), teamIter->end(), true);
			wait( yield() );
		}

		return Void();
	}

	// Check if server or machine has a valid locality based on configured replication policy
	bool isValidLocality(Reference<IReplicationPolicy> storagePolicy, const LocalityData& locality) {
		// Future: Once we add simulation test that misconfigure a cluster, such as not setting some locality entries,
		// DD_VALIDATE_LOCALITY should always be true. Otherwise, simulation test may fail.
		if (!SERVER_KNOBS->DD_VALIDATE_LOCALITY) {
			// Disable the checking if locality is valid
			return true;
		}

		std::set<std::string> replicationPolicyKeys = storagePolicy->attributeKeys();
		for (auto& policy : replicationPolicyKeys) {
			if (!locality.isPresent(policy)) {
				return false;
			}
		}

		return true;
	}

	void evaluateTeamQuality() {
		int teamCount = teams.size(), serverCount = allServers.size();
		double teamsPerServer = (double)teamCount * configuration.storageTeamSize / serverCount;

		ASSERT( serverCount == server_info.size() );

		int minTeams = std::numeric_limits<int>::max();
		int maxTeams = std::numeric_limits<int>::min();
		double varTeams = 0;

		std::map<Optional<Standalone<StringRef>>, int> machineTeams;
		for(auto s = server_info.begin(); s != server_info.end(); ++s) {
			if(!server_status.get(s->first).isUnhealthy()) {
				int stc = s->second->teams.size();
				minTeams = std::min(minTeams, stc);
				maxTeams = std::max(maxTeams, stc);
				varTeams += (stc - teamsPerServer)*(stc - teamsPerServer);
				// Use zoneId as server's machine id
				machineTeams[s->second->lastKnownInterface.locality.zoneId()] += stc;
			}
		}
		varTeams /= teamsPerServer*teamsPerServer;

		int minMachineTeams = std::numeric_limits<int>::max();
		int maxMachineTeams = std::numeric_limits<int>::min();
		for( auto m = machineTeams.begin(); m != machineTeams.end(); ++m ) {
			minMachineTeams = std::min( minMachineTeams, m->second );
			maxMachineTeams = std::max( maxMachineTeams, m->second );
		}

		TraceEvent(
			minTeams>0 ? SevInfo : SevWarn,
			"DataDistributionTeamQuality", distributorId)
			.detail("Servers", serverCount)
			.detail("Teams", teamCount)
			.detail("TeamsPerServer", teamsPerServer)
			.detail("Variance", varTeams/serverCount)
			.detail("ServerMinTeams", minTeams)
			.detail("ServerMaxTeams", maxTeams)
			.detail("MachineMinTeams", minMachineTeams)
			.detail("MachineMaxTeams", maxMachineTeams);
	}

	int overlappingMembers( vector<UID> &team ) {
		if (team.empty()) {
			return 0;
		}

		int maxMatchingServers = 0;
		UID& serverID = team[0];
		for (auto& usedTeam : server_info[serverID]->teams) {
			auto used = usedTeam->getServerIDs();
			int teamIdx = 0;
			int usedIdx = 0;
			int matchingServers = 0;
			while(teamIdx < team.size() && usedIdx < used.size()) {
				if(team[teamIdx] == used[usedIdx]) {
					matchingServers++;
					teamIdx++;
					usedIdx++;
				} else if(team[teamIdx] < used[usedIdx]) {
					teamIdx++;
				} else {
					usedIdx++;
				}
			}
			ASSERT(matchingServers > 0);
			maxMatchingServers = std::max(maxMatchingServers, matchingServers);
			if(maxMatchingServers == team.size()) {
				return maxMatchingServers;
			}
		}

		return maxMatchingServers;
	}

	int overlappingMachineMembers( vector<Standalone<StringRef>>& team ) {
		if (team.empty()) {
			return 0;
		}

		int maxMatchingServers = 0;
		Standalone<StringRef>& serverID = team[0];
		for (auto& usedTeam : machine_info[serverID]->machineTeams) {
			auto used = usedTeam->machineIDs;
			int teamIdx = 0;
			int usedIdx = 0;
			int matchingServers = 0;
			while(teamIdx < team.size() && usedIdx < used.size()) {
				if(team[teamIdx] == used[usedIdx]) {
					matchingServers++;
					teamIdx++;
					usedIdx++;
				} else if(team[teamIdx] < used[usedIdx]) {
					teamIdx++;
				} else {
					usedIdx++;
				}
			}
			ASSERT(matchingServers > 0);
			maxMatchingServers = std::max(maxMatchingServers, matchingServers);
			if(maxMatchingServers == team.size()) {
				return maxMatchingServers;
			}
		}

		return maxMatchingServers;
	}

	Reference<TCMachineTeamInfo> findMachineTeam(vector<Standalone<StringRef>>& machineIDs) {
		if (machineIDs.empty()) {
			return Reference<TCMachineTeamInfo>();
		}

		Standalone<StringRef> machineID = machineIDs[0];
		for (auto& machineTeam : machine_info[machineID]->machineTeams) {
			if (machineTeam->machineIDs == machineIDs) {
				return machineTeam;
			}
		}

		return Reference<TCMachineTeamInfo>();
	}

	// Assume begin to end is sorted by std::sort
	// Assume InputIt is iterator to UID
	// Note: We must allow creating empty teams because empty team is created when a remote DB is initialized.
	// The empty team is used as the starting point to move data to the remote DB
	// begin : the start of the team member ID
	// end : end of the team member ID
	// isIntialTeam : False when the team is added by addTeamsBestOf(); True otherwise, e.g.,
	// when the team added at init() when we recreate teams by looking up DB
	template <class InputIt>
	void addTeam(InputIt begin, InputIt end, bool isInitialTeam) {
		vector<Reference<TCServerInfo>> newTeamServers;
		for (auto i = begin; i != end; ++i) {
			if (server_info.find(*i) != server_info.end()) {
				newTeamServers.push_back(server_info[*i]);
			}
		}

		addTeam(newTeamServers, isInitialTeam);
	}

	void addTeam(const vector<Reference<TCServerInfo>>& newTeamServers, bool isInitialTeam,
	             bool redundantTeam = false) {
		Reference<TCTeamInfo> teamInfo(new TCTeamInfo(newTeamServers));

		// Move satisfiesPolicy to the end for performance benefit
		bool badTeam = redundantTeam || teamInfo->size() != configuration.storageTeamSize
				|| !satisfiesPolicy(teamInfo->getServers());

		teamInfo->tracker = teamTracker(this, teamInfo, badTeam, redundantTeam);
		// ASSERT( teamInfo->serverIDs.size() > 0 ); //team can be empty at DB initialization
		if (badTeam) {
			badTeams.push_back(teamInfo);
			return;
		}

		// For a good team, we add it to teams and create machine team for it when necessary
		teams.push_back(teamInfo);
		for (int i = 0; i < newTeamServers.size(); ++i) {
			newTeamServers[i]->teams.push_back(teamInfo);
		}

		// Find or create machine team for the server team
		// Add the reference of machineTeam (with machineIDs) into process team
		vector<Standalone<StringRef>> machineIDs;
		for (auto server = newTeamServers.begin(); server != newTeamServers.end(); ++server) {
			ASSERT_WE_THINK((*server)->machine.isValid());
			machineIDs.push_back((*server)->machine->machineID);
		}
		sort(machineIDs.begin(), machineIDs.end());
		Reference<TCMachineTeamInfo> machineTeamInfo = findMachineTeam(machineIDs);

		// A team is not initial team if it is added by addTeamsBestOf() which always create a team with correct size
		// A non-initial team must have its machine team created and its size must be correct
		ASSERT(isInitialTeam || machineTeamInfo.isValid());

		// Create a machine team if it does not exist
		// Note an initial team may be added at init() even though the team size is not storageTeamSize
		if (!machineTeamInfo.isValid() && !machineIDs.empty()) {
			machineTeamInfo = addMachineTeam(machineIDs.begin(), machineIDs.end());
		}

		if (!machineTeamInfo.isValid()) {
			TraceEvent(SevWarn, "AddTeamWarning")
			    .detail("NotFoundMachineTeam", "OKIfTeamIsEmpty")
			    .detail("TeamInfo", teamInfo->getDesc());
		}

		teamInfo->machineTeam = machineTeamInfo;
		machineTeamInfo->serverTeams.push_back(teamInfo);
		if (g_network->isSimulated()) {
			// Update server team information for consistency check in simulation
			traceTeamCollectionInfo();
		}
	}

	void addTeam(std::set<UID> const& team, bool isInitialTeam) { addTeam(team.begin(), team.end(), isInitialTeam); }

	// Add a machine team specified by input machines
	Reference<TCMachineTeamInfo> addMachineTeam(vector<Reference<TCMachineInfo>> machines) {
		Reference<TCMachineTeamInfo> machineTeamInfo(new TCMachineTeamInfo(machines));
		machineTeams.push_back(machineTeamInfo);

		// Assign machine teams to machine
		for (auto machine : machines) {
			// A machine's machineTeams vector should not hold duplicate machineTeam members
			ASSERT_WE_THINK(std::count(machine->machineTeams.begin(), machine->machineTeams.end(), machineTeamInfo)==0);
			machine->machineTeams.push_back(machineTeamInfo);
		}

		return machineTeamInfo;
	}

	// Add a machine team by using the machineIDs from begin to end
	Reference<TCMachineTeamInfo> addMachineTeam(vector<Standalone<StringRef>>::iterator begin,
	                                            vector<Standalone<StringRef>>::iterator end) {
		vector<Reference<TCMachineInfo>> machines;

		for (auto i = begin; i != end; ++i) {
			if (machine_info.find(*i) != machine_info.end()) {
				machines.push_back(machine_info[*i]);
			} else {
				TraceEvent(SevWarn, "AddMachineTeamError").detail("MachineIDNotExist", i->contents().toString());
			}
		}

		return addMachineTeam(machines);
	}

	// Group storage servers (process) based on their machineId in LocalityData
	// All created machines are healthy
	// Return The number of healthy servers we grouped into machines
	int constructMachinesFromServers() {
		int totalServerIndex = 0;
		for(auto i = server_info.begin(); i != server_info.end(); ++i) {
			if (!server_status.get(i->first).isUnhealthy()) {
				checkAndCreateMachine(i->second);
				totalServerIndex++;
			}
		}

		return totalServerIndex;
	}

	void traceConfigInfo() {
		TraceEvent("DDConfig", distributorId)
		    .detail("StorageTeamSize", configuration.storageTeamSize)
		    .detail("DesiredTeamsPerServer", SERVER_KNOBS->DESIRED_TEAMS_PER_SERVER)
		    .detail("MaxTeamsPerServer", SERVER_KNOBS->MAX_TEAMS_PER_SERVER)
		    .detail("StoreType", configuration.storageServerStoreType);
	}

	void traceServerInfo() {
		int i = 0;

		TraceEvent("ServerInfo", distributorId).detail("Size", server_info.size());
		for (auto& server : server_info) {
			TraceEvent("ServerInfo", distributorId)
			    .detail("ServerInfoIndex", i++)
			    .detail("ServerID", server.first.toString())
			    .detail("ServerTeamOwned", server.second->teams.size())
			    .detail("MachineID", server.second->machine->machineID.contents().toString())
			    .detail("StoreType", server.second->storeType.toString())
			    .detail("InDesiredDC", server.second->inDesiredDC);
		}
		for (auto& server : server_info) {
			const UID& uid = server.first;
			TraceEvent("ServerStatus", distributorId)
			    .detail("ServerID", uid)
			    .detail("Healthy", !server_status.get(uid).isUnhealthy())
			    .detail("MachineIsValid", server_info[uid]->machine.isValid())
			    .detail("MachineTeamSize",
			            server_info[uid]->machine.isValid() ? server_info[uid]->machine->machineTeams.size() : -1);
		}
	}

	void traceServerTeamInfo() {
		int i = 0;

		TraceEvent("ServerTeamInfo", distributorId).detail("Size", teams.size());
		for (auto& team : teams) {
			TraceEvent("ServerTeamInfo", distributorId)
			    .detail("TeamIndex", i++)
			    .detail("Healthy", team->isHealthy())
			    .detail("TeamSize", team->size())
			    .detail("MemberIDs", team->getServerIDsStr())
			    .detail("TeamID", team->getTeamID());
		}
	}

	void traceMachineInfo() {
		int i = 0;

		TraceEvent("MachineInfo").detail("Size", machine_info.size());
		for (auto& machine : machine_info) {
			TraceEvent("MachineInfo", distributorId)
			    .detail("MachineInfoIndex", i++)
			    .detail("Healthy", isMachineHealthy(machine.second))
			    .detail("MachineID", machine.first.contents().toString())
			    .detail("MachineTeamOwned", machine.second->machineTeams.size())
			    .detail("ServerNumOnMachine", machine.second->serversOnMachine.size())
			    .detail("ServersID", machine.second->getServersIDStr());
		}
	}

	void traceMachineTeamInfo() {
		int i = 0;

		TraceEvent("MachineTeamInfo", distributorId).detail("Size", machineTeams.size());
		for (auto& team : machineTeams) {
			TraceEvent("MachineTeamInfo", distributorId)
			    .detail("TeamIndex", i++)
			    .detail("MachineIDs", team->getMachineIDsStr())
			    .detail("ServerTeams", team->serverTeams.size());
		}
	}

	// Locality string is hashed into integer, used as KeyIndex
	// For better understand which KeyIndex is used for locality, we print this info in trace.
	void traceLocalityArrayIndexName() {
		TraceEvent("LocalityRecordKeyName").detail("Size", machineLocalityMap._keymap->_lookuparray.size());
		for (int i = 0; i < machineLocalityMap._keymap->_lookuparray.size(); ++i) {
			TraceEvent("LocalityRecordKeyIndexName")
			    .detail("KeyIndex", i)
			    .detail("KeyName", machineLocalityMap._keymap->_lookuparray[i]);
		}
	}

	void traceMachineLocalityMap() {
		int i = 0;

		TraceEvent("MachineLocalityMap", distributorId).detail("Size", machineLocalityMap.size());
		for (auto& uid : machineLocalityMap.getObjects()) {
			Reference<LocalityRecord> record = machineLocalityMap.getRecord(i);
			if (record.isValid()) {
				TraceEvent("MachineLocalityMap", distributorId)
				    .detail("LocalityIndex", i++)
				    .detail("UID", uid->toString())
				    .detail("LocalityRecord", record->toString());
			} else {
				TraceEvent("MachineLocalityMap")
				    .detail("LocalityIndex", i++)
				    .detail("UID", uid->toString())
				    .detail("LocalityRecord", "[NotFound]");
			}
		}
	}

	// To enable verbose debug info, set shouldPrint to true
	void traceAllInfo(bool shouldPrint = false) {

		if (!shouldPrint) return;
		// Record all team collections IDs
		for (int i = 0; i < teamCollections.size(); ++i) {
			TraceEvent("TraceAllInfo", distributorId)
			    .detail("TeamCollectionIndex", i)
			    .detail("Primary", teamCollections[i]->primary);
		}

		TraceEvent("TraceAllInfo", distributorId).detail("Primary", primary);
		traceConfigInfo();
		traceServerInfo();
		traceServerTeamInfo();
		traceMachineInfo();
		traceMachineTeamInfo();
		traceLocalityArrayIndexName();
		traceMachineLocalityMap();
	}

	// We must rebuild machine locality map whenever the entry in the map is inserted or removed
	void rebuildMachineLocalityMap() {
		machineLocalityMap.clear();
		int numHealthyMachine = 0;
		for (auto machine = machine_info.begin(); machine != machine_info.end(); ++machine) {
			if (machine->second->serversOnMachine.empty()) {
				TraceEvent(SevWarn, "RebuildMachineLocalityMapError")
				    .detail("Machine", machine->second->machineID.toString())
				    .detail("NumServersOnMachine", 0);
				continue;
			}
			if (!isMachineHealthy(machine->second)) {
				continue;
			}
			Reference<TCServerInfo> representativeServer = machine->second->serversOnMachine[0];
			auto& locality = representativeServer->lastKnownInterface.locality;
			if (!isValidLocality(configuration.storagePolicy, locality)) {
				TraceEvent(SevWarn, "RebuildMachineLocalityMapError")
				    .detail("Machine", machine->second->machineID.toString())
				    .detail("InvalidLocality", locality.toString());
				continue;
			}
			const LocalityEntry& localityEntry = machineLocalityMap.add(locality, &representativeServer->id);
			machine->second->localityEntry = localityEntry;
			++numHealthyMachine;
		}
	}

	// Create machineTeamsToBuild number of machine teams
	// No operation if machineTeamsToBuild is 0
	// Note: The creation of machine teams should not depend on server teams:
	// No matter how server teams will be created, we will create the same set of machine teams;
	// We should never use server team number in building machine teams.
	//
	// Five steps to create each machine team, which are document in the function
	// Reuse ReplicationPolicy selectReplicas func to select machine team
	// return number of added machine teams
	int addBestMachineTeams(int machineTeamsToBuild) {
		int addedMachineTeams = 0;

		ASSERT(machineTeamsToBuild >= 0);
		// The number of machines is always no smaller than the storageTeamSize in a correct configuration
		ASSERT(machine_info.size() >= configuration.storageTeamSize);
		// Future: Consider if we should overbuild more machine teams to
		// allow machineTeamRemover() to get a more balanced machine teams per machine

		// Step 1: Create machineLocalityMap which will be used in building machine team
		rebuildMachineLocalityMap();

		// Add a team in each iteration
		while (addedMachineTeams < machineTeamsToBuild || notEnoughMachineTeamsForAMachine()) {
			// Step 2: Get least used machines from which we choose machines as a machine team
			std::vector<Reference<TCMachineInfo>> leastUsedMachines; // A less used machine has less number of teams
			int minTeamCount = std::numeric_limits<int>::max();
			for (auto& machine : machine_info) {
				// Skip invalid machine whose representative server is not in server_info
				ASSERT_WE_THINK(server_info.find(machine.second->serversOnMachine[0]->id) != server_info.end());
				// Skip unhealthy machines
				if (!isMachineHealthy(machine.second)) continue;
				// Skip machine with incomplete locality
				if (!isValidLocality(configuration.storagePolicy,
				                     machine.second->serversOnMachine[0]->lastKnownInterface.locality)) {
					continue;
				}

				// Invariant: We only create correct size machine teams.
				// When configuration (e.g., team size) is changed, the DDTeamCollection will be destroyed and rebuilt
				// so that the invariant will not be violated.
				int teamCount = machine.second->machineTeams.size();

				if (teamCount < minTeamCount) {
					leastUsedMachines.clear();
					minTeamCount = teamCount;
				}
				if (teamCount == minTeamCount) {
					leastUsedMachines.push_back(machine.second);
				}
			}

			std::vector<UID*> team;
			std::vector<LocalityEntry> forcedAttributes;

			// Step 4: Reuse Policy's selectReplicas() to create team for the representative process.
			std::vector<UID*> bestTeam;
			int bestScore = std::numeric_limits<int>::max();
			int maxAttempts = SERVER_KNOBS->BEST_OF_AMT; // BEST_OF_AMT = 4
			for (int i = 0; i < maxAttempts && i < 100; ++i) {
				// Step 3: Create a representative process for each machine.
				// Construct forcedAttribute from leastUsedMachines.
				// We will use forcedAttribute to call existing function to form a team
				if (leastUsedMachines.size()) {
					forcedAttributes.clear();
					// Randomly choose 1 least used machine
					Reference<TCMachineInfo> tcMachineInfo = deterministicRandom()->randomChoice(leastUsedMachines);
					ASSERT(!tcMachineInfo->serversOnMachine.empty());
					LocalityEntry process = tcMachineInfo->localityEntry;
					forcedAttributes.push_back(process);
					TraceEvent("ChosenMachine")
					    .detail("MachineInfo", tcMachineInfo->machineID)
					    .detail("LeaseUsedMachinesSize", leastUsedMachines.size())
					    .detail("ForcedAttributesSize", forcedAttributes.size());
				} else {
					// when leastUsedMachine is empty, we will never find a team later, so we can simply return.
					return addedMachineTeams;
				}

				// Choose a team that balances the # of teams per server among the teams
				// that have the least-utilized server
				team.clear();
				ASSERT_WE_THINK(forcedAttributes.size() == 1);
				auto success = machineLocalityMap.selectReplicas(configuration.storagePolicy, forcedAttributes, team);
				// NOTE: selectReplicas() should always return success when storageTeamSize = 1
				ASSERT_WE_THINK(configuration.storageTeamSize > 1 || (configuration.storageTeamSize == 1 && success));
				if (!success) {
					continue; // Try up to maxAttempts, since next time we may choose a different forcedAttributes
				}
				ASSERT(forcedAttributes.size() > 0);
				team.push_back((UID*)machineLocalityMap.getObject(forcedAttributes[0]));

				// selectReplicas() may NEVER return server not in server_info.
				for (auto& pUID : team) {
					ASSERT_WE_THINK(server_info.find(*pUID) != server_info.end());
				}

				// selectReplicas() should always return a team with correct size. otherwise, it has a bug
				ASSERT(team.size() == configuration.storageTeamSize);

				int score = 0;
				vector<Standalone<StringRef>> machineIDs;
				for (auto process = team.begin(); process != team.end(); process++) {
					Reference<TCServerInfo> server = server_info[**process];
					score += server->machine->machineTeams.size();
					Standalone<StringRef> machine_id = server->lastKnownInterface.locality.zoneId().get();
					machineIDs.push_back(machine_id);
				}

				// Only choose healthy machines into machine team
				ASSERT_WE_THINK(isMachineTeamHealthy(machineIDs));

				std::sort(machineIDs.begin(), machineIDs.end());
				int overlap = overlappingMachineMembers(machineIDs);
				if (overlap == machineIDs.size()) {
					maxAttempts += 1;
					continue;
				}
				score += SERVER_KNOBS->DD_OVERLAP_PENALTY*overlap;

				// SOMEDAY: randomly pick one from teams with the lowest score
				if (score < bestScore) {
					// bestTeam is the team which has the smallest number of teams its team members belong to.
					bestTeam = team;
					bestScore = score;
				}
			}

			// bestTeam should be a new valid team to be added into machine team now
			// Step 5: Restore machine from its representative process team and get the machine team
			if (bestTeam.size() == configuration.storageTeamSize) {
				// machineIDs is used to quickly check if the machineIDs belong to an existed team
				// machines keep machines reference for performance benefit by avoiding looking up machine by machineID
				vector<Reference<TCMachineInfo>> machines;
				for (auto process = bestTeam.begin(); process < bestTeam.end(); process++) {
					Reference<TCMachineInfo> machine = server_info[**process]->machine;
					machines.push_back(machine);
				}

				addMachineTeam(machines);
				addedMachineTeams++;
			} else {
				traceAllInfo(true);
				TraceEvent(SevWarn, "DataDistributionBuildTeams", distributorId)
				    .detail("Primary", primary)
				    .detail("Reason", "Unable to make desired machine Teams");
				lastBuildTeamsFailed = true;
				break;
			}
		}

		return addedMachineTeams;
	}

	bool isMachineTeamHealthy(vector<Standalone<StringRef>> const& machineIDs) {
		int healthyNum = 0;

		// A healthy machine team should have the desired number of machines
		if (machineIDs.size() != configuration.storageTeamSize) return false;

		for (auto& id : machineIDs) {
			auto& machine = machine_info[id];
			if (isMachineHealthy(machine)) {
				healthyNum++;
			}
		}
		return (healthyNum == machineIDs.size());
	}

	bool isMachineTeamHealthy(Reference<TCMachineTeamInfo> const& machineTeam) {
		int healthyNum = 0;

		// A healthy machine team should have the desired number of machines
		if (machineTeam->size() != configuration.storageTeamSize) return false;

		for (auto& machine : machineTeam->machines) {
			if (isMachineHealthy(machine)) {
				healthyNum++;
			}
		}
		return (healthyNum == machineTeam->machines.size());
	}

	bool isMachineHealthy(Reference<TCMachineInfo> const& machine) {
		if (!machine.isValid() || machine_info.find(machine->machineID) == machine_info.end() ||
		    machine->serversOnMachine.empty()) {
			return false;
		}

		// Healthy machine has at least one healthy server
		for (auto& server : machine->serversOnMachine) {
			if (!server_status.get(server->id).isUnhealthy()) {
				return true;
			}
		}

		return false;
	}

	// Return the healthy server with the least number of correct-size server teams
	Reference<TCServerInfo> findOneLeastUsedServer() {
		vector<Reference<TCServerInfo>> leastUsedServers;
		int minTeams = std::numeric_limits<int>::max();
		for (auto& server : server_info) {
			// Only pick healthy server, which is not failed or excluded.
			if (server_status.get(server.first).isUnhealthy()) continue;
			if (!isValidLocality(configuration.storagePolicy, server.second->lastKnownInterface.locality)) continue;

			int numTeams = server.second->teams.size();
			if (numTeams < minTeams) {
				minTeams = numTeams;
				leastUsedServers.clear();
			}
			if (minTeams == numTeams) {
				leastUsedServers.push_back(server.second);
			}
		}

		if (leastUsedServers.empty()) {
			// If we cannot find a healthy server with valid locality
			TraceEvent("NoHealthyAndValidLocalityServers")
				.detail("Servers", server_info.size())
				.detail("UnhealthyServers", unhealthyServers);
			return Reference<TCServerInfo>();
		} else {
			return deterministicRandom()->randomChoice(leastUsedServers);
		}
	}

	// Randomly choose one machine team that has chosenServer and has the correct size
	// When configuration is changed, we may have machine teams with old storageTeamSize
	Reference<TCMachineTeamInfo> findOneRandomMachineTeam(Reference<TCServerInfo> chosenServer) {
		if (!chosenServer->machine->machineTeams.empty()) {
			std::vector<Reference<TCMachineTeamInfo>> healthyMachineTeamsForChosenServer;
			for (auto& mt : chosenServer->machine->machineTeams) {
				if (isMachineTeamHealthy(mt)) {
					healthyMachineTeamsForChosenServer.push_back(mt);
				}
			}
			if (!healthyMachineTeamsForChosenServer.empty()) {
				return deterministicRandom()->randomChoice(healthyMachineTeamsForChosenServer);
			}
		}

		// If we cannot find a healthy machine team
		TraceEvent("NoHealthyMachineTeamForServer")
		    .detail("ServerID", chosenServer->id)
		    .detail("MachineTeams", chosenServer->machine->machineTeams.size());
		return Reference<TCMachineTeamInfo>();
	}

	// A server team should always come from servers on a machine team
	// Check if it is true
	bool isOnSameMachineTeam(Reference<TCTeamInfo>& team) {
		std::vector<Standalone<StringRef>> machineIDs;
		for (const auto& server : team->getServers()) {
			if (!server->machine.isValid()) return false;
			machineIDs.push_back(server->machine->machineID);
		}
		std::sort(machineIDs.begin(), machineIDs.end());

		int numExistance = 0;
		for (const auto& server : team->getServers()) {
			for (const auto& candidateMachineTeam : server->machine->machineTeams) {
				std::sort(candidateMachineTeam->machineIDs.begin(), candidateMachineTeam->machineIDs.end());
				if (machineIDs == candidateMachineTeam->machineIDs) {
					numExistance++;
					break;
				}
			}
		}
		return (numExistance == team->size());
	}

	// Sanity check the property of teams in unit test
	// Return true if all server teams belong to machine teams
	bool sanityCheckTeams() {
		for (auto& team : teams) {
			if (isOnSameMachineTeam(team) == false) {
				return false;
			}
		}

		return true;
	}

	int calculateHealthyServerCount() {
		int serverCount = 0;
		for (auto i = server_info.begin(); i != server_info.end(); ++i) {
			if (!server_status.get(i->first).isUnhealthy()) {
				++serverCount;
			}
		}
		return serverCount;
	}

	int calculateHealthyMachineCount() {
		int totalHealthyMachineCount = 0;
		for (auto& m : machine_info) {
			if (isMachineHealthy(m.second)) {
				++totalHealthyMachineCount;
			}
		}

		return totalHealthyMachineCount;
	}

	std::pair<int64_t, int64_t> calculateMinMaxServerTeamsOnServer() {
		int64_t minTeams = std::numeric_limits<int64_t>::max();
		int64_t maxTeams = 0;
		for (auto& server : server_info) {
			if (server_status.get(server.first).isUnhealthy()) {
				continue;
			}
			minTeams = std::min((int64_t) server.second->teams.size(), minTeams);
			maxTeams = std::max((int64_t) server.second->teams.size(), maxTeams);
		}
		return std::make_pair(minTeams, maxTeams);
	}

	std::pair<int64_t, int64_t> calculateMinMaxMachineTeamsOnMachine() {
		int64_t minTeams = std::numeric_limits<int64_t>::max();
		int64_t maxTeams = 0;
		for (auto& machine : machine_info) {
			if (!isMachineHealthy(machine.second)) {
				continue;
			}
			minTeams = std::min<int64_t>((int64_t) machine.second->machineTeams.size(), minTeams);
			maxTeams = std::max<int64_t>((int64_t) machine.second->machineTeams.size(), maxTeams);
		}
		return std::make_pair(minTeams, maxTeams);
	}

	// Sanity check
	bool isServerTeamCountCorrect(Reference<TCMachineTeamInfo>& mt) {
		int num = 0;
		bool ret = true;
		for (auto& team : teams) {
			if (team->machineTeam->machineIDs == mt->machineIDs) {
				++num;
			}
		}
		if (num != mt->serverTeams.size()) {
			ret = false;
			TraceEvent(SevError, "ServerTeamCountOnMachineIncorrect")
			    .detail("MachineTeam", mt->getMachineIDsStr())
			    .detail("ServerTeamsSize", mt->serverTeams.size())
			    .detail("CountedServerTeams", num);
		}
		return ret;
	}

	// Find the machine team with the least number of server teams
	std::pair<Reference<TCMachineTeamInfo>, int> getMachineTeamWithLeastProcessTeams() {
		Reference<TCMachineTeamInfo> retMT;
		int minNumProcessTeams = std::numeric_limits<int>::max();

		for (auto& mt : machineTeams) {
			if (EXPENSIVE_VALIDATION) {
				ASSERT(isServerTeamCountCorrect(mt));
			}

			if (mt->serverTeams.size() < minNumProcessTeams) {
				minNumProcessTeams = mt->serverTeams.size();
				retMT = mt;
			}
		}

		return std::pair<Reference<TCMachineTeamInfo>, int>(retMT, minNumProcessTeams);
	}

	// Find the machine team whose members are on the most number of machine teams, same logic as serverTeamRemover
	std::pair<Reference<TCMachineTeamInfo>, int> getMachineTeamWithMostMachineTeams() {
		Reference<TCMachineTeamInfo> retMT;
		int maxNumMachineTeams = 0;
		int targetMachineTeamNumPerMachine =
		    (SERVER_KNOBS->DESIRED_TEAMS_PER_SERVER * (configuration.storageTeamSize + 1)) / 2;

		for (auto& mt : machineTeams) {
			// The representative team number for the machine team mt is
			// the minimum number of machine teams of a machine in the team mt
			int representNumMachineTeams = std::numeric_limits<int>::max();
			for (auto& m : mt->machines) {
				representNumMachineTeams = std::min<int>(representNumMachineTeams, m->machineTeams.size());
			}
			if (representNumMachineTeams > targetMachineTeamNumPerMachine &&
			    representNumMachineTeams > maxNumMachineTeams) {
				maxNumMachineTeams = representNumMachineTeams;
				retMT = mt;
			}
		}

		return std::pair<Reference<TCMachineTeamInfo>, int>(retMT, maxNumMachineTeams);
	}

	// Find the server team whose members are on the most number of server teams
	std::pair<Reference<TCTeamInfo>, int> getServerTeamWithMostProcessTeams() {
		Reference<TCTeamInfo> retST;
		int maxNumProcessTeams = 0;
		int targetTeamNumPerServer = (SERVER_KNOBS->DESIRED_TEAMS_PER_SERVER * (configuration.storageTeamSize + 1)) / 2;

		for (auto& t : teams) {
			// The minimum number of teams of a server in a team is the representative team number for the team t
			int representNumProcessTeams = std::numeric_limits<int>::max();
			for (auto& server : t->getServers()) {
				representNumProcessTeams = std::min<int>(representNumProcessTeams, server->teams.size());
			}
			// We only remove the team whose representNumProcessTeams is larger than the targetTeamNumPerServer number
			// otherwise, teamBuilder will build the to-be-removed team again
			if (representNumProcessTeams > targetTeamNumPerServer && representNumProcessTeams > maxNumProcessTeams) {
				maxNumProcessTeams = representNumProcessTeams;
				retST = t;
			}
		}

		return std::pair<Reference<TCTeamInfo>, int>(retST, maxNumProcessTeams);
	}

	int getHealthyMachineTeamCount() {
		int healthyTeamCount = 0;
		for (auto mt = machineTeams.begin(); mt != machineTeams.end(); ++mt) {
			ASSERT((*mt)->machines.size() == configuration.storageTeamSize);

			if (isMachineTeamHealthy(*mt)) {
				++healthyTeamCount;
			}
		}

		return healthyTeamCount;
	}

	// Each machine is expected to have targetMachineTeamNumPerMachine
	// Return true if there exists a machine that does not have enough teams.
	bool notEnoughMachineTeamsForAMachine() {
		// If we want to remove the machine team with most machine teams, we use the same logic as
		// notEnoughTeamsForAServer
		int targetMachineTeamNumPerMachine =
		    SERVER_KNOBS->TR_FLAG_REMOVE_MT_WITH_MOST_TEAMS
		        ? (SERVER_KNOBS->DESIRED_TEAMS_PER_SERVER * (configuration.storageTeamSize + 1)) / 2
		        : SERVER_KNOBS->DESIRED_TEAMS_PER_SERVER;
		for (auto& m : machine_info) {
			// If SERVER_KNOBS->TR_FLAG_REMOVE_MT_WITH_MOST_TEAMS is false,
			// The desired machine team number is not the same with the desired server team number
			// in notEnoughTeamsForAServer() below, because the machineTeamRemover() does not
			// remove a machine team with the most number of machine teams.
			if (m.second->machineTeams.size() < targetMachineTeamNumPerMachine && isMachineHealthy(m.second)) {
				return true;
			}
		}

		return false;
	}

	// Each server is expected to have targetTeamNumPerServer teams.
	// Return true if there exists a server that does not have enough teams.
	bool notEnoughTeamsForAServer() {
		// We build more teams than we finally want so that we can use serverTeamRemover() actor to remove the teams
		// whose member belong to too many teams. This allows us to get a more balanced number of teams per server.
		// We want to ensure every server has targetTeamNumPerServer teams.
		// The numTeamsPerServerFactor is calculated as
		// (SERVER_KNOBS->DESIRED_TEAMS_PER_SERVER + ideal_num_of_teams_per_server) / 2
		// ideal_num_of_teams_per_server is (#teams * storageTeamSize) / #servers, which is
		// (#servers * DESIRED_TEAMS_PER_SERVER * storageTeamSize) / #servers.
		int targetTeamNumPerServer = (SERVER_KNOBS->DESIRED_TEAMS_PER_SERVER * (configuration.storageTeamSize + 1)) / 2;
		ASSERT(targetTeamNumPerServer > 0);
		for (auto& s : server_info) {
			if (s.second->teams.size() < targetTeamNumPerServer && !server_status.get(s.first).isUnhealthy()) {
				return true;
			}
		}

		return false;
	}

	// Create server teams based on machine teams
	// Before the number of machine teams reaches the threshold, build a machine team for each server team
	// When it reaches the threshold, first try to build a server team with existing machine teams; if failed,
	// build an extra machine team and record the event in trace
	int addTeamsBestOf(int teamsToBuild, int desiredTeams, int maxTeams) {
		ASSERT(teamsToBuild >= 0);
		ASSERT_WE_THINK(machine_info.size() > 0 || server_info.size() == 0);
		ASSERT_WE_THINK(SERVER_KNOBS->DESIRED_TEAMS_PER_SERVER >= 1 && configuration.storageTeamSize >= 1);

		int addedMachineTeams = 0;
		int addedTeams = 0;

		// Exclude machine teams who have members in the wrong configuration.
		// When we change configuration, we may have machine teams with storageTeamSize in the old configuration.
		int healthyMachineTeamCount = getHealthyMachineTeamCount();
		int totalMachineTeamCount = machineTeams.size();
		int totalHealthyMachineCount = calculateHealthyMachineCount();

		int desiredMachineTeams = SERVER_KNOBS->DESIRED_TEAMS_PER_SERVER * totalHealthyMachineCount;
		int maxMachineTeams = SERVER_KNOBS->MAX_TEAMS_PER_SERVER * totalHealthyMachineCount;
		// machineTeamsToBuild mimics how the teamsToBuild is calculated in buildTeams()
		int machineTeamsToBuild = std::max(
		    0, std::min(desiredMachineTeams - healthyMachineTeamCount, maxMachineTeams - totalMachineTeamCount));

		TraceEvent("BuildMachineTeams")
		    .detail("TotalHealthyMachine", totalHealthyMachineCount)
		    .detail("HealthyMachineTeamCount", healthyMachineTeamCount)
		    .detail("DesiredMachineTeams", desiredMachineTeams)
		    .detail("MaxMachineTeams", maxMachineTeams)
		    .detail("MachineTeamsToBuild", machineTeamsToBuild);
		// Pre-build all machine teams until we have the desired number of machine teams
		if (machineTeamsToBuild > 0 || notEnoughMachineTeamsForAMachine()) {
			addedMachineTeams = addBestMachineTeams(machineTeamsToBuild);
		}

		while (addedTeams < teamsToBuild || notEnoughTeamsForAServer()) {
			// Step 1: Create 1 best machine team
			std::vector<UID> bestServerTeam;
			int bestScore = std::numeric_limits<int>::max();
			int maxAttempts = SERVER_KNOBS->BEST_OF_AMT; // BEST_OF_AMT = 4
			bool earlyQuitBuild = false;
			for (int i = 0; i < maxAttempts && i < 100; ++i) {
				// Step 2: Choose 1 least used server and then choose 1 least used machine team from the server
				Reference<TCServerInfo> chosenServer = findOneLeastUsedServer();
				if (!chosenServer.isValid()) {
					TraceEvent(SevWarn, "NoValidServer").detail("Primary", primary);
					earlyQuitBuild = true;
					break;
				}
				// Note: To avoid creating correlation of picked machine teams, we simply choose a random machine team
				// instead of choosing the least used machine team.
				// The correlation happens, for example, when we add two new machines, we may always choose the machine
				// team with these two new machines because they are typically less used.
				Reference<TCMachineTeamInfo> chosenMachineTeam = findOneRandomMachineTeam(chosenServer);

				if (!chosenMachineTeam.isValid()) {
					// We may face the situation that temporarily we have no healthy machine.
					TraceEvent(SevWarn, "MachineTeamNotFound")
					    .detail("Primary", primary)
					    .detail("MachineTeams", machineTeams.size());
					continue; // try randomly to find another least used server
				}

				// From here, chosenMachineTeam must have a healthy server team
				// Step 3: Randomly pick 1 server from each machine in the chosen machine team to form a server team
				vector<UID> serverTeam;
				int chosenServerCount = 0;
				for (auto& machine : chosenMachineTeam->machines) {
					UID serverID;
					if (machine == chosenServer->machine) {
						serverID = chosenServer->id;
						++chosenServerCount;
					} else {
						std::vector<Reference<TCServerInfo>> healthyProcesses;
						for (auto it : machine->serversOnMachine) {
							if (!server_status.get(it->id).isUnhealthy()) {
								healthyProcesses.push_back(it);
							}
						}
						serverID = deterministicRandom()->randomChoice(healthyProcesses)->id;
					}
					serverTeam.push_back(serverID);
				}

				ASSERT(chosenServerCount == 1); // chosenServer should be used exactly once
				ASSERT(serverTeam.size() == configuration.storageTeamSize);

				std::sort(serverTeam.begin(), serverTeam.end());
				int overlap = overlappingMembers(serverTeam);
				if (overlap == serverTeam.size()) {
					maxAttempts += 1;
					continue;
				}

				// Pick the server team with smallest score in all attempts
				// If we use different metric here, DD may oscillate infinitely in creating and removing teams.
				// SOMEDAY: Improve the code efficiency by using reservoir algorithm
				int score = SERVER_KNOBS->DD_OVERLAP_PENALTY*overlap;
				for (auto& server : serverTeam) {
					score += server_info[server]->teams.size();
				}
				TraceEvent(SevDebug, "BuildServerTeams")
				    .detail("Score", score)
				    .detail("BestScore", bestScore)
				    .detail("TeamSize", serverTeam.size())
				    .detail("StorageTeamSize", configuration.storageTeamSize);
				if (score < bestScore) {
					bestScore = score;
					bestServerTeam = serverTeam;
				}
			}

			if (earlyQuitBuild) {
				break;
			}
			if (bestServerTeam.size() != configuration.storageTeamSize) {
				// Not find any team and will unlikely find a team
				lastBuildTeamsFailed = true;
				break;
			}

			// Step 4: Add the server team
			addTeam(bestServerTeam.begin(), bestServerTeam.end(), false);
			addedTeams++;
		}

		healthyMachineTeamCount = getHealthyMachineTeamCount();

		std::pair<uint64_t, uint64_t> minMaxTeamsOnServer = calculateMinMaxServerTeamsOnServer();
		std::pair<uint64_t, uint64_t> minMaxMachineTeamsOnMachine = calculateMinMaxMachineTeamsOnMachine();

		TraceEvent("TeamCollectionInfo", distributorId)
		    .detail("Primary", primary)
		    .detail("AddedTeams", addedTeams)
		    .detail("TeamsToBuild", teamsToBuild)
		    .detail("CurrentTeams", teams.size())
		    .detail("DesiredTeams", desiredTeams)
		    .detail("MaxTeams", maxTeams)
		    .detail("StorageTeamSize", configuration.storageTeamSize)
		    .detail("CurrentMachineTeams", machineTeams.size())
		    .detail("CurrentHealthyMachineTeams", healthyMachineTeamCount)
		    .detail("DesiredMachineTeams", desiredMachineTeams)
		    .detail("MaxMachineTeams", maxMachineTeams)
		    .detail("TotalHealthyMachines", totalHealthyMachineCount)
		    .detail("MinTeamsOnServer", minMaxTeamsOnServer.first)
		    .detail("MaxTeamsOnServer", minMaxTeamsOnServer.second)
		    .detail("MinMachineTeamsOnMachine", minMaxMachineTeamsOnMachine.first)
		    .detail("MaxMachineTeamsOnMachine", minMaxMachineTeamsOnMachine.second)
		    .detail("DoBuildTeams", doBuildTeams)
		    .trackLatest("TeamCollectionInfo");

		return addedTeams;
	}

	// Check if the number of server (and machine teams) is larger than the maximum allowed number
	void traceTeamCollectionInfo() {
		int totalHealthyServerCount = calculateHealthyServerCount();
		int desiredServerTeams = SERVER_KNOBS->DESIRED_TEAMS_PER_SERVER * totalHealthyServerCount;
		int maxServerTeams = SERVER_KNOBS->MAX_TEAMS_PER_SERVER * totalHealthyServerCount;

		int totalHealthyMachineCount = calculateHealthyMachineCount();
		int desiredMachineTeams = SERVER_KNOBS->DESIRED_TEAMS_PER_SERVER * totalHealthyMachineCount;
		int maxMachineTeams = SERVER_KNOBS->MAX_TEAMS_PER_SERVER * totalHealthyMachineCount;
		int healthyMachineTeamCount = getHealthyMachineTeamCount();

		std::pair<uint64_t, uint64_t> minMaxTeamsOnServer = calculateMinMaxServerTeamsOnServer();
		std::pair<uint64_t, uint64_t> minMaxMachineTeamsOnMachine = calculateMinMaxMachineTeamsOnMachine();

		TraceEvent("TeamCollectionInfo", distributorId)
		    .detail("Primary", primary)
		    .detail("AddedTeams", 0)
		    .detail("TeamsToBuild", 0)
		    .detail("CurrentServerTeams", teams.size())
		    .detail("DesiredTeams", desiredServerTeams)
		    .detail("MaxTeams", maxServerTeams)
		    .detail("StorageTeamSize", configuration.storageTeamSize)
		    .detail("CurrentMachineTeams", machineTeams.size())
		    .detail("CurrentHealthyMachineTeams", healthyMachineTeamCount)
		    .detail("DesiredMachineTeams", desiredMachineTeams)
		    .detail("MaxMachineTeams", maxMachineTeams)
		    .detail("TotalHealthyMachines", totalHealthyMachineCount)
		    .detail("MinTeamsOnServer", minMaxTeamsOnServer.first)
		    .detail("MaxTeamsOnServer", minMaxTeamsOnServer.second)
		    .detail("MinMachineTeamsOnMachine", minMaxMachineTeamsOnMachine.first)
		    .detail("MaxMachineTeamsOnMachine", minMaxMachineTeamsOnMachine.second)
		    .detail("DoBuildTeams", doBuildTeams)
		    .trackLatest("TeamCollectionInfo");

		// Advance time so that we will not have multiple TeamCollectionInfo at the same time, otherwise
		// simulation test will randomly pick one TeamCollectionInfo trace, which could be the one before build teams
		// wait(delay(0.01));

		// Debug purpose
		// if (healthyMachineTeamCount > desiredMachineTeams || machineTeams.size() > maxMachineTeams) {
		// 	// When the number of machine teams is over the limit, print out the current team info.
		// 	traceAllInfo(true);
		// }
	}

	// Use the current set of known processes (from server_info) to compute an optimized set of storage server teams.
	// The following are guarantees of the process:
	//   - Each newly-built team will meet the replication policy
	//   - All newly-built teams will have exactly teamSize machines
	//
	// buildTeams() only ever adds teams to the list of teams. Teams are only removed from the list when all data has been removed.
	//
	// buildTeams will not count teams larger than teamSize against the desired teams.
	ACTOR static Future<Void> buildTeams( DDTeamCollection* self ) {
		state int desiredTeams;
		int serverCount = 0;
		int uniqueMachines = 0;
		std::set<Optional<Standalone<StringRef>>> machines;

		for (auto i = self->server_info.begin(); i != self->server_info.end(); ++i) {
			if (!self->server_status.get(i->first).isUnhealthy()) {
				++serverCount;
				LocalityData& serverLocation = i->second->lastKnownInterface.locality;
				machines.insert( serverLocation.zoneId() );
			}
		}
		uniqueMachines = machines.size();
		TraceEvent("BuildTeams", self->distributorId)
		    .detail("ServerCount", self->server_info.size())
		    .detail("UniqueMachines", uniqueMachines)
		    .detail("Primary", self->primary)
		    .detail("StorageTeamSize", self->configuration.storageTeamSize);

		// If there are too few machines to even build teams or there are too few represented datacenters, build no new teams
		if( uniqueMachines >= self->configuration.storageTeamSize ) {
			desiredTeams = SERVER_KNOBS->DESIRED_TEAMS_PER_SERVER * serverCount;
			int maxTeams = SERVER_KNOBS->MAX_TEAMS_PER_SERVER * serverCount;

			// Exclude teams who have members in the wrong configuration, since we don't want these teams
			int teamCount = 0;
			int totalTeamCount = 0;
			for (int i = 0; i < self->teams.size(); ++i) {
				if (!self->teams[i]->isWrongConfiguration()) {
					if( self->teams[i]->isHealthy() ) {
						teamCount++;
					}
					totalTeamCount++;
				}
			}

			// teamsToBuild is calculated such that we will not build too many teams in the situation
			// when all (or most of) teams become unhealthy temporarily and then healthy again
			state int teamsToBuild = std::max(0, std::min(desiredTeams - teamCount, maxTeams - totalTeamCount));

			TraceEvent("BuildTeamsBegin", self->distributorId)
			    .detail("TeamsToBuild", teamsToBuild)
			    .detail("DesiredTeams", desiredTeams)
			    .detail("MaxTeams", maxTeams)
			    .detail("BadServerTeams", self->badTeams.size())
			    .detail("UniqueMachines", uniqueMachines)
			    .detail("TeamSize", self->configuration.storageTeamSize)
			    .detail("Servers", serverCount)
			    .detail("CurrentTrackedServerTeams", self->teams.size())
			    .detail("HealthyTeamCount", teamCount)
			    .detail("TotalTeamCount", totalTeamCount)
			    .detail("MachineTeamCount", self->machineTeams.size())
			    .detail("MachineCount", self->machine_info.size())
			    .detail("DesiredTeamsPerServer", SERVER_KNOBS->DESIRED_TEAMS_PER_SERVER);

			self->lastBuildTeamsFailed = false;
			if (teamsToBuild > 0 || self->notEnoughTeamsForAServer()) {
				state vector<std::vector<UID>> builtTeams;

				// addTeamsBestOf() will not add more teams than needed.
				// If the team number is more than the desired, the extra teams are added in the code path when
				// a team is added as an initial team
				int addedTeams = self->addTeamsBestOf(teamsToBuild, desiredTeams, maxTeams);

				if (addedTeams <= 0 && self->teams.size() == 0) {
					TraceEvent(SevWarn, "NoTeamAfterBuildTeam", self->distributorId)
					    .detail("ServerTeamNum", self->teams.size())
					    .detail("Debug", "Check information below");
					// Debug: set true for traceAllInfo() to print out more information
					self->traceAllInfo();
				}
			} else {
				int totalHealthyMachineCount = self->calculateHealthyMachineCount();

				int desiredMachineTeams = SERVER_KNOBS->DESIRED_TEAMS_PER_SERVER * totalHealthyMachineCount;
				int maxMachineTeams = SERVER_KNOBS->MAX_TEAMS_PER_SERVER * totalHealthyMachineCount;
				int healthyMachineTeamCount = self->getHealthyMachineTeamCount();

				std::pair<uint64_t, uint64_t> minMaxTeamsOnServer = self->calculateMinMaxServerTeamsOnServer();
				std::pair<uint64_t, uint64_t> minMaxMachineTeamsOnMachine = self->calculateMinMaxMachineTeamsOnMachine();

				TraceEvent("TeamCollectionInfo", self->distributorId)
				    .detail("Primary", self->primary)
				    .detail("AddedTeams", 0)
				    .detail("TeamsToBuild", teamsToBuild)
				    .detail("CurrentServerTeams", self->teams.size())
				    .detail("DesiredTeams", desiredTeams)
				    .detail("MaxTeams", maxTeams)
				    .detail("StorageTeamSize", self->configuration.storageTeamSize)
				    .detail("CurrentMachineTeams", self->machineTeams.size())
				    .detail("CurrentHealthyMachineTeams", healthyMachineTeamCount)
				    .detail("DesiredMachineTeams", desiredMachineTeams)
				    .detail("MaxMachineTeams", maxMachineTeams)
				    .detail("TotalHealthyMachines", totalHealthyMachineCount)
				    .detail("MinTeamsOnServer", minMaxTeamsOnServer.first)
				    .detail("MaxTeamsOnServer", minMaxTeamsOnServer.second)
				    .detail("MinMachineTeamsOnMachine", minMaxMachineTeamsOnMachine.first)
				    .detail("MaxMachineTeamsOnMachine", minMaxMachineTeamsOnMachine.second)
				    .detail("DoBuildTeams", self->doBuildTeams)
				    .trackLatest("TeamCollectionInfo");
			}
		} else {
			self->lastBuildTeamsFailed = true;
		}

		self->evaluateTeamQuality();

		//Building teams can cause servers to become undesired, which can make teams unhealthy.
		//Let all of these changes get worked out before responding to the get team request
		wait( delay(0, TaskPriority::DataDistributionLaunch) );

		return Void();
	}

	void noHealthyTeams() {
		std::set<UID> desiredServerSet;
		std::string desc;
		for (auto i = server_info.begin(); i != server_info.end(); ++i) {
			ASSERT(i->first == i->second->id);
			if (!server_status.get(i->first).isFailed) {
				desiredServerSet.insert(i->first);
				desc += i->first.shortString() + " (" + i->second->lastKnownInterface.toString() + "), ";
			}
		}

		TraceEvent(SevWarn, "NoHealthyTeams", distributorId)
		    .detail("CurrentServerTeamCount", teams.size())
		    .detail("ServerCount", server_info.size())
		    .detail("NonFailedServerCount", desiredServerSet.size());
	}

	bool shouldHandleServer(const StorageServerInterface &newServer) {
		return (includedDCs.empty() ||
		        std::find(includedDCs.begin(), includedDCs.end(), newServer.locality.dcId()) != includedDCs.end() ||
		        (otherTrackedDCs.present() && std::find(otherTrackedDCs.get().begin(), otherTrackedDCs.get().end(),
		                                                newServer.locality.dcId()) == otherTrackedDCs.get().end()));
	}

	void addServer( StorageServerInterface newServer, ProcessClass processClass, Promise<Void> errorOut, Version addedVersion ) {
		if (!shouldHandleServer(newServer)) {
			return;
		}
		allServers.push_back( newServer.id() );

		TraceEvent("AddedStorageServer", distributorId).detail("ServerID", newServer.id()).detail("ProcessClass", processClass.toString()).detail("WaitFailureToken", newServer.waitFailure.getEndpoint().token).detail("Address", newServer.waitFailure.getEndpoint().getPrimaryAddress());
		auto &r = server_info[newServer.id()] = Reference<TCServerInfo>( new TCServerInfo( newServer, this, processClass, includedDCs.empty() || std::find(includedDCs.begin(), includedDCs.end(), newServer.locality.dcId()) != includedDCs.end(), storageServerSet ) );

		// Establish the relation between server and machine
		checkAndCreateMachine(r);

		r->tracker = storageServerTracker( this, cx, r.getPtr(), errorOut, addedVersion );
		doBuildTeams = true; // Adding a new server triggers to build new teams
		restartTeamBuilder.trigger();
	}

	bool removeTeam( Reference<TCTeamInfo> team ) {
		TraceEvent("RemovedServerTeam", distributorId).detail("Team", team->getDesc());
		bool found = false;
		for(int t=0; t<teams.size(); t++) {
			if( teams[t] == team ) {
				teams[t--] = teams.back();
				teams.pop_back();
				found = true;
				break;
			}
		}

		for(const auto& server : team->getServers()) {
			for(int t = 0; t<server->teams.size(); t++) {
				if( server->teams[t] == team ) {
					ASSERT(found);
					server->teams[t--] = server->teams.back();
					server->teams.pop_back();
					break; // The teams on a server should never duplicate
				}
			}
		}

		// Remove the team from its machine team
		bool foundInMachineTeam = false;
		for (int t = 0; t < team->machineTeam->serverTeams.size(); ++t) {
			if (team->machineTeam->serverTeams[t] == team) {
				team->machineTeam->serverTeams[t--] = team->machineTeam->serverTeams.back();
				team->machineTeam->serverTeams.pop_back();
				foundInMachineTeam = true;
				break; // The same team is added to the serverTeams only once
			}
		}

		ASSERT_WE_THINK(foundInMachineTeam);
		team->tracker.cancel();
		if (g_network->isSimulated()) {
			// Update server team information for consistency check in simulation
			traceTeamCollectionInfo();
		}
		return found;
	}

	// Check if the server belongs to a machine; if not, create the machine.
	// Establish the two-direction link between server and machine
	Reference<TCMachineInfo> checkAndCreateMachine(Reference<TCServerInfo> server) {
		ASSERT(server.isValid() && server_info.find(server->id) != server_info.end());
		auto& locality = server->lastKnownInterface.locality;
		Standalone<StringRef> machine_id = locality.zoneId().get(); // locality to machine_id with std::string type

		Reference<TCMachineInfo> machineInfo;
		if (machine_info.find(machine_id) == machine_info.end()) {
			// uid is the first storage server process on the machine
			TEST(true);
			// For each machine, store the first server's localityEntry into machineInfo for later use.
			LocalityEntry localityEntry = machineLocalityMap.add(locality, &server->id);
			machineInfo = Reference<TCMachineInfo>(new TCMachineInfo(server, localityEntry));
			machine_info.insert(std::make_pair(machine_id, machineInfo));
		} else {
			machineInfo = machine_info.find(machine_id)->second;
			machineInfo->serversOnMachine.push_back(server);
		}
		server->machine = machineInfo;

		return machineInfo;
	}

	// Check if the serverTeam belongs to a machine team; If not, create the machine team
	// Note: This function may make the machine team number larger than the desired machine team number
	Reference<TCMachineTeamInfo> checkAndCreateMachineTeam(Reference<TCTeamInfo> serverTeam) {
		std::vector<Standalone<StringRef>> machineIDs;
		for (auto& server : serverTeam->getServers()) {
			Reference<TCMachineInfo> machine = server->machine;
			machineIDs.push_back(machine->machineID);
		}

		std::sort(machineIDs.begin(), machineIDs.end());
		Reference<TCMachineTeamInfo> machineTeam = findMachineTeam(machineIDs);
		if (!machineTeam.isValid()) { // Create the machine team if it does not exist
			machineTeam = addMachineTeam(machineIDs.begin(), machineIDs.end());
		}

		machineTeam->serverTeams.push_back(serverTeam);

		return machineTeam;
	}

	// Remove the removedMachineInfo machine and any related machine team
	void removeMachine(Reference<TCMachineInfo> removedMachineInfo) {
		// Find machines that share teams with the removed machine
		std::set<Standalone<StringRef>> machinesWithAjoiningTeams;
		for (auto& machineTeam : removedMachineInfo->machineTeams) {
			machinesWithAjoiningTeams.insert(machineTeam->machineIDs.begin(), machineTeam->machineIDs.end());
		}
		machinesWithAjoiningTeams.erase(removedMachineInfo->machineID);
		// For each machine in a machine team with the removed machine,
		// erase shared machine teams from the list of teams.
		for (auto it = machinesWithAjoiningTeams.begin(); it != machinesWithAjoiningTeams.end(); ++it) {
			auto& machineTeams = machine_info[*it]->machineTeams;
			for (int t = 0; t < machineTeams.size(); t++) {
				auto& machineTeam = machineTeams[t];
				if (std::count(machineTeam->machineIDs.begin(), machineTeam->machineIDs.end(),
				               removedMachineInfo->machineID)) {
					machineTeams[t--] = machineTeams.back();
					machineTeams.pop_back();
				}
			}
		}
		removedMachineInfo->machineTeams.clear();

		// Remove global machine team that includes removedMachineInfo
		for (int t = 0; t < machineTeams.size(); t++) {
			auto& machineTeam = machineTeams[t];
			if (std::count(machineTeam->machineIDs.begin(), machineTeam->machineIDs.end(),
			               removedMachineInfo->machineID)) {
				removeMachineTeam(machineTeam);
				// removeMachineTeam will swap the last team in machineTeams vector into [t];
				// t-- to avoid skipping the element
				t--;
			}
		}

		// Remove removedMachineInfo from machine's global info
		machine_info.erase(removedMachineInfo->machineID);
		TraceEvent("MachineLocalityMapUpdate").detail("MachineUIDRemoved", removedMachineInfo->machineID.toString());

		// We do not update macineLocalityMap when a machine is removed because we will do so when we use it in
		// addBestMachineTeams()
		// rebuildMachineLocalityMap();
	}

	// Invariant: Remove a machine team only when the server teams on it has been removed
	// We never actively remove a machine team.
	// A machine team is removed when a machine is removed,
	// which is caused by the event when all servers on the machine is removed.
	// NOTE: When this function is called in the loop of iterating machineTeams, make sure NOT increase the index
	// in the next iteration of the loop. Otherwise, you may miss checking some elements in machineTeams
	bool removeMachineTeam(Reference<TCMachineTeamInfo> targetMT) {
		bool foundMachineTeam = false;
		for (int i = 0; i < machineTeams.size(); i++) {
			Reference<TCMachineTeamInfo> mt = machineTeams[i];
			if (mt->machineIDs == targetMT->machineIDs) {
				machineTeams[i--] = machineTeams.back();
				machineTeams.pop_back();
				foundMachineTeam = true;
				break;
			}
		}
		// Remove machine team on each machine
		for (auto& machine : targetMT->machines) {
			for (int i = 0; i < machine->machineTeams.size(); ++i) {
				if (machine->machineTeams[i]->machineIDs == targetMT->machineIDs) {
					machine->machineTeams[i--] = machine->machineTeams.back();
					machine->machineTeams.pop_back();
					break; // The machineTeams on a machine should never duplicate
				}
			}
		}

		return foundMachineTeam;
	}

	void removeServer(UID removedServer) {
		TraceEvent("RemovedStorageServer", distributorId).detail("ServerID", removedServer);

		// ASSERT( !shardsAffectedByTeamFailure->getServersForTeam( t ) for all t in teams that contain removedServer )
		Reference<TCServerInfo> removedServerInfo = server_info[removedServer];

		// Step: Remove server team that relate to removedServer
		// Find all servers with which the removedServer shares teams
		std::set<UID> serversWithAjoiningTeams;
		auto& sharedTeams = removedServerInfo->teams;
		for (int i = 0; i < sharedTeams.size(); ++i) {
			auto& teamIds = sharedTeams[i]->getServerIDs();
			serversWithAjoiningTeams.insert( teamIds.begin(), teamIds.end() );
		}
		serversWithAjoiningTeams.erase( removedServer );

		// For each server in a team with the removedServer, erase shared teams from the list of teams in that other server
		for( auto it = serversWithAjoiningTeams.begin(); it != serversWithAjoiningTeams.end(); ++it ) {
			auto& serverTeams = server_info[*it]->teams;
			for (int t = 0; t < serverTeams.size(); t++) {
				auto& serverIds = serverTeams[t]->getServerIDs();
				if ( std::count( serverIds.begin(), serverIds.end(), removedServer ) ) {
					serverTeams[t--] = serverTeams.back();
					serverTeams.pop_back();
				}
			}
		}

		// Step: Remove all teams that contain removedServer
		// SOMEDAY: can we avoid walking through all teams, since we have an index of teams in which removedServer participated
		int removedCount = 0;
		for (int t = 0; t < teams.size(); t++) {
			if ( std::count( teams[t]->getServerIDs().begin(), teams[t]->getServerIDs().end(), removedServer ) ) {
				TraceEvent("ServerTeamRemoved")
				    .detail("Primary", primary)
				    .detail("TeamServerIDs", teams[t]->getServerIDsStr())
				    .detail("TeamID", teams[t]->getTeamID());
				// removeTeam also needs to remove the team from the machine team info.
				removeTeam(teams[t]);
				t--;
				removedCount++;
			}
		}

		if (removedCount == 0) {
			TraceEvent(SevInfo, "NoTeamsRemovedWhenServerRemoved")
			    .detail("Primary", primary)
			    .detail("Debug", "ThisShouldRarelyHappen_CheckInfoBelow");
		}

		for (int t = 0; t < badTeams.size(); t++) {
			if ( std::count( badTeams[t]->getServerIDs().begin(), badTeams[t]->getServerIDs().end(), removedServer ) ) {
				badTeams[t]->tracker.cancel();
				badTeams[t--] = badTeams.back();
				badTeams.pop_back();
			}
		}

		// Step: Remove machine info related to removedServer
		// Remove the server from its machine
		Reference<TCMachineInfo> removedMachineInfo = removedServerInfo->machine;
		for (int i = 0; i < removedMachineInfo->serversOnMachine.size(); ++i) {
			if (removedMachineInfo->serversOnMachine[i] == removedServerInfo) {
				// Safe even when removedServerInfo is the last one
				removedMachineInfo->serversOnMachine[i--] = removedMachineInfo->serversOnMachine.back();
				removedMachineInfo->serversOnMachine.pop_back();
				break;
			}
		}
		// Remove machine if no server on it
		// Note: Remove machine (and machine team) after server teams have been removed, because
		// we remove a machine team only when the server teams on it have been removed
		if (removedMachineInfo->serversOnMachine.size() == 0) {
			removeMachine(removedMachineInfo);
		}

		// If the machine uses removedServer's locality and the machine still has servers, the the machine's
		// representative server will be updated when it is used in addBestMachineTeams()
		// Note that since we do not rebuildMachineLocalityMap() here, the machineLocalityMap can be stale.
		// This is ok as long as we do not arbitrarily validate if machine team satisfies replication policy.

		if (server_info[removedServer]->wrongStoreTypeToRemove.get()) {
			if (wrongStoreTypeRemover.isReady()) {
				wrongStoreTypeRemover = removeWrongStoreType(this);
				addActor.send(wrongStoreTypeRemover);
			}
		}

		// Step: Remove removedServer from server's global data
		for (int s = 0; s < allServers.size(); s++) {
			if (allServers[s] == removedServer) {
				allServers[s--] = allServers.back();
				allServers.pop_back();
			}
		}
		server_info.erase( removedServer );

		if(server_status.get(removedServer).initialized && server_status.get(removedServer).isUnhealthy()) {
			unhealthyServers--;
		}
		server_status.clear( removedServer );

		//FIXME: add remove support to localitySet so we do not have to recreate it
		resetLocalitySet();

		doBuildTeams = true;
		restartTeamBuilder.trigger();

		TraceEvent("DataDistributionTeamCollectionUpdate", distributorId)
		    .detail("ServerTeams", teams.size())
		    .detail("BadServerTeams", badTeams.size())
		    .detail("Servers", allServers.size())
		    .detail("Machines", machine_info.size())
		    .detail("MachineTeams", machineTeams.size())
		    .detail("DesiredTeamsPerServer", SERVER_KNOBS->DESIRED_TEAMS_PER_SERVER);
	}
};


TCServerInfo::~TCServerInfo() {
	if (collection && ssVersionTooFarBehind.get()) {
		collection->removeLaggingStorageServer(lastKnownInterface.locality.zoneId().get());			
	}
}

ACTOR Future<Void> updateServerMetrics( TCServerInfo *server ) {
	state StorageServerInterface ssi = server->lastKnownInterface;
	state Future<ErrorOr<GetStorageMetricsReply>> metricsRequest = ssi.getStorageMetrics.tryGetReply( GetStorageMetricsRequest(), TaskPriority::DataDistributionLaunch );
	state Future<Void> resetRequest = Never();
	state Future<std::pair<StorageServerInterface, ProcessClass>> interfaceChanged( server->onInterfaceChanged );
	state Future<Void> serverRemoved( server->onRemoved );

	loop {
		choose {
			when( ErrorOr<GetStorageMetricsReply> rep = wait( metricsRequest ) ) {
				if( rep.present() ) {
					server->serverMetrics = rep;
					if(server->updated.canBeSet()) {
						server->updated.send(Void());
					}
					break;
				}
				metricsRequest = Never();
				resetRequest = delay( SERVER_KNOBS->METRIC_DELAY, TaskPriority::DataDistributionLaunch );
			}
			when( std::pair<StorageServerInterface,ProcessClass> _ssi = wait( interfaceChanged ) ) {
				ssi = _ssi.first;
				interfaceChanged = server->onInterfaceChanged;
				resetRequest = Void();
			}
			when( wait( serverRemoved ) ) {
				return Void();
			}
			when( wait( resetRequest ) ) { //To prevent a tight spin loop
				if(IFailureMonitor::failureMonitor().getState(ssi.getStorageMetrics.getEndpoint()).isFailed()) {
					resetRequest = IFailureMonitor::failureMonitor().onStateEqual(ssi.getStorageMetrics.getEndpoint(), FailureStatus(false));
				}
				else {
					resetRequest = Never();
					metricsRequest = ssi.getStorageMetrics.tryGetReply( GetStorageMetricsRequest(), TaskPriority::DataDistributionLaunch );
				}
			}
		}
	}

	if ( server->serverMetrics.get().lastUpdate < now() - SERVER_KNOBS->DD_SS_STUCK_TIME_LIMIT ) {
			if (server->ssVersionTooFarBehind.get() == false) {
				TraceEvent("StorageServerStuck", server->collection->distributorId).detail("ServerId", server->id.toString()).detail("LastUpdate", server->serverMetrics.get().lastUpdate);
				server->ssVersionTooFarBehind.set(true);
				server->collection->addLaggingStorageServer(server->lastKnownInterface.locality.zoneId().get());
			}
	} else if ( server->serverMetrics.get().versionLag > SERVER_KNOBS->DD_SS_FAILURE_VERSIONLAG  ) {
		if (server->ssVersionTooFarBehind.get() == false) {
			TraceEvent("SSVersionDiffLarge", server->collection->distributorId).detail("ServerId", server->id.toString()).detail("VersionLag", server->serverMetrics.get().versionLag);
			server->ssVersionTooFarBehind.set(true);
			server->collection->addLaggingStorageServer(server->lastKnownInterface.locality.zoneId().get());
		}
	} else if ( server->serverMetrics.get().versionLag  < SERVER_KNOBS->DD_SS_ALLOWED_VERSIONLAG ) {
		if (server->ssVersionTooFarBehind.get() == true) {
			TraceEvent("SSVersionDiffNormal", server->collection->distributorId).detail("ServerId", server->id.toString()).detail("VersionLag", server->serverMetrics.get().versionLag);
			server->ssVersionTooFarBehind.set(false);
			server->collection->removeLaggingStorageServer(server->lastKnownInterface.locality.zoneId().get());
		}
	}
	return Void();
}

ACTOR Future<Void> updateServerMetrics( Reference<TCServerInfo> server) {
	wait( updateServerMetrics( server.getPtr() ) );
	return Void();
}

ACTOR Future<Void> waitUntilHealthy(DDTeamCollection* self, double extraDelay = 0) {
	state int waitCount = 0;
	loop {
		while(self->zeroHealthyTeams->get() || self->processingUnhealthy->get()) {
			// processingUnhealthy: true when there exists data movement
			TraceEvent("WaitUntilHealthyStalled", self->distributorId).detail("Primary", self->primary).detail("ZeroHealthy", self->zeroHealthyTeams->get()).detail("ProcessingUnhealthy", self->processingUnhealthy->get());
			wait(self->zeroHealthyTeams->onChange() || self->processingUnhealthy->onChange());
			waitCount = 0;
		}
		wait(delay(SERVER_KNOBS->DD_STALL_CHECK_DELAY, TaskPriority::Low)); //After the team trackers wait on the initial failure reaction delay, they yield. We want to make sure every tracker has had the opportunity to send their relocations to the queue.
		if(!self->zeroHealthyTeams->get() && !self->processingUnhealthy->get()) {
			if (extraDelay <= 0.01 || waitCount >= 1) {
				// Return healthy if we do not need extraDelay or when DD are healthy in at least two consecutive check
				return Void();
			} else {
				wait(delay(extraDelay, TaskPriority::Low));
				waitCount++;
			}
		}
	}
}

// Take a snapshot of necessary data structures from `DDTeamCollection` and print them out with yields to avoid slow
// task on the run loop.
ACTOR Future<Void> printSnapshotTeamsInfo(Reference<DDTeamCollection> self) {
	state DatabaseConfiguration configuration;
	state std::map<UID, Reference<TCServerInfo>> server_info;
	state std::map<UID, ServerStatus> server_status;
	state vector<Reference<TCTeamInfo>> teams;
	state std::map<Standalone<StringRef>, Reference<TCMachineInfo>> machine_info;
	state std::vector<Reference<TCMachineTeamInfo>> machineTeams;
	// state std::vector<std::string> internedLocalityRecordKeyNameStrings;
	// state int machineLocalityMapEntryArraySize;
	// state std::vector<Reference<LocalityRecord>> machineLocalityMapRecordArray;
	state int traceEventsPrinted = 0;
	state std::vector<const UID*> serverIDs;
	state double lastPrintTime = 0;
	loop {
		wait(self->printDetailedTeamsInfo.onTrigger());
		if (now() - lastPrintTime < SERVER_KNOBS->DD_TEAMS_INFO_PRINT_INTERVAL) {
			continue;
		}
		lastPrintTime = now();

		traceEventsPrinted = 0;

		double snapshotStart = now();

		configuration = self->configuration;
		server_info = self->server_info;
		teams = self->teams;
		machine_info = self->machine_info;
		machineTeams = self->machineTeams;
		// internedLocalityRecordKeyNameStrings = self->machineLocalityMap._keymap->_lookuparray;
		// machineLocalityMapEntryArraySize = self->machineLocalityMap.size();
		// machineLocalityMapRecordArray = self->machineLocalityMap.getRecordArray();
		std::vector<const UID*> _uids = self->machineLocalityMap.getObjects();
		serverIDs = _uids;

		auto const& keys = self->server_status.getKeys();
		for (auto const& key : keys) {
			server_status.emplace(key, self->server_status.get(key));
		}

		TraceEvent("DDPrintSnapshotTeasmInfo", self->distributorId)
		    .detail("SnapshotSpeed", now() - snapshotStart)
		    .detail("Primary", self->primary);

		// Print to TraceEvents
		TraceEvent("DDConfig", self->distributorId)
		    .detail("StorageTeamSize", configuration.storageTeamSize)
		    .detail("DesiredTeamsPerServer", SERVER_KNOBS->DESIRED_TEAMS_PER_SERVER)
		    .detail("MaxTeamsPerServer", SERVER_KNOBS->MAX_TEAMS_PER_SERVER)
		    .detail("Primary", self->primary);

		TraceEvent("ServerInfo", self->distributorId)
		    .detail("Size", server_info.size())
		    .detail("Primary", self->primary);
		state int i;
		state std::map<UID, Reference<TCServerInfo>>::iterator server = server_info.begin();
		for (i = 0; i < server_info.size(); i++) {
			TraceEvent("ServerInfo", self->distributorId)
			    .detail("ServerInfoIndex", i)
			    .detail("ServerID", server->first.toString())
			    .detail("ServerTeamOwned", server->second->teams.size())
			    .detail("MachineID", server->second->machine->machineID.contents().toString())
			    .detail("Primary", self->primary);
			server++;
			if (++traceEventsPrinted % SERVER_KNOBS->DD_TEAMS_INFO_PRINT_YIELD_COUNT == 0) {
				wait(yield());
			}
		}

		server = server_info.begin();
		for (i = 0; i < server_info.size(); i++) {
			const UID& uid = server->first;
			TraceEvent("ServerStatus", self->distributorId)
			    .detail("ServerUID", uid)
			    .detail("Healthy", !server_status.at(uid).isUnhealthy())
			    .detail("MachineIsValid", server_info[uid]->machine.isValid())
			    .detail("MachineTeamSize",
			            server_info[uid]->machine.isValid() ? server_info[uid]->machine->machineTeams.size() : -1)
			    .detail("Primary", self->primary);
			server++;
			if (++traceEventsPrinted % SERVER_KNOBS->DD_TEAMS_INFO_PRINT_YIELD_COUNT == 0) {
				wait(yield());
			}
		}

		TraceEvent("ServerTeamInfo", self->distributorId).detail("Size", teams.size()).detail("Primary", self->primary);
		for (i = 0; i < teams.size(); i++) {
			const auto& team = teams[i];
			TraceEvent("ServerTeamInfo", self->distributorId)
			    .detail("TeamIndex", i)
			    .detail("Healthy", team->isHealthy())
			    .detail("TeamSize", team->size())
			    .detail("MemberIDs", team->getServerIDsStr())
			    .detail("Primary", self->primary);
			if (++traceEventsPrinted % SERVER_KNOBS->DD_TEAMS_INFO_PRINT_YIELD_COUNT == 0) {
				wait(yield());
			}
		}

		TraceEvent("MachineInfo", self->distributorId)
		    .detail("Size", machine_info.size())
		    .detail("Primary", self->primary);
		state std::map<Standalone<StringRef>, Reference<TCMachineInfo>>::iterator machine = machine_info.begin();
		state bool isMachineHealthy = false;
		for (i = 0; i < machine_info.size(); i++) {
			Reference<TCMachineInfo> _machine = machine->second;
			if (!_machine.isValid() || machine_info.find(_machine->machineID) == machine_info.end() ||
			    _machine->serversOnMachine.empty()) {
				isMachineHealthy = false;
			}

			// Healthy machine has at least one healthy server
			for (auto& server : _machine->serversOnMachine) {
				if (!server_status.at(server->id).isUnhealthy()) {
					isMachineHealthy = true;
				}
			}

			isMachineHealthy = false;
			TraceEvent("MachineInfo", self->distributorId)
			    .detail("MachineInfoIndex", i)
			    .detail("Healthy", isMachineHealthy)
			    .detail("MachineID", machine->first.contents().toString())
			    .detail("MachineTeamOwned", machine->second->machineTeams.size())
			    .detail("ServerNumOnMachine", machine->second->serversOnMachine.size())
			    .detail("ServersID", machine->second->getServersIDStr())
			    .detail("Primary", self->primary);
			machine++;
			if (++traceEventsPrinted % SERVER_KNOBS->DD_TEAMS_INFO_PRINT_YIELD_COUNT == 0) {
				wait(yield());
			}
		}

		TraceEvent("MachineTeamInfo", self->distributorId)
		    .detail("Size", machineTeams.size())
		    .detail("Primary", self->primary);
		for (i = 0; i < machineTeams.size(); i++) {
			const auto& team = machineTeams[i];
			TraceEvent("MachineTeamInfo", self->distributorId)
			    .detail("TeamIndex", i)
			    .detail("MachineIDs", team->getMachineIDsStr())
			    .detail("ServerTeams", team->serverTeams.size())
			    .detail("Primary", self->primary);
			if (++traceEventsPrinted % SERVER_KNOBS->DD_TEAMS_INFO_PRINT_YIELD_COUNT == 0) {
				wait(yield());
			}
		}

		// TODO: re-enable the following logging or remove them.
		// TraceEvent("LocalityRecordKeyName", self->distributorId)
		//     .detail("Size", internedLocalityRecordKeyNameStrings.size())
		//     .detail("Primary", self->primary);
		// for (i = 0; i < internedLocalityRecordKeyNameStrings.size(); i++) {
		// 	TraceEvent("LocalityRecordKeyIndexName", self->distributorId)
		// 	    .detail("KeyIndex", i)
		// 	    .detail("KeyName", internedLocalityRecordKeyNameStrings[i])
		// 	    .detail("Primary", self->primary);
		// 	if (++traceEventsPrinted % SERVER_KNOBS->DD_TEAMS_INFO_PRINT_YIELD_COUNT == 0) {
		// 		wait(yield());
		// 	}
		// }

		// TraceEvent("MachineLocalityMap", self->distributorId)
		//     .detail("Size", machineLocalityMapEntryArraySize)
		//     .detail("Primary", self->primary);
		// for (i = 0; i < serverIDs.size(); i++) {
		// 	const auto& serverID = serverIDs[i];
		// 	Reference<LocalityRecord> record = machineLocalityMapRecordArray[i];
		// 	if (record.isValid()) {
		// 		TraceEvent("MachineLocalityMap", self->distributorId)
		// 		    .detail("LocalityIndex", i)
		// 		    .detail("UID", serverID->toString())
		// 		    .detail("LocalityRecord", record->toString())
		// 		    .detail("Primary", self->primary);
		// 	} else {
		// 		TraceEvent("MachineLocalityMap", self->distributorId)
		// 		    .detail("LocalityIndex", i)
		// 		    .detail("UID", serverID->toString())
		// 		    .detail("LocalityRecord", "[NotFound]")
		// 		    .detail("Primary", self->primary);
		// 	}
		// 	if (++traceEventsPrinted % SERVER_KNOBS->DD_TEAMS_INFO_PRINT_YIELD_COUNT == 0) {
		// 		wait(yield());
		// 	}
		// }
	}
}

ACTOR Future<Void> removeBadTeams(DDTeamCollection* self) {
	wait(self->initialFailureReactionDelay);
	wait(waitUntilHealthy(self));
	wait(self->addSubsetComplete.getFuture());
	TraceEvent("DDRemovingBadServerTeams", self->distributorId).detail("Primary", self->primary);
	for(auto it : self->badTeams) {
		it->tracker.cancel();
	}
	self->badTeams.clear();
	return Void();
}

bool isCorrectDC(DDTeamCollection* self, TCServerInfo* server) {
	return (self->includedDCs.empty() ||
	        std::find(self->includedDCs.begin(), self->includedDCs.end(), server->lastKnownInterface.locality.dcId()) !=
	            self->includedDCs.end());
}

ACTOR Future<Void> removeWrongStoreType(DDTeamCollection* self) {
	// Wait for storage servers to initialize its storeType
	wait(delay(SERVER_KNOBS->DD_REMOVE_STORE_ENGINE_DELAY));

	state Future<Void> fisServerRemoved = Never();

	TraceEvent("WrongStoreTypeRemoverStart", self->distributorId).detail("Servers", self->server_info.size());
	loop {
		// Removing a server here when DD is not healthy may lead to rare failure scenarios, for example,
		// the server with wrong storeType is shutting down while this actor marks it as to-be-removed.
		// In addition, removing servers cause extra data movement, which should be done while a cluster is healthy
		wait(waitUntilHealthy(self));

		bool foundSSToRemove = false;

		for (auto& server : self->server_info) {
			if (!server.second->isCorrectStoreType(self->configuration.storageServerStoreType)) {
				// Server may be removed due to failure while the wrongStoreTypeToRemove is sent to the
				// storageServerTracker. This race may cause the server to be removed before react to
				// wrongStoreTypeToRemove
				server.second->wrongStoreTypeToRemove.set(true);
				foundSSToRemove = true;
				TraceEvent("WrongStoreTypeRemover", self->distributorId)
				    .detail("Server", server.first)
				    .detail("StoreType", server.second->storeType)
				    .detail("ConfiguredStoreType", self->configuration.storageServerStoreType);
				break;
			}
		}

		if (!foundSSToRemove) {
			break;
		}
	}

	return Void();
}

ACTOR Future<Void> machineTeamRemover(DDTeamCollection* self) {
	state int numMachineTeamRemoved = 0;
	loop {
		// In case the machineTeamRemover cause problems in production, we can disable it
		if (SERVER_KNOBS->TR_FLAG_DISABLE_MACHINE_TEAM_REMOVER) {
			return Void(); // Directly return Void()
		}

		// To avoid removing machine teams too fast, which is unlikely happen though
		wait( delay(SERVER_KNOBS->TR_REMOVE_MACHINE_TEAM_DELAY, TaskPriority::DataDistribution) );

		wait(waitUntilHealthy(self, SERVER_KNOBS->TR_REMOVE_SERVER_TEAM_EXTRA_DELAY));
		// Wait for the badTeamRemover() to avoid the potential race between adding the bad team (add the team tracker)
		// and remove bad team (cancel the team tracker).
		wait(self->badTeamRemover);

		state int healthyMachineCount = self->calculateHealthyMachineCount();
		// Check if all machines are healthy, if not, we wait for 1 second and loop back.
		// Eventually, all machines will become healthy.
		if (healthyMachineCount != self->machine_info.size()) {
			continue;
		}

		// From this point, all machine teams and server teams should be healthy, because we wait above
		// until processingUnhealthy is done, and all machines are healthy

		// Sanity check all machine teams are healthy
		//		int currentHealthyMTCount = self->getHealthyMachineTeamCount();
		//		if (currentHealthyMTCount != self->machineTeams.size()) {
		//			TraceEvent(SevError, "InvalidAssumption")
		//			    .detail("HealthyMachineCount", healthyMachineCount)
		//			    .detail("Machines", self->machine_info.size())
		//			    .detail("CurrentHealthyMTCount", currentHealthyMTCount)
		//			    .detail("MachineTeams", self->machineTeams.size());
		//			self->traceAllInfo(true);
		//		}

		// In most cases, all machine teams should be healthy teams at this point.
		int desiredMachineTeams = SERVER_KNOBS->DESIRED_TEAMS_PER_SERVER * healthyMachineCount;
		int totalMTCount = self->machineTeams.size();
		// Pick the machine team to remove. After release-6.2 version,
		// we remove the machine team with most machine teams, the same logic as serverTeamRemover
		std::pair<Reference<TCMachineTeamInfo>, int> foundMTInfo = SERVER_KNOBS->TR_FLAG_REMOVE_MT_WITH_MOST_TEAMS
		                                                               ? self->getMachineTeamWithMostMachineTeams()
		                                                               : self->getMachineTeamWithLeastProcessTeams();

		if (totalMTCount > desiredMachineTeams && foundMTInfo.first.isValid()) {
			Reference<TCMachineTeamInfo> mt = foundMTInfo.first;
			int minNumProcessTeams = foundMTInfo.second;
			ASSERT(mt.isValid());

			// Pick one process team, and mark it as a bad team
			// Remove the machine by removing its process team one by one
			Reference<TCTeamInfo> team;
			int teamIndex = 0;
			for (teamIndex = 0; teamIndex < mt->serverTeams.size(); ++teamIndex) {
				team = mt->serverTeams[teamIndex];
				ASSERT(team->machineTeam->machineIDs == mt->machineIDs); // Sanity check

				// Check if a server will have 0 team after the team is removed
				for (auto& s : team->getServers()) {
					if (s->teams.size() == 0) {
						TraceEvent(SevError, "MachineTeamRemoverTooAggressive", self->distributorId)
						    .detail("Server", s->id)
						    .detail("ServerTeam", team->getDesc());
						self->traceAllInfo(true);
					}
				}

				// The team will be marked as a bad team
				bool foundTeam = self->removeTeam(team);
				ASSERT(foundTeam == true);
				// removeTeam() has side effect of swapping the last element to the current pos
				// in the serverTeams vector in the machine team.
				--teamIndex;
				self->addTeam(team->getServers(), true, true);
				TEST(true);
			}

			self->doBuildTeams = true;

			if (self->badTeamRemover.isReady()) {
				self->badTeamRemover = removeBadTeams(self);
				self->addActor.send(self->badTeamRemover);
			}

			TraceEvent("MachineTeamRemover", self->distributorId)
			    .detail("MachineTeamIDToRemove", mt->id.shortString())
			    .detail("MachineTeamToRemove", mt->getMachineIDsStr())
			    .detail("NumProcessTeamsOnTheMachineTeam", minNumProcessTeams)
			    .detail("CurrentMachineTeams", self->machineTeams.size())
			    .detail("DesiredMachineTeams", desiredMachineTeams);

			// Remove the machine team
			bool foundRemovedMachineTeam = self->removeMachineTeam(mt);
			// When we remove the last server team on a machine team in removeTeam(), we also remove the machine team
			// This is needed for removeTeam() functoin.
			// So here the removeMachineTeam() should not find the machine team
			ASSERT(foundRemovedMachineTeam);
			numMachineTeamRemoved++;
		} else {
			if (numMachineTeamRemoved > 0) {
				// Only trace the information when we remove a machine team
				TraceEvent("MachineTeamRemoverDone", self->distributorId)
				    .detail("HealthyMachines", healthyMachineCount)
				    // .detail("CurrentHealthyMachineTeams", currentHealthyMTCount)
				    .detail("CurrentMachineTeams", self->machineTeams.size())
				    .detail("DesiredMachineTeams", desiredMachineTeams)
				    .detail("NumMachineTeamsRemoved", numMachineTeamRemoved);
				self->traceTeamCollectionInfo();
				numMachineTeamRemoved = 0; //Reset the counter to avoid keep printing the message
			}
		}
	}
}

// Remove the server team whose members have the most number of process teams
// until the total number of server teams is no larger than the desired number
ACTOR Future<Void> serverTeamRemover(DDTeamCollection* self) {
	state int numServerTeamRemoved = 0;
	loop {
		// In case the serverTeamRemover cause problems in production, we can disable it
		if (SERVER_KNOBS->TR_FLAG_DISABLE_SERVER_TEAM_REMOVER) {
			return Void(); // Directly return Void()
		}

		double removeServerTeamDelay = SERVER_KNOBS->TR_REMOVE_SERVER_TEAM_DELAY;
		if (g_network->isSimulated()) {
			// Speed up the team remover in simulation; otherwise,
			// it may time out because we need to remove hundreds of teams
			removeServerTeamDelay = removeServerTeamDelay / 100;
		}
		// To avoid removing server teams too fast, which is unlikely happen though
		wait(delay(removeServerTeamDelay, TaskPriority::DataDistribution));

		wait(waitUntilHealthy(self, SERVER_KNOBS->TR_REMOVE_SERVER_TEAM_EXTRA_DELAY));
		// Wait for the badTeamRemover() to avoid the potential race between
		// adding the bad team (add the team tracker) and remove bad team (cancel the team tracker).
		wait(self->badTeamRemover);

		// From this point, all server teams should be healthy, because we wait above
		// until processingUnhealthy is done, and all machines are healthy
		int desiredServerTeams = SERVER_KNOBS->DESIRED_TEAMS_PER_SERVER * self->server_info.size();
		int totalSTCount = self->teams.size();
		// Pick the server team whose members are on the most number of server teams, and mark it undesired
		std::pair<Reference<TCTeamInfo>, int> foundSTInfo = self->getServerTeamWithMostProcessTeams();

		if (totalSTCount > desiredServerTeams && foundSTInfo.first.isValid()) {
			ASSERT(foundSTInfo.first.isValid());
			Reference<TCTeamInfo> st = foundSTInfo.first;
			int maxNumProcessTeams = foundSTInfo.second;
			ASSERT(st.isValid());
			// The team will be marked as a bad team
			bool foundTeam = self->removeTeam(st);
			ASSERT(foundTeam == true);
			self->addTeam(st->getServers(), true, true);
			TEST(true);

			self->doBuildTeams = true;

			if (self->badTeamRemover.isReady()) {
				self->badTeamRemover = removeBadTeams(self);
				self->addActor.send(self->badTeamRemover);
			}

			TraceEvent("ServerTeamRemover", self->distributorId)
			    .detail("ServerTeamToRemove", st->getServerIDsStr())
			    .detail("ServerTeamID", st->getTeamID())
			    .detail("NumProcessTeamsOnTheServerTeam", maxNumProcessTeams)
			    .detail("CurrentServerTeams", self->teams.size())
			    .detail("DesiredServerTeams", desiredServerTeams);

			numServerTeamRemoved++;
		} else {
			if (numServerTeamRemoved > 0) {
				// Only trace the information when we remove a machine team
				TraceEvent("ServerTeamRemoverDone", self->distributorId)
				    .detail("CurrentServerTeams", self->teams.size())
				    .detail("DesiredServerTeams", desiredServerTeams)
				    .detail("NumServerTeamRemoved", numServerTeamRemoved);
				self->traceTeamCollectionInfo();
				numServerTeamRemoved = 0; //Reset the counter to avoid keep printing the message
			}
		}
	}
}

<<<<<<< HEAD
bool teamContainsFailedServer(DDTeamCollection* self, Reference<TCTeamInfo> team) {
	auto ssis = team->getLastKnownServerInterfaces();
	for (const auto &ssi : ssis) {
		AddressExclusion addr(ssi.address().ip, ssi.address().port);
		AddressExclusion ipaddr(ssi.address().ip);
		if (self->excludedServers.get(addr) == DDTeamCollection::Status::FAILED ||
		    self->excludedServers.get(ipaddr) == DDTeamCollection::Status::FAILED) {
			return true;
		}
		if(ssi.secondaryAddress().present()) {
			AddressExclusion saddr(ssi.secondaryAddress().get().ip, ssi.secondaryAddress().get().port);
			AddressExclusion sipaddr(ssi.secondaryAddress().get().ip);
			if (self->excludedServers.get(saddr) == DDTeamCollection::Status::FAILED ||
				self->excludedServers.get(sipaddr) == DDTeamCollection::Status::FAILED) {
				return true;
			}
		}
	}
	return false;
=======
ACTOR Future<Void> zeroServerLeftLogger_impl(DDTeamCollection* self, Reference<TCTeamInfo> team) {
	wait(delay(SERVER_KNOBS->DD_TEAM_ZERO_SERVER_LEFT_LOG_DELAY));
	state vector<KeyRange> shards = self->shardsAffectedByTeamFailure->getShardsFor(
	    ShardsAffectedByTeamFailure::Team(team->getServerIDs(), self->primary));
	state std::vector<Future<StorageMetrics>> sizes;
	sizes.reserve(shards.size());

	for (auto const& shard : shards) {
		sizes.emplace_back(brokenPromiseToNever(self->getShardMetrics.getReply(GetMetricsRequest(shard))));
		TraceEvent(SevWarnAlways, "DDShardLost", self->distributorId)
		    .detail("ServerTeamID", team->getTeamID())
		    .detail("ShardBegin", shard.begin)
		    .detail("ShardEnd", shard.end);
	}

	wait(waitForAll(sizes));

	int64_t bytesLost = 0;
	for (auto const& size : sizes) {
		bytesLost += size.get().bytes;
	}

	TraceEvent(SevWarnAlways, "DDZeroServerLeftInTeam", self->distributorId)
	    .detail("Team", team->getDesc())
	    .detail("TotalBytesLost", bytesLost);

	return Void();
>>>>>>> 07e354c4
}

// Track a team and issue RelocateShards when the level of degradation changes
// A badTeam can be unhealthy or just a redundantTeam removed by machineTeamRemover() or serverTeamRemover()
ACTOR Future<Void> teamTracker(DDTeamCollection* self, Reference<TCTeamInfo> team, bool badTeam, bool redundantTeam) {
	state int lastServersLeft = team->size();
	state bool lastAnyUndesired = false;
	state bool logTeamEvents = g_network->isSimulated() || !badTeam || team->size() <= self->configuration.storageTeamSize;
	state bool lastReady = false;
	state bool lastHealthy;
	state bool lastOptimal;
	state bool lastWrongConfiguration = team->isWrongConfiguration();

	state bool lastZeroHealthy = self->zeroHealthyTeams->get();
	state bool firstCheck = true;

	state Future<Void> zeroServerLeftLogger;

	if(logTeamEvents) {
		TraceEvent("ServerTeamTrackerStarting", self->distributorId)
		    .detail("Reason", "Initial wait complete (sc)")
		    .detail("ServerTeam", team->getDesc());
	}
	self->priority_teams[team->getPriority()]++;

	try {
		loop {
			if(logTeamEvents) {
				TraceEvent("ServerTeamHealthChangeDetected", self->distributorId)
				    .detail("ServerTeam", team->getDesc())
				    .detail("Primary", self->primary)
				    .detail("IsReady", self->initialFailureReactionDelay.isReady());
				self->traceTeamCollectionInfo();
			}
			// Check if the number of degraded machines has changed
			state vector<Future<Void>> change;
			bool anyUndesired = false;
			bool anyWrongConfiguration = false;
			int serversLeft = 0;

			for (const UID& uid : team->getServerIDs()) {
				change.push_back( self->server_status.onChange( uid ) );
				auto& status = self->server_status.get(uid);
				if (!status.isFailed) {
					serversLeft++;
				}
				if (status.isUndesired) {
					anyUndesired = true;
				}
				if (status.isWrongConfiguration) {
					anyWrongConfiguration = true;
				}
			}

			if(serversLeft == 0) {
				logTeamEvents = true;
			}

			// Failed server should not trigger DD if SS failures are set to be ignored
			if (!badTeam && self->healthyZone.get().present() && (self->healthyZone.get().get() == ignoreSSFailuresZoneString)) {
				ASSERT_WE_THINK(serversLeft == self->configuration.storageTeamSize);
			}

			if( !self->initialFailureReactionDelay.isReady() ) {
				change.push_back( self->initialFailureReactionDelay );
			}
			change.push_back( self->zeroHealthyTeams->onChange() );

			bool healthy = !badTeam && !anyUndesired && serversLeft == self->configuration.storageTeamSize;
			team->setHealthy( healthy );	// Unhealthy teams won't be chosen by bestTeam
			bool optimal = team->isOptimal() && healthy;
			bool containsFailed = teamContainsFailedServer(self, team);
			bool recheck = !healthy && (lastReady != self->initialFailureReactionDelay.isReady() || (lastZeroHealthy && !self->zeroHealthyTeams->get()) || containsFailed);
			// TraceEvent("TeamHealthChangeDetected", self->distributorId)
			//     .detail("Team", team->getDesc())
			//     .detail("ServersLeft", serversLeft)
			//     .detail("LastServersLeft", lastServersLeft)
			//     .detail("AnyUndesired", anyUndesired)
			//     .detail("LastAnyUndesired", lastAnyUndesired)
			//     .detail("AnyWrongConfiguration", anyWrongConfiguration)
			//     .detail("LastWrongConfiguration", lastWrongConfiguration)
			//     .detail("Recheck", recheck)
			//     .detail("BadTeam", badTeam)
			//     .detail("LastZeroHealthy", lastZeroHealthy)
			//     .detail("ZeroHealthyTeam", self->zeroHealthyTeams->get());

			lastReady = self->initialFailureReactionDelay.isReady();
			lastZeroHealthy = self->zeroHealthyTeams->get();

			if (firstCheck) {
				firstCheck = false;
				if (healthy) {
					self->healthyTeamCount++;
					self->zeroHealthyTeams->set(false);
				}
				lastHealthy = healthy;

				if (optimal) {
					self->optimalTeamCount++;
					self->zeroOptimalTeams.set(false);
				}
				lastOptimal = optimal;
			}

			if (serversLeft != lastServersLeft || anyUndesired != lastAnyUndesired ||
			    anyWrongConfiguration != lastWrongConfiguration || recheck) { // NOTE: do not check wrongSize
				if(logTeamEvents) {
					TraceEvent("ServerTeamHealthChanged", self->distributorId)
					    .detail("ServerTeam", team->getDesc())
					    .detail("ServersLeft", serversLeft)
					    .detail("LastServersLeft", lastServersLeft)
					    .detail("ContainsUndesiredServer", anyUndesired)
					    .detail("HealthyTeamsCount", self->healthyTeamCount)
					    .detail("IsWrongConfiguration", anyWrongConfiguration);
				}

				team->setWrongConfiguration( anyWrongConfiguration );

				if( optimal != lastOptimal ) {
					lastOptimal = optimal;
					self->optimalTeamCount += optimal ? 1 : -1;

					ASSERT( self->optimalTeamCount >= 0 );
					self->zeroOptimalTeams.set(self->optimalTeamCount == 0);
				}

				if( lastHealthy != healthy ) {
					lastHealthy = healthy;
					// Update healthy team count when the team healthy changes
					self->healthyTeamCount += healthy ? 1 : -1;

					ASSERT( self->healthyTeamCount >= 0 );
					self->zeroHealthyTeams->set(self->healthyTeamCount == 0);

					if( self->healthyTeamCount == 0 ) {
						TraceEvent(SevWarn, "ZeroServerTeamsHealthySignalling", self->distributorId)
						    .detail("SignallingTeam", team->getDesc())
						    .detail("Primary", self->primary);
					}

					if(logTeamEvents) {
						TraceEvent("ServerTeamHealthDifference", self->distributorId)
						    .detail("ServerTeam", team->getDesc())
						    .detail("LastOptimal", lastOptimal)
						    .detail("LastHealthy", lastHealthy)
						    .detail("Optimal", optimal)
						    .detail("OptimalTeamCount", self->optimalTeamCount);
					}
				}

				lastServersLeft = serversLeft;
				lastAnyUndesired = anyUndesired;
				lastWrongConfiguration = anyWrongConfiguration;

				state int lastPriority = team->getPriority();
				if(team->size() == 0) {
					team->setPriority( SERVER_KNOBS->PRIORITY_POPULATE_REGION );
				} else if( serversLeft < self->configuration.storageTeamSize ) {
					if( serversLeft == 0 )
						team->setPriority( SERVER_KNOBS->PRIORITY_TEAM_0_LEFT );
					else if( serversLeft == 1 )
						team->setPriority( SERVER_KNOBS->PRIORITY_TEAM_1_LEFT );
					else if( serversLeft == 2 )
						team->setPriority( SERVER_KNOBS->PRIORITY_TEAM_2_LEFT );
					else
						team->setPriority( SERVER_KNOBS->PRIORITY_TEAM_UNHEALTHY );
				}
				else if ( badTeam || anyWrongConfiguration ) {
					if ( redundantTeam ) {
						team->setPriority( SERVER_KNOBS->PRIORITY_TEAM_REDUNDANT );
					} else {
						team->setPriority( SERVER_KNOBS->PRIORITY_TEAM_UNHEALTHY );
					}
				}
				else if( anyUndesired ) {
					team->setPriority( SERVER_KNOBS->PRIORITY_TEAM_CONTAINS_UNDESIRED_SERVER );
				} else {
					team->setPriority( SERVER_KNOBS->PRIORITY_TEAM_HEALTHY );
				}

				if(lastPriority != team->getPriority()) {
					self->priority_teams[lastPriority]--;
					self->priority_teams[team->getPriority()]++;
					if (lastPriority == SERVER_KNOBS->PRIORITY_TEAM_0_LEFT &&
					    team->getPriority() < SERVER_KNOBS->PRIORITY_TEAM_0_LEFT) {
						zeroServerLeftLogger = Void();
					}
					if (logTeamEvents) {
						int dataLoss = team->getPriority() == SERVER_KNOBS->PRIORITY_TEAM_0_LEFT;
						Severity severity = dataLoss ? SevWarnAlways : SevInfo;
						TraceEvent(severity, "ServerTeamPriorityChange", self->distributorId)
						    .detail("Priority", team->getPriority())
						    .detail("Info", team->getDesc())
						    .detail("ZeroHealthyServerTeams", self->zeroHealthyTeams->get());
						if (team->getPriority() == SERVER_KNOBS->PRIORITY_TEAM_0_LEFT) {
							// 0 servers left in this team, data might be lost.
							zeroServerLeftLogger = zeroServerLeftLogger_impl(self, team);
						}
					}
				}


				lastZeroHealthy = self->zeroHealthyTeams->get(); //set this again in case it changed from this teams health changing
				if ((self->initialFailureReactionDelay.isReady() && !self->zeroHealthyTeams->get()) || containsFailed) {
					vector<KeyRange> shards = self->shardsAffectedByTeamFailure->getShardsFor( ShardsAffectedByTeamFailure::Team(team->getServerIDs(), self->primary) );

					for(int i=0; i<shards.size(); i++) {
						// Make it high priority to move keys off failed server or else RelocateShards may never be addressed
						int maxPriority = containsFailed ? SERVER_KNOBS->PRIORITY_TEAM_FAILED : team->getPriority();
						// The shard split/merge and DD rebooting may make a shard mapped to multiple teams,
						// so we need to recalculate the shard's priority
						if (maxPriority < SERVER_KNOBS->PRIORITY_TEAM_FAILED) {
							std::pair<vector<ShardsAffectedByTeamFailure::Team>,
							          vector<ShardsAffectedByTeamFailure::Team>>
							    teams = self->shardsAffectedByTeamFailure->getTeamsFor(shards[i]);
							for( int j=0; j < teams.first.size()+teams.second.size(); j++) {
								// t is the team in primary DC or the remote DC
								auto& t = j < teams.first.size() ? teams.first[j] : teams.second[j-teams.first.size()];
								if( !t.servers.size() ) {
									maxPriority = std::max( maxPriority, SERVER_KNOBS->PRIORITY_POPULATE_REGION );
									break;
								}

								auto tc = self->teamCollections[t.primary ? 0 : 1];
								if (tc == nullptr) {
									// teamTracker only works when all teamCollections are valid.
									// Always check if all teamCollections are valid, and throw error if any
									// teamCollection has been destructed, because the teamTracker can be triggered
									// after a DDTeamCollection was destroyed and before the other DDTeamCollection is
									// destroyed. Do not throw actor_cancelled() because flow treat it differently.
									throw dd_cancelled();
								}
								ASSERT(tc->primary == t.primary);
								// tc->traceAllInfo();
								if( tc->server_info.count( t.servers[0] ) ) {
									auto& info = tc->server_info[t.servers[0]];

									bool found = false;
									for( int k = 0; k < info->teams.size(); k++ ) {
										if( info->teams[k]->getServerIDs() == t.servers ) {
											maxPriority = std::max( maxPriority, info->teams[k]->getPriority() );
											found = true;

											break;
										}
									}

									//If we cannot find the team, it could be a bad team so assume unhealthy priority
									if(!found) {
										// If the input team (in function parameters) is a redundant team, found will be
										// false We want to differentiate the redundant_team from unhealthy_team in
										// terms of relocate priority
										maxPriority =
										    std::max<int>(maxPriority, redundantTeam ? SERVER_KNOBS->PRIORITY_TEAM_REDUNDANT
										                                             : SERVER_KNOBS->PRIORITY_TEAM_UNHEALTHY);
									}
								} else {
									TEST(true); // A removed server is still associated with a team in SABTF
								}
							}
						}

						RelocateShard rs;
						rs.keys = shards[i];
						rs.priority = maxPriority;

						self->output.send(rs);
<<<<<<< HEAD
						TraceEvent("SendRelocateToDDQueue", self->distributorId)
						    .suppressFor(1.0)
						    .detail("Primary", self->primary)
						    .detail("Team", team->getDesc())
						    .detail("KeyBegin", rs.keys.begin)
						    .detail("KeyEnd", rs.keys.end)
						    .detail("Priority", rs.priority)
						    .detail("TeamFailedMachines", team->size() - serversLeft)
						    .detail("TeamOKMachines", serversLeft);
=======
						if(deterministicRandom()->random01() < 0.01) {
							TraceEvent("SendRelocateToDDQx100", self->distributorId)
							    .detail("ServerTeam", team->getDesc())
							    .detail("KeyBegin", rs.keys.begin)
							    .detail("KeyEnd", rs.keys.end)
							    .detail("Priority", rs.priority)
							    .detail("ServerTeamFailedMachines", team->size() - serversLeft)
							    .detail("ServerTeamOKMachines", serversLeft);
						}
>>>>>>> 07e354c4
					}
				} else {
					if(logTeamEvents) {
						TraceEvent("ServerTeamHealthNotReady", self->distributorId)
						    .detail("HealthyServerTeamCount", self->healthyTeamCount)
						    .detail("ServerTeamID", team->getTeamID());
					}
				}
			}

			// Wait for any of the machines to change status
			wait( quorum( change, 1 ) );
			wait( yield() );
		}
	} catch(Error& e) {
		if(logTeamEvents) {
<<<<<<< HEAD
			TraceEvent("TeamTrackerStopping", self->distributorId)
			    .detail("Primary", self->primary)
			    .detail("Team", team->getDesc())
=======
			TraceEvent("ServerTeamTrackerStopping", self->distributorId)
			    .detail("ServerTeam", team->getDesc())
>>>>>>> 07e354c4
			    .detail("Priority", team->getPriority());
		}
		self->priority_teams[team->getPriority()]--;
		if (team->isHealthy()) {
			self->healthyTeamCount--;
			ASSERT( self->healthyTeamCount >= 0 );

			if( self->healthyTeamCount == 0 ) {
<<<<<<< HEAD
				TraceEvent(SevWarn, "ZeroTeamsHealthySignalling", self->distributorId)
				    .detail("Primary", self->primary)
				    .detail("SignallingTeam", team->getDesc());
=======
				TraceEvent(SevWarn, "ZeroServerTeamsHealthySignalling", self->distributorId)
				    .detail("SignallingServerTeam", team->getDesc());
>>>>>>> 07e354c4
				self->zeroHealthyTeams->set(true);
			}
		}
		if (lastOptimal) {
			self->optimalTeamCount--;
			ASSERT( self->optimalTeamCount >= 0 );
			self->zeroOptimalTeams.set(self->optimalTeamCount == 0);
		}
		throw;
	}
}

ACTOR Future<Void> trackExcludedServers( DDTeamCollection* self ) {
	// Fetch the list of excluded servers
	state ReadYourWritesTransaction tr(self->cx);
	loop {
		try {
			tr.setOption(FDBTransactionOptions::ACCESS_SYSTEM_KEYS);
			state Future<Standalone<RangeResultRef>> fresultsExclude =
			    tr.getRange(excludedServersKeys, CLIENT_KNOBS->TOO_MANY);
			state Future<Standalone<RangeResultRef>> fresultsFailed =
			    tr.getRange(failedServersKeys, CLIENT_KNOBS->TOO_MANY);
			wait(success(fresultsExclude) && success(fresultsFailed));

			Standalone<RangeResultRef> excludedResults = fresultsExclude.get();
			ASSERT(!excludedResults.more && excludedResults.size() < CLIENT_KNOBS->TOO_MANY);

			Standalone<RangeResultRef> failedResults = fresultsFailed.get();
			ASSERT(!failedResults.more && failedResults.size() < CLIENT_KNOBS->TOO_MANY);

			std::set<AddressExclusion> excluded;
			std::set<AddressExclusion> failed;
			for (const auto& r : excludedResults) {
				AddressExclusion addr = decodeExcludedServersKey(r.key);
				if (addr.isValid()) {
					excluded.insert(addr);
				}
			}
			for (const auto& r : failedResults) {
				AddressExclusion addr = decodeFailedServersKey(r.key);
				if (addr.isValid()) {
					failed.insert(addr);
				}
			}

			// Reset and reassign self->excludedServers based on excluded, but we only
			// want to trigger entries that are different
			// Do not retrigger and double-overwrite failed servers
			auto old = self->excludedServers.getKeys();
			for (const auto& o : old) {
				if (!excluded.count(o) && !failed.count(o)) {
					self->excludedServers.set(o, DDTeamCollection::Status::NONE);
				}
			}
			for (const auto& n : excluded) {
				if (!failed.count(n)) {
					self->excludedServers.set(n, DDTeamCollection::Status::EXCLUDED);
				}
			}

			for (const auto& f : failed) {
				self->excludedServers.set(f, DDTeamCollection::Status::FAILED);
			}

			TraceEvent("DDExcludedServersChanged", self->distributorId)
			    .detail("RowsExcluded", excludedResults.size())
			    .detail("RowsFailed", failedResults.size());

			self->restartRecruiting.trigger();
			state Future<Void> watchFuture = tr.watch(excludedServersVersionKey) || tr.watch(failedServersVersionKey);
			wait(tr.commit());
			wait(watchFuture);
			tr.reset();
		} catch (Error& e) {
			wait(tr.onError(e));
		}
	}
}

ACTOR Future<vector<std::pair<StorageServerInterface, ProcessClass>>> getServerListAndProcessClasses( Transaction *tr ) {
	state Future<vector<ProcessData>> workers = getWorkers(tr);
	state Future<Standalone<RangeResultRef>> serverList = tr->getRange( serverListKeys, CLIENT_KNOBS->TOO_MANY );
	wait( success(workers) && success(serverList) );
	ASSERT( !serverList.get().more && serverList.get().size() < CLIENT_KNOBS->TOO_MANY );

	std::map<Optional<Standalone<StringRef>>, ProcessData> id_data;
	for( int i = 0; i < workers.get().size(); i++ )
		id_data[workers.get()[i].locality.processId()] = workers.get()[i];

	vector<std::pair<StorageServerInterface, ProcessClass>> results;
	for( int i = 0; i < serverList.get().size(); i++ ) {
		auto ssi = decodeServerListValue( serverList.get()[i].value );
		results.push_back( std::make_pair(ssi, id_data[ssi.locality.processId()].processClass) );
	}

	return results;
}

// The serverList system keyspace keeps the StorageServerInterface for each serverID. Storage server's storeType
// and serverID are decided by the server's filename. By parsing storage server file's filename on each disk, process on
// each machine creates the TCServer with the correct serverID and StorageServerInterface.
ACTOR Future<Void> waitServerListChange( DDTeamCollection* self, FutureStream<Void> serverRemoved ) {
	state Future<Void> checkSignal = delay(SERVER_KNOBS->SERVER_LIST_DELAY, TaskPriority::DataDistributionLaunch);
	state Future<vector<std::pair<StorageServerInterface, ProcessClass>>> serverListAndProcessClasses = Never();
	state bool isFetchingResults = false;
	state Transaction tr(self->cx);
	loop {
		try {
			choose {
				when( wait( checkSignal ) ) {
					checkSignal = Never();
					isFetchingResults = true;
					serverListAndProcessClasses = getServerListAndProcessClasses(&tr);
				}
				when( vector<std::pair<StorageServerInterface, ProcessClass>> results = wait( serverListAndProcessClasses ) ) {
					serverListAndProcessClasses = Never();
					isFetchingResults = false;

					for( int i = 0; i < results.size(); i++ ) {
						UID serverId = results[i].first.id();
						StorageServerInterface const& ssi = results[i].first;
						ProcessClass const& processClass = results[i].second;
						if (!self->shouldHandleServer(ssi)) {
							continue;
						}
						else if( self->server_info.count( serverId ) ) {
							auto& serverInfo = self->server_info[ serverId ];
							if (ssi.getValue.getEndpoint() != serverInfo->lastKnownInterface.getValue.getEndpoint() || processClass != serverInfo->lastKnownClass.classType()) {
								Promise<std::pair<StorageServerInterface, ProcessClass>> currentInterfaceChanged = serverInfo->interfaceChanged;
								serverInfo->interfaceChanged = Promise<std::pair<StorageServerInterface, ProcessClass>>();
								serverInfo->onInterfaceChanged = Future<std::pair<StorageServerInterface, ProcessClass>>( serverInfo->interfaceChanged.getFuture() );
								currentInterfaceChanged.send( std::make_pair(ssi,processClass) );
							}
						} else if( !self->recruitingIds.count(ssi.id()) ) {
							self->addServer( ssi, processClass, self->serverTrackerErrorOut, tr.getReadVersion().get() );
							self->doBuildTeams = true;
						}
					}

					tr = Transaction(self->cx);
					checkSignal = delay(SERVER_KNOBS->SERVER_LIST_DELAY, TaskPriority::DataDistributionLaunch);
				}
				when( waitNext( serverRemoved ) ) {
					if( isFetchingResults ) {
						tr = Transaction(self->cx);
						serverListAndProcessClasses = getServerListAndProcessClasses(&tr);
					}
				}
			}
		} catch(Error& e) {
			wait( tr.onError(e) );
			serverListAndProcessClasses = Never();
			isFetchingResults = false;
			checkSignal = Void();
		}
	}
}

ACTOR Future<Void> waitHealthyZoneChange( DDTeamCollection* self ) {
	state ReadYourWritesTransaction tr(self->cx);
	loop {
		try {
			tr.setOption(FDBTransactionOptions::READ_SYSTEM_KEYS);
			tr.setOption(FDBTransactionOptions::LOCK_AWARE);
			Optional<Value> val = wait(tr.get(healthyZoneKey));
			state Future<Void> healthyZoneTimeout = Never();
			if(val.present()) {
				auto p = decodeHealthyZoneValue(val.get());
				if (p.first == ignoreSSFailuresZoneString) {
					// healthyZone is now overloaded for DD diabling purpose, which does not timeout
					TraceEvent("DataDistributionDisabledForStorageServerFailuresStart", self->distributorId);
					healthyZoneTimeout = Never();
				} else if (p.second > tr.getReadVersion().get()) {
					double timeoutSeconds = (p.second - tr.getReadVersion().get())/(double)SERVER_KNOBS->VERSIONS_PER_SECOND;
					healthyZoneTimeout = delay(timeoutSeconds, TaskPriority::DataDistribution);
					if(self->healthyZone.get() != p.first) {
						TraceEvent("MaintenanceZoneStart", self->distributorId).detail("ZoneID", printable(p.first)).detail("EndVersion", p.second).detail("Duration", timeoutSeconds);
						self->healthyZone.set(p.first);
					}
				} else if (self->healthyZone.get().present()) {
					// maintenance hits timeout
					TraceEvent("MaintenanceZoneEndTimeout", self->distributorId);
					self->healthyZone.set(Optional<Key>());
				}
			} else if(self->healthyZone.get().present()) {
				// `healthyZone` has been cleared
				if (self->healthyZone.get().get() == ignoreSSFailuresZoneString) {
					TraceEvent("DataDistributionDisabledForStorageServerFailuresEnd", self->distributorId);
				} else {
					TraceEvent("MaintenanceZoneEndManualClear", self->distributorId);
				}
				self->healthyZone.set(Optional<Key>());
			}

			state Future<Void> watchFuture = tr.watch(healthyZoneKey);
			wait(tr.commit());
			wait(watchFuture || healthyZoneTimeout);
			tr.reset();
		} catch(Error& e) {
			wait( tr.onError(e) );
		}
	}
}

ACTOR Future<Void> serverMetricsPolling( TCServerInfo *server ) {
	state double lastUpdate = now();
	loop {
		wait( updateServerMetrics( server ) );
		wait( delayUntil( lastUpdate + SERVER_KNOBS->STORAGE_METRICS_POLLING_DELAY + SERVER_KNOBS->STORAGE_METRICS_RANDOM_DELAY * deterministicRandom()->random01(), TaskPriority::DataDistributionLaunch ) );
		lastUpdate = now();
	}
}

// Set the server's storeType; Error is catched by the caller
ACTOR Future<Void> keyValueStoreTypeTracker(DDTeamCollection* self, TCServerInfo* server) {
	// Update server's storeType, especially when it was created
	state KeyValueStoreType type =
	    wait(brokenPromiseToNever(server->lastKnownInterface.getKeyValueStoreType.getReplyWithTaskID<KeyValueStoreType>(
	        TaskPriority::DataDistribution)));
	server->storeType = type;

	if (type != self->configuration.storageServerStoreType) {
		if (self->wrongStoreTypeRemover.isReady()) {
			self->wrongStoreTypeRemover = removeWrongStoreType(self);
			self->addActor.send(self->wrongStoreTypeRemover);
		}
	}

	return Never();
}

ACTOR Future<Void> waitForAllDataRemoved( Database cx, UID serverID, Version addedVersion, DDTeamCollection* teams ) {
	state Transaction tr(cx);
	loop {
		try {
			tr.setOption(FDBTransactionOptions::PRIORITY_SYSTEM_IMMEDIATE);
			Version ver = wait( tr.getReadVersion() );

			//we cannot remove a server immediately after adding it, because a perfectly timed master recovery could cause us to not store the mutations sent to the short lived storage server.
			if(ver > addedVersion + SERVER_KNOBS->MAX_READ_TRANSACTION_LIFE_VERSIONS) {
				bool canRemove = wait( canRemoveStorageServer( &tr, serverID ) );
				// TraceEvent("WaitForAllDataRemoved")
				//     .detail("Server", serverID)
				//     .detail("CanRemove", canRemove)
				//     .detail("Shards", teams->shardsAffectedByTeamFailure->getNumberOfShards(serverID));
				ASSERT(teams->shardsAffectedByTeamFailure->getNumberOfShards(serverID) >= 0);
				if (canRemove && teams->shardsAffectedByTeamFailure->getNumberOfShards(serverID) == 0) {
					return Void();
				}
			}

			// Wait for any change to the serverKeys for this server
			wait( delay(SERVER_KNOBS->ALL_DATA_REMOVED_DELAY, TaskPriority::DataDistribution) );
			tr.reset();
		} catch (Error& e) {
			wait( tr.onError(e) );
		}
	}
}

ACTOR Future<Void> storageServerFailureTracker(DDTeamCollection* self, TCServerInfo* server, Database cx,
                                               ServerStatus* status, Version addedVersion) {
	state StorageServerInterface interf = server->lastKnownInterface;
	state int targetTeamNumPerServer = (SERVER_KNOBS->DESIRED_TEAMS_PER_SERVER * (self->configuration.storageTeamSize + 1)) / 2;
	loop {
		state bool inHealthyZone = false; // healthChanged actor will be Never() if this flag is true
		if (self->healthyZone.get().present()) {
			if (interf.locality.zoneId() == self->healthyZone.get()) {
				status->isFailed = false;
				inHealthyZone = true;
			} else if (self->healthyZone.get().get() == ignoreSSFailuresZoneString) {
				// Ignore all SS failures
				status->isFailed = false;
				inHealthyZone = true;
				TraceEvent("SSFailureTracker", self->distributorId)
				    .suppressFor(1.0)
				    .detail("IgnoredFailure", "BeforeChooseWhen")
				    .detail("ServerID", interf.id())
				    .detail("Status", status->toString());
			}
		}

		if( self->server_status.get(interf.id()).initialized ) {
			bool unhealthy = self->server_status.get(interf.id()).isUnhealthy();
			if(unhealthy && !status->isUnhealthy()) {
				self->unhealthyServers--;
			}
			if(!unhealthy && status->isUnhealthy()) {
				self->unhealthyServers++;
			}
		} else if(status->isUnhealthy()) {
			self->unhealthyServers++;
		}

		self->server_status.set( interf.id(), *status );
		if (status->isFailed) {
			self->restartRecruiting.trigger();
		}

		Future<Void> healthChanged = Never();
		if(status->isFailed) {
			ASSERT(!inHealthyZone);
			healthChanged = IFailureMonitor::failureMonitor().onStateEqual( interf.waitFailure.getEndpoint(), FailureStatus(false));
		} else if(!inHealthyZone) {
			healthChanged = waitFailureClientStrict(interf.waitFailure, SERVER_KNOBS->DATA_DISTRIBUTION_FAILURE_REACTION_TIME, TaskPriority::DataDistribution);
		}
		choose {
			when ( wait(healthChanged) ) {
				status->isFailed = !status->isFailed;
				if(!status->isFailed && (server->teams.size() < targetTeamNumPerServer || self->lastBuildTeamsFailed)) {
					self->doBuildTeams = true;
				}
				if (status->isFailed && self->healthyZone.get().present()) {
					if (self->healthyZone.get().get() == ignoreSSFailuresZoneString) {
						// Ignore the failed storage server
						TraceEvent("SSFailureTracker", self->distributorId)
						    .detail("IgnoredFailure", "InsideChooseWhen")
						    .detail("ServerID", interf.id())
						    .detail("Status", status->toString());
						status->isFailed = false;
					} else if (self->clearHealthyZoneFuture.isReady()) {
						self->clearHealthyZoneFuture = clearHealthyZone(self->cx);
						TraceEvent("MaintenanceZoneCleared", self->distributorId);
						self->healthyZone.set(Optional<Key>());
					}
				}

				// TraceEvent("StatusMapChange", self->distributorId)
				//     .detail("ServerID", interf.id())
				//     .detail("Status", status->toString())
				//     .detail("Available",
				//             IFailureMonitor::failureMonitor().getState(interf.waitFailure.getEndpoint()).isAvailable());
			}
			when ( wait( status->isUnhealthy() ? waitForAllDataRemoved(cx, interf.id(), addedVersion, self) : Never() ) ) { break; }
			when ( wait( self->healthyZone.onChange() ) ) {}
		}
	}

	return Void(); // Don't ignore failures
}

// Check the status of a storage server.
// Apply all requirements to the server and mark it as excluded if it fails to satisfies these requirements
ACTOR Future<Void> storageServerTracker(
    DDTeamCollection* self, Database cx,
    TCServerInfo* server, // This actor is owned by this TCServerInfo, point to server_info[id]
    Promise<Void> errorOut, Version addedVersion) {
	state Future<Void> failureTracker;
	state ServerStatus status( false, false, server->lastKnownInterface.locality );
	state bool lastIsUnhealthy = false;
	state Future<Void> metricsTracker = serverMetricsPolling( server );

	state Future<std::pair<StorageServerInterface, ProcessClass>> interfaceChanged = server->onInterfaceChanged;

	state Future<Void> storeTypeTracker = keyValueStoreTypeTracker(self, server);
	state bool hasWrongDC = !isCorrectDC(self, server);
	state bool hasInvalidLocality =
	    !self->isValidLocality(self->configuration.storagePolicy, server->lastKnownInterface.locality);
	state int targetTeamNumPerServer = (SERVER_KNOBS->DESIRED_TEAMS_PER_SERVER * (self->configuration.storageTeamSize + 1)) / 2;

	try {
		loop {
			status.isUndesired = !self->disableFailingLaggingServers.get() && server->ssVersionTooFarBehind.get();
			status.isWrongConfiguration = false;
			hasWrongDC = !isCorrectDC(self, server);
			hasInvalidLocality =
			    !self->isValidLocality(self->configuration.storagePolicy, server->lastKnownInterface.locality);

			// If there is any other server on this exact NetworkAddress, this server is undesired and will eventually
			// be eliminated. This samAddress checking must be redo whenever the server's state (e.g., storeType,
			// dcLocation, interface) is changed.
			state std::vector<Future<Void>> otherChanges;
			std::vector<Promise<Void>> wakeUpTrackers;
			for(const auto& i : self->server_info) {
				if (i.second.getPtr() != server && i.second->lastKnownInterface.address() == server->lastKnownInterface.address()) {
					auto& statusInfo = self->server_status.get( i.first );
					TraceEvent("SameAddress", self->distributorId)
						.detail("Failed", statusInfo.isFailed)
						.detail("Undesired", statusInfo.isUndesired)
						.detail("Server", server->id).detail("OtherServer", i.second->id)
						.detail("Address", server->lastKnownInterface.address())
						.detail("NumShards", self->shardsAffectedByTeamFailure->getNumberOfShards(server->id))
						.detail("OtherNumShards", self->shardsAffectedByTeamFailure->getNumberOfShards(i.second->id))
						.detail("OtherHealthy", !self->server_status.get( i.second->id ).isUnhealthy());
					// wait for the server's ip to be changed
					otherChanges.push_back(self->server_status.onChange(i.second->id));
					if (!self->server_status.get(i.second->id).isUnhealthy()) {
						if(self->shardsAffectedByTeamFailure->getNumberOfShards(i.second->id) >= self->shardsAffectedByTeamFailure->getNumberOfShards(server->id))
						{
							TraceEvent(SevWarn, "UndesiredStorageServer", self->distributorId)
								.detail("Server", server->id)
								.detail("Address", server->lastKnownInterface.address())
								.detail("OtherServer", i.second->id)
								.detail("NumShards", self->shardsAffectedByTeamFailure->getNumberOfShards(server->id))
								.detail("OtherNumShards", self->shardsAffectedByTeamFailure->getNumberOfShards(i.second->id));

							status.isUndesired = true;
						}
						else
							wakeUpTrackers.push_back(i.second->wakeUpTracker);
					}
				}
			}

			for(auto& p : wakeUpTrackers) {
				if( !p.isSet() )
					p.send(Void());
			}

			if( server->lastKnownClass.machineClassFitness( ProcessClass::Storage ) > ProcessClass::UnsetFit ) {
				// NOTE: Should not use self->healthyTeamCount > 0 in if statement, which will cause status bouncing between
				// healthy and unhealthy and result in OOM (See PR#2228).

				if (self->optimalTeamCount > 0) {
					TraceEvent(SevWarn, "UndesiredStorageServer", self->distributorId)
					    .detail("Server", server->id)
					    .detail("OptimalTeamCount", self->optimalTeamCount)
					    .detail("Fitness", server->lastKnownClass.machineClassFitness(ProcessClass::Storage));
					status.isUndesired = true;
				}
				otherChanges.push_back( self->zeroOptimalTeams.onChange() );
			}

			//If this storage server has the wrong key-value store type, then mark it undesired so it will be replaced with a server having the correct type
			if (hasWrongDC || hasInvalidLocality) {
				TraceEvent(SevWarn, "UndesiredDCOrLocality", self->distributorId)
				    .detail("Server", server->id)
				    .detail("WrongDC", hasWrongDC)
				    .detail("InvalidLocality", hasInvalidLocality);
				status.isUndesired = true;
				status.isWrongConfiguration = true;
			}
			if (server->wrongStoreTypeToRemove.get()) {
				TraceEvent(SevWarn, "WrongStoreTypeToRemove", self->distributorId)
				    .detail("Server", server->id)
				    .detail("StoreType", "?");
				status.isUndesired = true;
				status.isWrongConfiguration = true;
			}

			// If the storage server is in the excluded servers list, it is undesired
			NetworkAddress a = server->lastKnownInterface.address();
			AddressExclusion worstAddr( a.ip, a.port );
			DDTeamCollection::Status worstStatus = self->excludedServers.get( worstAddr );
			otherChanges.push_back( self->excludedServers.onChange( worstAddr ) );

			for(int i = 0; i < 3; i++) {
				if(i > 0 && !server->lastKnownInterface.secondaryAddress().present()) {
					break;
				}
				AddressExclusion testAddr;
				if(i == 0) testAddr = AddressExclusion(a.ip);
				else if(i == 1) testAddr = AddressExclusion(server->lastKnownInterface.secondaryAddress().get().ip, server->lastKnownInterface.secondaryAddress().get().port);
				else if(i == 2) testAddr = AddressExclusion(server->lastKnownInterface.secondaryAddress().get().ip);
				DDTeamCollection::Status testStatus = self->excludedServers.get(testAddr);
				if(testStatus > worstStatus) {
					worstStatus = testStatus;
					worstAddr = testAddr;
				}
				otherChanges.push_back( self->excludedServers.onChange( testAddr ) );
			}

			if (worstStatus != DDTeamCollection::Status::NONE) {
				TraceEvent(SevWarn, "UndesiredStorageServer", self->distributorId)
					.detail("Server", server->id)
					.detail("Excluded", worstAddr.toString());
				status.isUndesired = true;
				status.isWrongConfiguration = true;
				if (worstStatus == DDTeamCollection::Status::FAILED) {
					TraceEvent(SevWarn, "FailedServerRemoveKeys", self->distributorId)
						.detail("Server", server->id)
						.detail("Excluded", worstAddr.toString());
					wait(removeKeysFromFailedServer(cx, server->id, self->lock));
					if (BUGGIFY) wait(delay(5.0));
					self->shardsAffectedByTeamFailure->eraseServer(server->id);
				}
			}

			failureTracker = storageServerFailureTracker(self, server, cx, &status, addedVersion);
			//We need to recruit new storage servers if the key value store type has changed
			if (hasWrongDC || hasInvalidLocality || server->wrongStoreTypeToRemove.get()) {
				self->restartRecruiting.trigger();
			}


			if (lastIsUnhealthy && !status.isUnhealthy() &&
			    ( server->teams.size() < targetTeamNumPerServer || self->lastBuildTeamsFailed)) {
				self->doBuildTeams = true;
				self->restartTeamBuilder.trigger(); // This does not trigger building teams if there exist healthy teams
			}
			lastIsUnhealthy = status.isUnhealthy();

			state bool recordTeamCollectionInfo = false;
			choose {
				when(wait(failureTracker)) {
					// The server is failed AND all data has been removed from it, so permanently remove it.
					TraceEvent("StatusMapChange", self->distributorId).detail("ServerID", server->id).detail("Status", "Removing");

					if(server->updated.canBeSet()) {
						server->updated.send(Void());
					}

					// Remove server from FF/serverList
					wait( removeStorageServer( cx, server->id, self->lock ) );

					TraceEvent("StatusMapChange", self->distributorId).detail("ServerID", server->id).detail("Status", "Removed");
					// Sets removeSignal (alerting dataDistributionTeamCollection to remove the storage server from its own data structures)
					server->removed.send( Void() );
					self->removedServers.send( server->id );
					return Void();
				}
				when( std::pair<StorageServerInterface, ProcessClass> newInterface = wait( interfaceChanged ) ) {
					bool restartRecruiting =  newInterface.first.waitFailure.getEndpoint().getPrimaryAddress() != server->lastKnownInterface.waitFailure.getEndpoint().getPrimaryAddress();
					bool localityChanged = server->lastKnownInterface.locality != newInterface.first.locality;
					bool machineLocalityChanged = server->lastKnownInterface.locality.zoneId().get() !=
					                              newInterface.first.locality.zoneId().get();
					TraceEvent("StorageServerInterfaceChanged", self->distributorId)
					    .detail("ServerID", server->id)
					    .detail("NewWaitFailureToken", newInterface.first.waitFailure.getEndpoint().token)
					    .detail("OldWaitFailureToken", server->lastKnownInterface.waitFailure.getEndpoint().token)
					    .detail("LocalityChanged", localityChanged)
					    .detail("MachineLocalityChanged", machineLocalityChanged);

					server->lastKnownInterface = newInterface.first;
					server->lastKnownClass = newInterface.second;
					if (localityChanged) {
						TEST(true); // Server locality changed

						// The locality change of a server will affect machine teams related to the server if
						// the server's machine locality is changed
						if (machineLocalityChanged) {
							// First handle the impact on the machine of the server on the old locality
							Reference<TCMachineInfo> machine = server->machine;
							ASSERT(machine->serversOnMachine.size() >= 1);
							if (machine->serversOnMachine.size() == 1) {
								// When server is the last server on the machine,
								// remove the machine and the related machine team
								self->removeMachine(machine);
								server->machine = Reference<TCMachineInfo>();
							} else {
								// we remove the server from the machine, and
								// update locality entry for the machine and the global machineLocalityMap
								int serverIndex = -1;
								for (int i = 0; i < machine->serversOnMachine.size(); ++i) {
									if (machine->serversOnMachine[i].getPtr() == server) {
										// NOTE: now the machine's locality is wrong. Need update it whenever uses it.
										serverIndex = i;
										machine->serversOnMachine[i] = machine->serversOnMachine.back();
										machine->serversOnMachine.pop_back();
										break; // Invariant: server only appear on the machine once
									}
								}
								ASSERT(serverIndex != -1);
								// NOTE: we do not update the machine's locality map even when
								// its representative server is changed.
							}

							// Second handle the impact on the destination machine where the server's new locality is;
							// If the destination machine is new, create one; otherwise, add server to an existing one
							// Update server's machine reference to the destination machine
							Reference<TCMachineInfo> destMachine =
							    self->checkAndCreateMachine(self->server_info[server->id]);
							ASSERT(destMachine.isValid());
						}

						// Ensure the server's server team belong to a machine team, and
						// Get the newBadTeams due to the locality change
						vector<Reference<TCTeamInfo>> newBadTeams;
						for (auto& serverTeam : server->teams) {
							if (!self->satisfiesPolicy(serverTeam->getServers())) {
								newBadTeams.push_back(serverTeam);
								continue;
							}
							if (machineLocalityChanged) {
								Reference<TCMachineTeamInfo> machineTeam = self->checkAndCreateMachineTeam(serverTeam);
								ASSERT(machineTeam.isValid());
								serverTeam->machineTeam = machineTeam;
							}
						}

						server->inDesiredDC =
						    (self->includedDCs.empty() ||
						     std::find(self->includedDCs.begin(), self->includedDCs.end(),
						               server->lastKnownInterface.locality.dcId()) != self->includedDCs.end());
						self->resetLocalitySet();

						bool addedNewBadTeam = false;
						for(auto it : newBadTeams) {
							if( self->removeTeam(it) ) {
								self->addTeam(it->getServers(), true);
								addedNewBadTeam = true;
							}
						}
						if(addedNewBadTeam && self->badTeamRemover.isReady()) {
							TEST(true); // Server locality change created bad teams
							self->doBuildTeams = true;
							self->badTeamRemover = removeBadTeams(self);
							self->addActor.send(self->badTeamRemover);
							// The team number changes, so we need to update the team number info
							// self->traceTeamCollectionInfo();
							recordTeamCollectionInfo = true;
						}
						// The locality change of the server will invalid the server's old teams,
						// so we need to rebuild teams for the server
						self->doBuildTeams = true;
					}

					interfaceChanged = server->onInterfaceChanged;
					// Old failureTracker for the old interface will be actorCancelled since the handler of the old
					// actor now points to the new failure monitor actor.
					status = ServerStatus( status.isFailed, status.isUndesired, server->lastKnownInterface.locality );

					// self->traceTeamCollectionInfo();
					recordTeamCollectionInfo = true;
					// Restart the storeTracker for the new interface. This will cancel the previous
					// keyValueStoreTypeTracker
					storeTypeTracker = keyValueStoreTypeTracker(self, server);
					hasWrongDC = !isCorrectDC(self, server);
					hasInvalidLocality =
					    !self->isValidLocality(self->configuration.storagePolicy, server->lastKnownInterface.locality);
					self->restartTeamBuilder.trigger();

					if(restartRecruiting)
						self->restartRecruiting.trigger();
				}
				when( wait( otherChanges.empty() ? Never() : quorum( otherChanges, 1 ) ) ) {
					TraceEvent("SameAddressChangedStatus", self->distributorId).detail("ServerID", server->id);
				}
				when(wait(server->wrongStoreTypeToRemove.onChange())) {
					TraceEvent("UndesiredStorageServerTriggered", self->distributorId)
					    .detail("Server", server->id)
					    .detail("StoreType", server->storeType)
					    .detail("ConfigStoreType", self->configuration.storageServerStoreType)
					    .detail("WrongStoreTypeRemoved", server->wrongStoreTypeToRemove.get());
				}
				when( wait( server->wakeUpTracker.getFuture() ) ) {
					server->wakeUpTracker = Promise<Void>();
				}
				when(wait(storeTypeTracker)) {}
				when(wait(server->ssVersionTooFarBehind.onChange())) { }
				when(wait(self->disableFailingLaggingServers.onChange())) { }
			}

			if (recordTeamCollectionInfo) {
				self->traceTeamCollectionInfo();
			}
		}
	} catch( Error &e ) {
		state Error err = e;
		TraceEvent("StorageServerTrackerCancelled", self->distributorId)
		    .suppressFor(1.0)
		    .detail("Primary", self->primary)
		    .detail("Server", server->id)
		    .error(e, /*includeCancelled*/ true);
		if (e.code() != error_code_actor_cancelled && errorOut.canBeSet()) {
			errorOut.sendError(e);
			wait(delay(0)); // Check for cancellation, since errorOut.sendError(e) could delete self
		}
		throw err;
	}
}

//Monitor whether or not storage servers are being recruited.  If so, then a database cannot be considered quiet
ACTOR Future<Void> monitorStorageServerRecruitment(DDTeamCollection* self) {
	state bool recruiting = false;
	TraceEvent("StorageServerRecruitment", self->distributorId)
	    .detail("State", "Idle")
	    .trackLatest("StorageServerRecruitment_" + self->distributorId.toString());
	loop {
		if( !recruiting ) {
			while(self->recruitingStream.get() == 0) {
				wait( self->recruitingStream.onChange() );
			}
			TraceEvent("StorageServerRecruitment", self->distributorId)
				.detail("State", "Recruiting")
				.trackLatest("StorageServerRecruitment_" + self->distributorId.toString());
			recruiting = true;
		} else {
			loop {
				choose {
					when( wait( self->recruitingStream.onChange() ) ) {}
					when( wait( self->recruitingStream.get() == 0 ? delay(SERVER_KNOBS->RECRUITMENT_IDLE_DELAY, TaskPriority::DataDistribution) : Future<Void>(Never()) ) ) { break; }
				}
			}
			TraceEvent("StorageServerRecruitment", self->distributorId)
				.detail("State", "Idle")
				.trackLatest("StorageServerRecruitment_" + self->distributorId.toString());
			recruiting = false;
		}
	}
}

ACTOR Future<Void> checkAndRemoveInvalidLocalityAddr(DDTeamCollection* self) {
	state double start = now();
	state bool hasCorrectedLocality = false;

	loop {
		try {
			wait(delay(SERVER_KNOBS->DD_CHECK_INVALID_LOCALITY_DELAY, TaskPriority::DataDistribution));

			// Because worker's processId can be changed when its locality is changed, we cannot watch on the old
			// processId; This actor is inactive most time, so iterating all workers incurs little performance overhead.
			state vector<ProcessData> workers = wait(getWorkers(self->cx));
			state std::set<AddressExclusion> existingAddrs;
			for (int i = 0; i < workers.size(); i++) {
				const ProcessData& workerData = workers[i];
				AddressExclusion addr(workerData.address.ip, workerData.address.port);
				existingAddrs.insert(addr);
				if (self->invalidLocalityAddr.count(addr) &&
				    self->isValidLocality(self->configuration.storagePolicy, workerData.locality)) {
					// The locality info on the addr has been corrected
					self->invalidLocalityAddr.erase(addr);
					hasCorrectedLocality = true;
					TraceEvent("InvalidLocalityCorrected").detail("Addr", addr.toString());
				}
			}

			wait(yield(TaskPriority::DataDistribution));

			// In case system operator permanently excludes workers on the address with invalid locality
			for (auto addr = self->invalidLocalityAddr.begin(); addr != self->invalidLocalityAddr.end();) {
				if (!existingAddrs.count(*addr)) {
					// The address no longer has a worker
					addr = self->invalidLocalityAddr.erase(addr);
					hasCorrectedLocality = true;
					TraceEvent("InvalidLocalityNoLongerExists").detail("Addr", addr->toString());
				} else {
					++addr;
				}
			}

			if (hasCorrectedLocality) {
				// Recruit on address who locality has been corrected
				self->restartRecruiting.trigger();
				hasCorrectedLocality = false;
			}

			if (self->invalidLocalityAddr.empty()) {
				break;
			}

			if (now() - start > 300) { // Report warning if invalid locality is not corrected within 300 seconds
				// The incorrect locality info has not been properly corrected in a reasonable time
				TraceEvent(SevWarn, "PersistentInvalidLocality").detail("Addresses", self->invalidLocalityAddr.size());
				start = now();
			}
		} catch (Error& e) {
			TraceEvent("CheckAndRemoveInvalidLocalityAddrRetry", self->distributorId).detail("Error", e.what());
		}
	}

	return Void();
}

int numExistingSSOnAddr(DDTeamCollection* self, const AddressExclusion& addr) {
	int numExistingSS = 0;
	for (auto& server : self->server_info) {
		const NetworkAddress& netAddr = server.second->lastKnownInterface.stableAddress();
		AddressExclusion usedAddr(netAddr.ip, netAddr.port);
		if (usedAddr == addr) {
			++numExistingSS;
		}
	}

	return numExistingSS;
}

ACTOR Future<Void> initializeStorage(DDTeamCollection* self, RecruitStorageReply candidateWorker) {
	// SOMEDAY: Cluster controller waits for availability, retry quickly if a server's Locality changes
	self->recruitingStream.set(self->recruitingStream.get() + 1);

	const NetworkAddress& netAddr = candidateWorker.worker.stableAddress();
	AddressExclusion workerAddr(netAddr.ip, netAddr.port);
	if (numExistingSSOnAddr(self, workerAddr) <= 2 &&
	    self->recruitingLocalities.find(candidateWorker.worker.stableAddress()) == self->recruitingLocalities.end()) {
		// Only allow at most 2 storage servers on an address, because
		// too many storage server on the same address (i.e., process) can cause OOM.
		// Ask the candidateWorker to initialize a SS only if the worker does not have a pending request
		state UID interfaceId = deterministicRandom()->randomUniqueID();
		InitializeStorageRequest isr;
		isr.storeType = self->configuration.storageServerStoreType;
		isr.seedTag = invalidTag;
		isr.reqId = deterministicRandom()->randomUniqueID();
		isr.interfaceId = interfaceId;

		TraceEvent("DDRecruiting")
		    .detail("Primary", self->primary)
		    .detail("State", "Sending request to worker")
		    .detail("WorkerID", candidateWorker.worker.id())
		    .detail("WorkerLocality", candidateWorker.worker.locality.toString())
		    .detail("Interf", interfaceId)
		    .detail("Addr", candidateWorker.worker.address())
		    .detail("RecruitingStream", self->recruitingStream.get());

		self->recruitingIds.insert(interfaceId);
		self->recruitingLocalities.insert(candidateWorker.worker.stableAddress());
		state ErrorOr<InitializeStorageReply> newServer =
		    wait(candidateWorker.worker.storage.tryGetReply(isr, TaskPriority::DataDistribution));
		if (newServer.isError()) {
			TraceEvent(SevWarn, "DDRecruitmentError").error(newServer.getError());
			if (!newServer.isError(error_code_recruitment_failed) &&
			    !newServer.isError(error_code_request_maybe_delivered))
				throw newServer.getError();
			wait(delay(SERVER_KNOBS->STORAGE_RECRUITMENT_DELAY, TaskPriority::DataDistribution));
		}
		self->recruitingIds.erase(interfaceId);
		self->recruitingLocalities.erase(candidateWorker.worker.stableAddress());

		TraceEvent("DDRecruiting")
		    .detail("Primary", self->primary)
		    .detail("State", "Finished request")
		    .detail("WorkerID", candidateWorker.worker.id())
		    .detail("WorkerLocality", candidateWorker.worker.locality.toString())
		    .detail("Interf", interfaceId)
		    .detail("Addr", candidateWorker.worker.address())
		    .detail("RecruitingStream", self->recruitingStream.get());

		if (newServer.present()) {
			if (!self->server_info.count(newServer.get().interf.id()))
				self->addServer(newServer.get().interf, candidateWorker.processClass, self->serverTrackerErrorOut,
				                newServer.get().addedVersion);
			else
				TraceEvent(SevWarn, "DDRecruitmentError").detail("Reason", "Server ID already recruited");

			self->doBuildTeams = true;
		}
	}

	self->recruitingStream.set(self->recruitingStream.get() - 1);
	self->restartRecruiting.trigger();

	return Void();
}

// Recruit a worker as a storage server
ACTOR Future<Void> storageRecruiter( DDTeamCollection* self, Reference<AsyncVar<struct ServerDBInfo>> db ) {
	state Future<RecruitStorageReply> fCandidateWorker;
	state RecruitStorageRequest lastRequest;
	state bool hasHealthyTeam;
	state std::map<AddressExclusion, int> numSSPerAddr;
	loop {
		try {
			numSSPerAddr.clear();
			hasHealthyTeam = (self->healthyTeamCount != 0);
			RecruitStorageRequest rsr;
			std::set<AddressExclusion> exclusions;
			for(auto s = self->server_info.begin(); s != self->server_info.end(); ++s) {
				auto serverStatus = self->server_status.get( s->second->lastKnownInterface.id() );
				if( serverStatus.excludeOnRecruit() ) {
					TraceEvent(SevDebug, "DDRecruitExcl1")
					    .detail("Primary", self->primary)
					    .detail("Excluding", s->second->lastKnownInterface.address());
					auto addr = s->second->lastKnownInterface.stableAddress();
					AddressExclusion addrExcl(addr.ip, addr.port);
					exclusions.insert(addrExcl);
					numSSPerAddr[addrExcl]++; // increase from 0
				}
			}
			for(auto addr : self->recruitingLocalities) {
				exclusions.insert( AddressExclusion(addr.ip, addr.port));
			}

			auto excl = self->excludedServers.getKeys();
			for(const auto& s : excl) {
				if (self->excludedServers.get(s) != DDTeamCollection::Status::NONE) {
					TraceEvent(SevDebug, "DDRecruitExcl2")
					    .detail("Primary", self->primary)
					    .detail("Excluding", s.toString());
					exclusions.insert( s );
				}
			}

			// Exclude workers that have invalid locality
			for (auto& addr : self->invalidLocalityAddr) {
				TraceEvent(SevDebug, "DDRecruitExclInvalidAddr").detail("Excluding", addr.toString());
				exclusions.insert(addr);
			}

			rsr.criticalRecruitment = self->healthyTeamCount == 0;
			for(auto it : exclusions) {
				rsr.excludeAddresses.push_back(it);
			}

			rsr.includeDCs = self->includedDCs;

			TraceEvent(rsr.criticalRecruitment ? SevWarn : SevInfo, "DDRecruiting")
			    .detail("Primary", self->primary)
			    .detail("State", "Sending request to CC")
			    .detail("Exclusions", rsr.excludeAddresses.size())
			    .detail("Critical", rsr.criticalRecruitment)
			    .detail("IncludedDCsSize", rsr.includeDCs.size());

			if( rsr.criticalRecruitment ) {
				TraceEvent(SevWarn, "DDRecruitingEmergency", self->distributorId).detail("Primary", self->primary);
			}

			if(!fCandidateWorker.isValid() || fCandidateWorker.isReady() || rsr.excludeAddresses != lastRequest.excludeAddresses || rsr.criticalRecruitment != lastRequest.criticalRecruitment) {
				lastRequest = rsr;
				fCandidateWorker = brokenPromiseToNever( db->get().clusterInterface.recruitStorage.getReply( rsr, TaskPriority::DataDistribution ) );
			}

			choose {
				when( RecruitStorageReply candidateWorker = wait( fCandidateWorker ) ) {
					AddressExclusion candidateSSAddr(candidateWorker.worker.stableAddress().ip,
					                                 candidateWorker.worker.stableAddress().port);
					int numExistingSS = numSSPerAddr[candidateSSAddr];
					if (numExistingSS >= 2) {
						TraceEvent(SevWarnAlways, "StorageRecruiterTooManySSOnSameAddr", self->distributorId)
						    .detail("Primary", self->primary)
						    .detail("Addr", candidateSSAddr.toString())
						    .detail("NumExistingSS", numExistingSS);
					}
					self->addActor.send(initializeStorage(self, candidateWorker));
				}
				when( wait( db->onChange() ) ) { // SOMEDAY: only if clusterInterface changes?
					fCandidateWorker = Future<RecruitStorageReply>();
				}
				when(wait(self->restartRecruiting.onTrigger())) {}
			}
			wait( delay(FLOW_KNOBS->PREVENT_FAST_SPIN_DELAY, TaskPriority::DataDistribution) );
		} catch( Error &e ) {
			if(e.code() != error_code_timed_out) {
				throw;
			}
			TEST(true); //Storage recruitment timed out
		}
	}
}

ACTOR Future<Void> updateReplicasKey(DDTeamCollection* self, Optional<Key> dcId) {
	std::vector<Future<Void>> serverUpdates;

	for(auto& it : self->server_info) {
		serverUpdates.push_back(it.second->updated.getFuture());
	}

	wait(self->initialFailureReactionDelay && waitForAll(serverUpdates));
	wait(waitUntilHealthy(self));
	TraceEvent("DDUpdatingReplicas", self->distributorId)
	    .detail("Primary", self->primary)
	    .detail("DcId", dcId)
	    .detail("Replicas", self->configuration.storageTeamSize);
	state Transaction tr(self->cx);
	loop {
		try {
			Optional<Value> val = wait( tr.get(datacenterReplicasKeyFor(dcId)) );
			state int oldReplicas = val.present() ? decodeDatacenterReplicasValue(val.get()) : 0;
			if(oldReplicas == self->configuration.storageTeamSize) {
				TraceEvent("DDUpdatedAlready", self->distributorId)
				    .detail("Primary", self->primary)
				    .detail("DcId", dcId)
				    .detail("Replicas", self->configuration.storageTeamSize);
				return Void();
			}
			if(oldReplicas < self->configuration.storageTeamSize) {
				tr.set(rebootWhenDurableKey, StringRef());
			}
			tr.set(datacenterReplicasKeyFor(dcId), datacenterReplicasValue(self->configuration.storageTeamSize));
			wait( tr.commit() );
			TraceEvent("DDUpdatedReplicas", self->distributorId)
			    .detail("Primary", self->primary)
			    .detail("DcId", dcId)
			    .detail("Replicas", self->configuration.storageTeamSize)
			    .detail("OldReplicas", oldReplicas);
			return Void();
		} catch( Error &e ) {
			wait( tr.onError(e) );
		}
	}
}

ACTOR Future<Void> serverGetTeamRequests(TeamCollectionInterface tci, DDTeamCollection* self) {
	loop {
		GetTeamRequest req = waitNext(tci.getTeam.getFuture());
		self->addActor.send( self->getTeam( self, req ) );
	}
}

ACTOR Future<Void> remoteRecovered( Reference<AsyncVar<struct ServerDBInfo>> db ) {
	TraceEvent("DDTrackerStarting");
	while ( db->get().recoveryState < RecoveryState::ALL_LOGS_RECRUITED ) {
		TraceEvent("DDTrackerStarting").detail("RecoveryState", (int)db->get().recoveryState);
		wait( db->onChange() );
	}
	return Void();
}

ACTOR Future<Void> monitorHealthyTeams( DDTeamCollection* self ) {
	TraceEvent("DDMonitorHealthyTeamsStart").detail("ZeroHealthyTeams", self->zeroHealthyTeams->get());
	loop choose {
		when ( wait(self->zeroHealthyTeams->get() ? delay(SERVER_KNOBS->DD_ZERO_HEALTHY_TEAM_DELAY, TaskPriority::DataDistribution) : Never()) ) {
			self->doBuildTeams = true;
			wait( DDTeamCollection::checkBuildTeams(self) );
		}
		when ( wait(self->zeroHealthyTeams->onChange()) ) {}
	}
}

// Keep track of servers and teams -- serves requests for getRandomTeam
ACTOR Future<Void> dataDistributionTeamCollection(
	Reference<DDTeamCollection> teamCollection,
	Reference<InitialDataDistribution> initData,
	TeamCollectionInterface tci,
	Reference<AsyncVar<struct ServerDBInfo>> db)
{
	state DDTeamCollection* self = teamCollection.getPtr();
	state Future<Void> loggingTrigger = Void();
	state PromiseStream<Void> serverRemoved;
	state Future<Void> error = actorCollection( self->addActor.getFuture() );

	try {
		wait( DDTeamCollection::init( self, initData ) );
		initData = Reference<InitialDataDistribution>();
		self->addActor.send(serverGetTeamRequests(tci, self));

		TraceEvent("DDTeamCollectionBegin", self->distributorId).detail("Primary", self->primary);
		wait( self->readyToStart || error );
		TraceEvent("DDTeamCollectionReadyToStart", self->distributorId).detail("Primary", self->primary);

		// removeBadTeams() does not always run. We may need to restart the actor when needed.
		// So we need the badTeamRemover variable to check if the actor is ready.
		if(self->badTeamRemover.isReady()) {
			self->badTeamRemover = removeBadTeams(self);
			self->addActor.send(self->badTeamRemover);
		}

		self->addActor.send(machineTeamRemover(self));
		self->addActor.send(serverTeamRemover(self));

		if (self->wrongStoreTypeRemover.isReady()) {
			self->wrongStoreTypeRemover = removeWrongStoreType(self);
			self->addActor.send(self->wrongStoreTypeRemover);
		}

		self->traceTeamCollectionInfo();

		if(self->includedDCs.size()) {
			//start this actor before any potential recruitments can happen
			self->addActor.send(updateReplicasKey(self, self->includedDCs[0]));
		}

		// The following actors (e.g. storageRecruiter) do not need to be assigned to a variable because
		// they are always running.
		self->addActor.send(storageRecruiter( self, db ));
		self->addActor.send(monitorStorageServerRecruitment( self ));
		self->addActor.send(waitServerListChange( self, serverRemoved.getFuture() ));
		self->addActor.send(trackExcludedServers( self ));
		self->addActor.send(monitorHealthyTeams( self ));
		self->addActor.send(waitHealthyZoneChange( self ));

		// SOMEDAY: Monitor FF/serverList for (new) servers that aren't in allServers and add or remove them

		loop choose {
			when( UID removedServer = waitNext( self->removedServers.getFuture() ) ) {
				TEST(true);  // Storage server removed from database
				self->removeServer(removedServer);
				serverRemoved.send( Void() );

				self->restartRecruiting.trigger();
			}
			when( wait( self->zeroHealthyTeams->onChange() ) ) {
				if(self->zeroHealthyTeams->get()) {
					self->restartRecruiting.trigger();
					self->noHealthyTeams();
				}
			}
			when( wait( loggingTrigger ) ) {
				int highestPriority = 0;
				for(auto it : self->priority_teams) {
					if(it.second > 0) {
						highestPriority = std::max(highestPriority, it.first);
					}
				}

				TraceEvent("TotalDataInFlight", self->distributorId)
				    .detail("Primary", self->primary)
				    .detail("TotalBytes", self->getDebugTotalDataInFlight())
				    .detail("UnhealthyServers", self->unhealthyServers)
				    .detail("ServerCount", self->server_info.size())
				    .detail("StorageTeamSize", self->configuration.storageTeamSize)
				    .detail("HighestPriority", highestPriority)
				    .trackLatest(self->primary ? "TotalDataInFlight" : "TotalDataInFlightRemote");
				loggingTrigger = delay( SERVER_KNOBS->DATA_DISTRIBUTION_LOGGING_INTERVAL, TaskPriority::FlushTrace );
			}
			when( wait( self->serverTrackerErrorOut.getFuture() ) ) {} // Propagate errors from storageServerTracker
			when( wait( error ) ) {}
		}
	} catch (Error& e) {
		if (e.code() != error_code_movekeys_conflict)
			TraceEvent(SevError, "DataDistributionTeamCollectionError", self->distributorId).error(e);
		throw e;
	}
}

ACTOR Future<Void> waitForDataDistributionEnabled( Database cx ) {
	state Transaction tr(cx);
	loop {
		wait(delay(SERVER_KNOBS->DD_ENABLED_CHECK_DELAY, TaskPriority::DataDistribution));

		try {
			Optional<Value> mode = wait( tr.get( dataDistributionModeKey ) );
			if (!mode.present() && isDDEnabled()) {
				TraceEvent("WaitForDDEnabledSucceeded");
				return Void();
			}
			if (mode.present()) {
				BinaryReader rd( mode.get(), Unversioned() );
				int m;
				rd >> m;
				TraceEvent(SevDebug, "WaitForDDEnabled")
					.detail("Mode", m)
					.detail("IsDDEnabled", isDDEnabled());
				if (m && isDDEnabled()) {
					TraceEvent("WaitForDDEnabledSucceeded");
					return Void();
				}
			}

			tr.reset();
		} catch (Error& e) {
			wait( tr.onError(e) );
		}
	}
}

ACTOR Future<bool> isDataDistributionEnabled( Database cx ) {
	state Transaction tr(cx);
	loop {
		try {
			Optional<Value> mode = wait( tr.get( dataDistributionModeKey ) );
			if (!mode.present() && isDDEnabled()) return true;
			if (mode.present()) {
				BinaryReader rd( mode.get(), Unversioned() );
				int m;
				rd >> m;
				if (m && isDDEnabled()) {
					TraceEvent(SevDebug, "IsDDEnabledSucceeded")
						.detail("Mode", m)
						.detail("IsDDEnabled", isDDEnabled());
					return true;
				}
			}
			// SOMEDAY: Write a wrapper in MoveKeys.actor.h
			Optional<Value> readVal = wait( tr.get( moveKeysLockOwnerKey ) );
			UID currentOwner = readVal.present() ? BinaryReader::fromStringRef<UID>(readVal.get(), Unversioned()) : UID();
			if( isDDEnabled() && (currentOwner != dataDistributionModeLock ) ) {
				TraceEvent(SevDebug, "IsDDEnabledSucceeded")
					.detail("CurrentOwner", currentOwner)
					.detail("DDModeLock", dataDistributionModeLock)
					.detail("IsDDEnabled", isDDEnabled());
				return true;
			}
			TraceEvent(SevDebug, "IsDDEnabledFailed")
				.detail("CurrentOwner", currentOwner)
				.detail("DDModeLock", dataDistributionModeLock)
				.detail("IsDDEnabled", isDDEnabled());
			return false;
		} catch (Error& e) {
			wait( tr.onError(e) );
		}
	}
}

//Ensures that the serverKeys key space is properly coalesced
//This method is only used for testing and is not implemented in a manner that is safe for large databases
ACTOR Future<Void> debugCheckCoalescing(Database cx) {
	state Transaction tr(cx);
	loop {
		try {
			state Standalone<RangeResultRef> serverList = wait(tr.getRange(serverListKeys, CLIENT_KNOBS->TOO_MANY));
			ASSERT( !serverList.more && serverList.size() < CLIENT_KNOBS->TOO_MANY);

			state int i;
			for(i = 0; i < serverList.size(); i++) {
				state UID id = decodeServerListValue(serverList[i].value).id();
				Standalone<RangeResultRef> ranges = wait(krmGetRanges(&tr, serverKeysPrefixFor(id), allKeys));
				ASSERT(ranges.end()[-1].key == allKeys.end);

				for(int j = 0; j < ranges.size() - 2; j++)
					if(ranges[j].value == ranges[j + 1].value)
						TraceEvent(SevError, "UncoalescedValues", id).detail("Key1", ranges[j].key).detail("Key2", ranges[j + 1].key).detail("Value", ranges[j].value);
			}

			TraceEvent("DoneCheckingCoalescing");
			return Void();
		}
		catch(Error &e){
			wait( tr.onError(e) );
		}
	}
}

static std::set<int> const& normalDDQueueErrors() {
	static std::set<int> s;
	if (s.empty()) {
		s.insert( error_code_movekeys_conflict );
		s.insert( error_code_broken_promise );
	}
	return s;
}

ACTOR Future<Void> pollMoveKeysLock( Database cx, MoveKeysLock lock ) {
	loop {
		wait(delay(SERVER_KNOBS->MOVEKEYS_LOCK_POLLING_DELAY));
		state Transaction tr(cx);
		loop {
			try {
				wait( checkMoveKeysLockReadOnly(&tr, lock) );
				break;
			} catch( Error &e ) {
				wait( tr.onError(e) );
			}
		}
	}
}

struct DataDistributorData : NonCopyable, ReferenceCounted<DataDistributorData> {
	Reference<AsyncVar<struct ServerDBInfo>> dbInfo;
	UID ddId;
	PromiseStream<Future<Void>> addActor;
	DDTeamCollection* teamCollection;

	DataDistributorData(Reference<AsyncVar<ServerDBInfo>> const& db, UID id)
	  : dbInfo(db), ddId(id), teamCollection(nullptr) {}
};

ACTOR Future<Void> monitorBatchLimitedTime(Reference<AsyncVar<ServerDBInfo>> db, double* lastLimited) {
	loop {
		wait( delay(SERVER_KNOBS->METRIC_UPDATE_RATE) );

		state Reference<ProxyInfo> proxies(new ProxyInfo(db->get().client.proxies, false));

		choose {
			when (wait(db->onChange())) {}
			when (GetHealthMetricsReply reply = wait(proxies->size() ?
					basicLoadBalance(proxies, &MasterProxyInterface::getHealthMetrics, GetHealthMetricsRequest(false))
					: Never())) {
				if (reply.healthMetrics.batchLimited) {
					*lastLimited = now();
				}
			}
		}
	}
}

ACTOR Future<Void> dataDistribution(Reference<DataDistributorData> self, PromiseStream<GetMetricsListRequest> getShardMetricsList)
{
	state double lastLimited = 0;
	self->addActor.send( monitorBatchLimitedTime(self->dbInfo, &lastLimited) );

	state Database cx = openDBOnServer(self->dbInfo, TaskPriority::DataDistributionLaunch, true, true);
	cx->locationCacheSize = SERVER_KNOBS->DD_LOCATION_CACHE_SIZE;

	//cx->setOption( FDBDatabaseOptions::LOCATION_CACHE_SIZE, StringRef((uint8_t*) &SERVER_KNOBS->DD_LOCATION_CACHE_SIZE, 8) );
	//ASSERT( cx->locationCacheSize == SERVER_KNOBS->DD_LOCATION_CACHE_SIZE );

	//wait(debugCheckCoalescing(cx));
	state std::vector<Optional<Key>> primaryDcId;
	state std::vector<Optional<Key>> remoteDcIds;
	state DatabaseConfiguration configuration;
	state Reference<InitialDataDistribution> initData;
	state MoveKeysLock lock;
	state Reference<DDTeamCollection> primaryTeamCollection;
	state Reference<DDTeamCollection> remoteTeamCollection;
	loop {
		try {
			loop {
				TraceEvent("DDInitTakingMoveKeysLock", self->ddId);
				MoveKeysLock lock_ = wait( takeMoveKeysLock( cx, self->ddId ) );
				lock = lock_;
				TraceEvent("DDInitTookMoveKeysLock", self->ddId);

				DatabaseConfiguration configuration_ = wait( getDatabaseConfiguration(cx) );
				configuration = configuration_;
				primaryDcId.clear();
				remoteDcIds.clear();
				const std::vector<RegionInfo>& regions = configuration.regions;
				if ( configuration.regions.size() > 0 ) {
					primaryDcId.push_back( regions[0].dcId );
				}
				if ( configuration.regions.size() > 1 ) {
					remoteDcIds.push_back( regions[1].dcId );
				}

				TraceEvent("DDInitGotConfiguration", self->ddId).detail("Conf", configuration.toString());

				state Transaction tr(cx);
				loop {
					try {
						tr.setOption( FDBTransactionOptions::ACCESS_SYSTEM_KEYS );
						tr.setOption( FDBTransactionOptions::PRIORITY_SYSTEM_IMMEDIATE );

						Standalone<RangeResultRef> replicaKeys = wait(tr.getRange(datacenterReplicasKeys, CLIENT_KNOBS->TOO_MANY));

						for(auto& kv : replicaKeys) {
							auto dcId = decodeDatacenterReplicasKey(kv.key);
							auto replicas = decodeDatacenterReplicasValue(kv.value);
							if((primaryDcId.size() && primaryDcId[0] == dcId) || (remoteDcIds.size() && remoteDcIds[0] == dcId && configuration.usableRegions > 1)) {
								if(replicas > configuration.storageTeamSize) {
									tr.set(kv.key, datacenterReplicasValue(configuration.storageTeamSize));
								}
							} else {
								tr.clear(kv.key);
							}
						}

						wait(tr.commit());
						break;
					}
					catch(Error &e) {
						wait(tr.onError(e));
					}
				}

				TraceEvent("DDInitUpdatedReplicaKeys", self->ddId);
				Reference<InitialDataDistribution> initData_ = wait( getInitialDataDistribution(cx, self->ddId, lock, configuration.usableRegions > 1 ? remoteDcIds : std::vector<Optional<Key>>() ) );
				initData = initData_;
				if(initData->shards.size() > 1) {
					TraceEvent("DDInitGotInitialDD", self->ddId)
					    .detail("B", initData->shards.end()[-2].key)
					    .detail("E", initData->shards.end()[-1].key)
					    .detail("Src", describe(initData->shards.end()[-2].primarySrc))
					    .detail("Dest", describe(initData->shards.end()[-2].primaryDest))
					    .trackLatest("InitialDD");
				} else {
					TraceEvent("DDInitGotInitialDD", self->ddId).detail("B","").detail("E", "").detail("Src", "[no items]").detail("Dest", "[no items]").trackLatest("InitialDD");
				}

				if (initData->mode && isDDEnabled()) {
					// mode may be set true by system operator using fdbcli and isDDEnabled() set to true
					break;
				}
				TraceEvent("DataDistributionDisabled", self->ddId);

				TraceEvent("MovingData", self->ddId)
					.detail( "InFlight", 0 )
					.detail( "InQueue", 0 )
					.detail( "AverageShardSize", -1 )
					.detail( "UnhealthyRelocations", 0 )
					.detail( "HighestPriority", 0 )
					.detail( "BytesWritten", 0 )
					.detail( "PriorityRecoverMove", 0 )
					.detail( "PriorityRebalanceUnderutilizedTeam", 0 )
					.detail( "PriorityRebalannceOverutilizedTeam", 0)
					.detail( "PriorityTeamHealthy", 0 )
					.detail( "PriorityTeamContainsUndesiredServer", 0 )
					.detail( "PriorityTeamRedundant", 0 )
					.detail( "PriorityMergeShard", 0 )
					.detail( "PriorityTeamUnhealthy", 0 )
					.detail( "PriorityTeam2Left", 0 )
					.detail( "PriorityTeam1Left", 0 )
					.detail( "PriorityTeam0Left", 0 )
					.detail( "PrioritySplitShard", 0 )
					.trackLatest( "MovingData" );

				TraceEvent("TotalDataInFlight", self->ddId).detail("Primary", true).detail("TotalBytes", 0).detail("UnhealthyServers", 0).detail("HighestPriority", 0).trackLatest("TotalDataInFlight");
				TraceEvent("TotalDataInFlight", self->ddId).detail("Primary", false).detail("TotalBytes", 0).detail("UnhealthyServers", 0).detail("HighestPriority", configuration.usableRegions > 1 ? 0 : -1).trackLatest("TotalDataInFlightRemote");

				wait( waitForDataDistributionEnabled(cx) );
				TraceEvent("DataDistributionEnabled");
			}

			// When/If this assertion fails, Evan owes Ben a pat on the back for his foresight
			ASSERT(configuration.storageTeamSize > 0);

			state PromiseStream<RelocateShard> output;
			state PromiseStream<RelocateShard> input;
			state PromiseStream<Promise<int64_t>> getAverageShardBytes;
			state PromiseStream<GetMetricsRequest> getShardMetrics;
			state Reference<AsyncVar<bool>> processingUnhealthy( new AsyncVar<bool>(false) );
			state Promise<Void> readyToStart;
			state Reference<ShardsAffectedByTeamFailure> shardsAffectedByTeamFailure( new ShardsAffectedByTeamFailure );

			state int shard = 0;
			for (; shard < initData->shards.size() - 1; shard++) {
				KeyRangeRef keys = KeyRangeRef(initData->shards[shard].key, initData->shards[shard+1].key);
				shardsAffectedByTeamFailure->defineShard(keys);
				std::vector<ShardsAffectedByTeamFailure::Team> teams;
				teams.push_back(ShardsAffectedByTeamFailure::Team(initData->shards[shard].primarySrc, true));
				if (configuration.usableRegions > 1) {
					teams.push_back(ShardsAffectedByTeamFailure::Team(initData->shards[shard].remoteSrc, false));
				}
				if(g_network->isSimulated()) {
					TraceEvent("DDInitShard").detail("Keys", keys).detail("PrimarySrc", describe(initData->shards[shard].primarySrc)).detail("RemoteSrc", describe(initData->shards[shard].remoteSrc))
					.detail("PrimaryDest", describe(initData->shards[shard].primaryDest)).detail("RemoteDest", describe(initData->shards[shard].remoteDest));
				}

				shardsAffectedByTeamFailure->moveShard(keys, teams);
				if (initData->shards[shard].hasDest) {
					// This shard is already in flight.  Ideally we should use dest in sABTF and generate a dataDistributionRelocator directly in
					// DataDistributionQueue to track it, but it's easier to just (with low priority) schedule it for movement.
					bool unhealthy = initData->shards[shard].primarySrc.size() != configuration.storageTeamSize;
					if (!unhealthy && configuration.usableRegions > 1) {
						unhealthy = initData->shards[shard].remoteSrc.size() != configuration.storageTeamSize;
					}
					output.send( RelocateShard( keys, unhealthy ? SERVER_KNOBS->PRIORITY_TEAM_UNHEALTHY : SERVER_KNOBS->PRIORITY_RECOVER_MOVE ) );
				}
				wait( yield(TaskPriority::DataDistribution) );
			}

			vector<TeamCollectionInterface> tcis;

			Reference<AsyncVar<bool>> anyZeroHealthyTeams;
			vector<Reference<AsyncVar<bool>>> zeroHealthyTeams;
			tcis.push_back(TeamCollectionInterface());
			zeroHealthyTeams.push_back(Reference<AsyncVar<bool>>( new AsyncVar<bool>(true) ));
			int storageTeamSize = configuration.storageTeamSize;

			// Stored outside of data distribution tracker to avoid slow tasks
			// when tracker is cancelled
			state KeyRangeMap<ShardTrackedData> shards;

			vector<Future<Void>> actors;
			if (configuration.usableRegions > 1) {
				tcis.push_back(TeamCollectionInterface());
				storageTeamSize = 2*configuration.storageTeamSize;

				zeroHealthyTeams.push_back( Reference<AsyncVar<bool>>( new AsyncVar<bool>(true) ) );
				anyZeroHealthyTeams = Reference<AsyncVar<bool>>( new AsyncVar<bool>(true) );
				actors.push_back( anyTrue(zeroHealthyTeams, anyZeroHealthyTeams) );
			} else {
				anyZeroHealthyTeams = zeroHealthyTeams[0];
			}

			actors.push_back( pollMoveKeysLock(cx, lock) );
			actors.push_back(reportErrorsExcept(
			    dataDistributionTracker(initData, cx, output, shardsAffectedByTeamFailure, getShardMetrics,
			                            getShardMetricsList, getAverageShardBytes.getFuture(), readyToStart,
			                            anyZeroHealthyTeams, self->ddId, &shards),
			    "DDTracker", self->ddId, &normalDDQueueErrors()));
			actors.push_back(reportErrorsExcept(
			    dataDistributionQueue(cx, output, input.getFuture(), getShardMetrics, processingUnhealthy, tcis,
			                          shardsAffectedByTeamFailure, lock, getAverageShardBytes, self->ddId,
			                          storageTeamSize, configuration.storageTeamSize, &lastLimited),
			    "DDQueue", self->ddId, &normalDDQueueErrors()));

			vector<DDTeamCollection*> teamCollectionsPtrs;
<<<<<<< HEAD
			primaryTeamCollection = Reference<DDTeamCollection>( new DDTeamCollection(cx, self->ddId, lock, output, shardsAffectedByTeamFailure, configuration, primaryDcId, configuration.usableRegions > 1 ? remoteDcIds : std::vector<Optional<Key>>(), readyToStart.getFuture(), zeroHealthyTeams[0], true, processingUnhealthy) );
			teamCollectionsPtrs.push_back(primaryTeamCollection.getPtr());
			if (configuration.usableRegions > 1) {
				remoteTeamCollection = Reference<DDTeamCollection>( new DDTeamCollection(cx, self->ddId, lock, output, shardsAffectedByTeamFailure, configuration, remoteDcIds, Optional<std::vector<Optional<Key>>>(), readyToStart.getFuture() && remoteRecovered(self->dbInfo), zeroHealthyTeams[1], false, processingUnhealthy) );
=======
			Reference<DDTeamCollection> primaryTeamCollection(new DDTeamCollection(
			    cx, self->ddId, lock, output, shardsAffectedByTeamFailure, configuration, primaryDcId,
			    configuration.usableRegions > 1 ? remoteDcIds : std::vector<Optional<Key>>(), readyToStart.getFuture(),
			    zeroHealthyTeams[0], true, processingUnhealthy, getShardMetrics));
			teamCollectionsPtrs.push_back(primaryTeamCollection.getPtr());
			if (configuration.usableRegions > 1) {
				Reference<DDTeamCollection> remoteTeamCollection(new DDTeamCollection(
				    cx, self->ddId, lock, output, shardsAffectedByTeamFailure, configuration, remoteDcIds,
				    Optional<std::vector<Optional<Key>>>(), readyToStart.getFuture() && remoteRecovered(self->dbInfo),
				    zeroHealthyTeams[1], false, processingUnhealthy, getShardMetrics));
>>>>>>> 07e354c4
				teamCollectionsPtrs.push_back(remoteTeamCollection.getPtr());
				remoteTeamCollection->teamCollections = teamCollectionsPtrs;
				actors.push_back( reportErrorsExcept( dataDistributionTeamCollection( remoteTeamCollection, initData, tcis[1], self->dbInfo ), "DDTeamCollectionSecondary", self->ddId, &normalDDQueueErrors() ) );
				actors.push_back(printSnapshotTeamsInfo(remoteTeamCollection));
			}
			primaryTeamCollection->teamCollections = teamCollectionsPtrs;
			self->teamCollection = primaryTeamCollection.getPtr();
			actors.push_back( reportErrorsExcept( dataDistributionTeamCollection( primaryTeamCollection, initData, tcis[0], self->dbInfo ), "DDTeamCollectionPrimary", self->ddId, &normalDDQueueErrors() ) );
			actors.push_back(printSnapshotTeamsInfo(primaryTeamCollection));
			actors.push_back(yieldPromiseStream(output.getFuture(), input));

			wait( waitForAll( actors ) );
			return Void();
		}
		catch( Error &e ) {
			state Error err = e;
			TraceEvent("DataDistributorDestroyTeamCollections").error(e);
			self->teamCollection = nullptr;
			primaryTeamCollection = Reference<DDTeamCollection>();
			remoteTeamCollection = Reference<DDTeamCollection>();
			wait(shards.clearAsync());
			if (err.code() != error_code_movekeys_conflict) throw err;
			bool ddEnabled = wait( isDataDistributionEnabled(cx) );
			TraceEvent("DataDistributionMoveKeysConflict").detail("DataDistributionEnabled", ddEnabled).error(err);
			if( ddEnabled )
				throw err;
		}
	}
}

static std::set<int> const& normalDataDistributorErrors() {
	static std::set<int> s;
	if (s.empty()) {
		s.insert( error_code_worker_removed );
		s.insert( error_code_broken_promise );
		s.insert( error_code_actor_cancelled );
		s.insert( error_code_please_reboot );
		s.insert( error_code_movekeys_conflict );
	}
	return s;
}

ACTOR Future<Void> ddSnapCreateCore(DistributorSnapRequest snapReq, Reference<AsyncVar<struct ServerDBInfo>> db ) {
	state Database cx = openDBOnServer(db, TaskPriority::DefaultDelay, true, true);
	TraceEvent("SnapDataDistributor_SnapReqEnter")
		.detail("SnapPayload", snapReq.snapPayload)
		.detail("SnapUID", snapReq.snapUID);
	try {
		// disable tlog pop on local tlog nodes
		state std::vector<TLogInterface> tlogs = db->get().logSystemConfig.allLocalLogs(false);
		std::vector<Future<Void>> disablePops;
		for (const auto & tlog : tlogs) {
			disablePops.push_back(
				transformErrors(throwErrorOr(tlog.disablePopRequest.tryGetReply(TLogDisablePopRequest(snapReq.snapUID))), snap_disable_tlog_pop_failed())
				);
		}
		wait(waitForAll(disablePops));

		TraceEvent("SnapDataDistributor_AfterDisableTLogPop")
			.detail("SnapPayload", snapReq.snapPayload)
			.detail("SnapUID", snapReq.snapUID);
		// snap local storage nodes
		std::vector<WorkerInterface> storageWorkers = wait(transformErrors(getStorageWorkers(cx, db, true /* localOnly */), snap_storage_failed()));
		TraceEvent("SnapDataDistributor_GotStorageWorkers")
			.detail("SnapPayload", snapReq.snapPayload)
			.detail("SnapUID", snapReq.snapUID);
		std::vector<Future<Void>> storageSnapReqs;
		for (const auto & worker : storageWorkers) {
			storageSnapReqs.push_back(
				transformErrors(throwErrorOr(worker.workerSnapReq.tryGetReply(WorkerSnapRequest(snapReq.snapPayload, snapReq.snapUID, LiteralStringRef("storage")))), snap_storage_failed())
				);
		}
		wait(waitForAll(storageSnapReqs));

		TraceEvent("SnapDataDistributor_AfterSnapStorage")
			.detail("SnapPayload", snapReq.snapPayload)
			.detail("SnapUID", snapReq.snapUID);
		// snap local tlog nodes
		std::vector<Future<Void>> tLogSnapReqs;
		for (const auto & tlog : tlogs) {
			tLogSnapReqs.push_back(
				transformErrors(throwErrorOr(tlog.snapRequest.tryGetReply(TLogSnapRequest(snapReq.snapPayload, snapReq.snapUID, LiteralStringRef("tlog")))), snap_tlog_failed())
				);
		}
		wait(waitForAll(tLogSnapReqs));

		TraceEvent("SnapDataDistributor_AfterTLogStorage")
			.detail("SnapPayload", snapReq.snapPayload)
			.detail("SnapUID", snapReq.snapUID);
		// enable tlog pop on local tlog nodes
		std::vector<Future<Void>> enablePops;
		for (const auto & tlog : tlogs) {
			enablePops.push_back(
				transformErrors(throwErrorOr(tlog.enablePopRequest.tryGetReply(TLogEnablePopRequest(snapReq.snapUID))), snap_enable_tlog_pop_failed())
				);
		}
		wait(waitForAll(enablePops));

		TraceEvent("SnapDataDistributor_AfterEnableTLogPops")
			.detail("SnapPayload", snapReq.snapPayload)
			.detail("SnapUID", snapReq.snapUID);
		// snap the coordinators
		std::vector<WorkerInterface> coordWorkers = wait(getCoordWorkers(cx, db));
		TraceEvent("SnapDataDistributor_GotCoordWorkers")
			.detail("SnapPayload", snapReq.snapPayload)
			.detail("SnapUID", snapReq.snapUID);
		std::vector<Future<Void>> coordSnapReqs;
		for (const auto & worker : coordWorkers) {
			coordSnapReqs.push_back(
				transformErrors(throwErrorOr(worker.workerSnapReq.tryGetReply(WorkerSnapRequest(snapReq.snapPayload, snapReq.snapUID, LiteralStringRef("coord")))), snap_coord_failed())
				);
		}
		wait(waitForAll(coordSnapReqs));
		TraceEvent("SnapDataDistributor_AfterSnapCoords")
			.detail("SnapPayload", snapReq.snapPayload)
			.detail("SnapUID", snapReq.snapUID);
	} catch (Error& err) {
		state Error e = err;
		TraceEvent("SnapDataDistributor_SnapReqExit")
			.detail("SnapPayload", snapReq.snapPayload)
			.detail("SnapUID", snapReq.snapUID)
			.error(e, true /*includeCancelled */);
		if (e.code() == error_code_snap_storage_failed
			|| e.code() == error_code_snap_tlog_failed
			|| e.code() == error_code_operation_cancelled) {
			// enable tlog pop on local tlog nodes
			std::vector<TLogInterface> tlogs = db->get().logSystemConfig.allLocalLogs(false);
			try {
				std::vector<Future<Void>> enablePops;
				for (const auto & tlog : tlogs) {
					enablePops.push_back(
						transformErrors(throwErrorOr(tlog.enablePopRequest.tryGetReply(TLogEnablePopRequest(snapReq.snapUID))), snap_enable_tlog_pop_failed())
						);
				}
				wait(waitForAll(enablePops));
			} catch (Error& error) {
				TraceEvent(SevDebug, "IgnoreEnableTLogPopFailure");
			}
		}
		throw e;
	}
	return Void();
}

ACTOR Future<Void> ddGetMetrics(GetDataDistributorMetricsRequest req, PromiseStream<GetMetricsListRequest> getShardMetricsList) {
	ErrorOr<Standalone<VectorRef<DDMetricsRef>>> result = wait(errorOr(brokenPromiseToNever(
		getShardMetricsList.getReply(GetMetricsListRequest(req.keys, req.shardLimit)))));

	if(result.isError()) {
		req.reply.sendError(result.getError());
	} else {
		GetDataDistributorMetricsReply rep;
		rep.storageMetricsList = result.get();
		req.reply.send(rep);
	}

	return Void();
}

ACTOR Future<Void> ddSnapCreate(DistributorSnapRequest snapReq, Reference<AsyncVar<struct ServerDBInfo>> db ) {
	state Future<Void> dbInfoChange = db->onChange();
	if (!setDDEnabled(false, snapReq.snapUID)) {
		// disable DD before doing snapCreate, if previous snap req has already disabled DD then this operation fails here
		TraceEvent("SnapDDSetDDEnabledFailedInMemoryCheck");
		snapReq.reply.sendError(operation_failed());
		return Void();
	}
	double delayTime = g_network->isSimulated() ? 70.0 : SERVER_KNOBS->SNAP_CREATE_MAX_TIMEOUT;
	try {
		choose {
			when (wait(dbInfoChange)) {
				TraceEvent("SnapDDCreateDBInfoChanged")
					.detail("SnapPayload", snapReq.snapPayload)
					.detail("SnapUID", snapReq.snapUID);
				snapReq.reply.sendError(snap_with_recovery_unsupported());
			}
			when (wait(ddSnapCreateCore(snapReq, db))) {
				TraceEvent("SnapDDCreateSuccess")
					.detail("SnapPayload", snapReq.snapPayload)
					.detail("SnapUID", snapReq.snapUID);
				snapReq.reply.send(Void());
			}
			when (wait(delay(delayTime))) {
				TraceEvent("SnapDDCreateTimedOut")
					.detail("SnapPayload", snapReq.snapPayload)
					.detail("SnapUID", snapReq.snapUID);
				snapReq.reply.sendError(timed_out());
			}
		}
	} catch (Error& e) {
		TraceEvent("SnapDDCreateError")
			.detail("SnapPayload", snapReq.snapPayload)
			.detail("SnapUID", snapReq.snapUID)
			.error(e, true /*includeCancelled */);
		if (e.code() != error_code_operation_cancelled) {
			snapReq.reply.sendError(e);
		} else {
			// enable DD should always succeed
			bool success = setDDEnabled(true, snapReq.snapUID);
			ASSERT(success);
			throw e;
		}
	}
	// enable DD should always succeed
	bool success = setDDEnabled(true, snapReq.snapUID);
	ASSERT(success);
	return Void();
}

ACTOR Future<Void> ddExclusionSafetyCheck(DistributorExclusionSafetyCheckRequest req,
                                          Reference<DataDistributorData> self, Database cx) {
	TraceEvent("DDExclusionSafetyCheckBegin", self->ddId);
	vector<StorageServerInterface> ssis = wait(getStorageServers(cx));
	DistributorExclusionSafetyCheckReply reply(true);
	if (!self->teamCollection) {
		TraceEvent("DDExclusionSafetyCheckTeamCollectionInvalid", self->ddId);
		reply.safe = false;
		req.reply.send(reply);
		return Void();
	}
	// If there is only 1 team, unsafe to mark failed: team building can get stuck due to lack of servers left
	if (self->teamCollection->teams.size() <= 1) {
		TraceEvent("DDExclusionSafetyCheckNotEnoughTeams", self->ddId);
		reply.safe = false;
		req.reply.send(reply);
		return Void();
	}
	vector<UID> excludeServerIDs;
	// Go through storage server interfaces and translate Address -> server ID (UID)
	for (const AddressExclusion& excl : req.exclusions) {
		for (const auto& ssi : ssis) {
			if (excl.excludes(ssi.address()) || (ssi.secondaryAddress().present() && excl.excludes(ssi.secondaryAddress().get()))) {
				excludeServerIDs.push_back(ssi.id());
			}
		}
	}
	std::sort(excludeServerIDs.begin(), excludeServerIDs.end());
	for (const auto& team : self->teamCollection->teams) {
		vector<UID> teamServerIDs = team->getServerIDs();
		std::sort(teamServerIDs.begin(), teamServerIDs.end());
		TraceEvent(SevDebug, "DDExclusionSafetyCheck", self->ddId)
			.detail("Excluding", describe(excludeServerIDs))
			.detail("Existing", team->getDesc());
		// Find size of set intersection of both vectors and see if the leftover team is valid
		vector<UID> intersectSet(teamServerIDs.size());
		auto it = std::set_intersection(excludeServerIDs.begin(), excludeServerIDs.end(), teamServerIDs.begin(),
		                                teamServerIDs.end(), intersectSet.begin());
		intersectSet.resize(it - intersectSet.begin());
		if (teamServerIDs.size() - intersectSet.size() < SERVER_KNOBS->DD_EXCLUDE_MIN_REPLICAS) {
			reply.safe = false;
			break;
		}
	}
	TraceEvent("DDExclusionSafetyCheckFinish", self->ddId);
	req.reply.send(reply);
	return Void();
}

ACTOR Future<Void> dataDistributor(DataDistributorInterface di, Reference<AsyncVar<struct ServerDBInfo>> db ) {
	state Reference<DataDistributorData> self( new DataDistributorData(db, di.id()) );
	state Future<Void> collection = actorCollection( self->addActor.getFuture() );
	state PromiseStream<GetMetricsListRequest> getShardMetricsList;
	state Database cx = openDBOnServer(db, TaskPriority::DefaultDelay, true, true);
	state ActorCollection actors(false);
	self->addActor.send(actors.getResult());
	self->addActor.send(traceRole(Role::DATA_DISTRIBUTOR, di.id()));

	try {
		TraceEvent("DataDistributorRunning", di.id());
		self->addActor.send( waitFailureServer(di.waitFailure.getFuture()) );
		state Future<Void> distributor = reportErrorsExcept( dataDistribution(self, getShardMetricsList), "DataDistribution", di.id(), &normalDataDistributorErrors() );

		loop choose {
			when ( wait(distributor || collection) ) {
				ASSERT(false);
				throw internal_error();
			}
			when ( HaltDataDistributorRequest req = waitNext(di.haltDataDistributor.getFuture()) ) {
				req.reply.send(Void());
				TraceEvent("DataDistributorHalted", di.id()).detail("ReqID", req.requesterID);
				break;
			}
			when(GetDataDistributorMetricsRequest req = waitNext(di.dataDistributorMetrics.getFuture())) {
				actors.add(ddGetMetrics(req, getShardMetricsList));
			}
			when(DistributorSnapRequest snapReq = waitNext(di.distributorSnapReq.getFuture())) {
				actors.add(ddSnapCreate(snapReq, db));
			}
			when(DistributorExclusionSafetyCheckRequest exclCheckReq = waitNext(di.distributorExclCheckReq.getFuture())) {
				actors.add(ddExclusionSafetyCheck(exclCheckReq, self, cx));
			}
		}
	}
	catch ( Error &err ) {
		if ( normalDataDistributorErrors().count(err.code()) == 0 ) {
			TraceEvent("DataDistributorError", di.id()).error(err, true);
			throw err;
		}
		TraceEvent("DataDistributorDied", di.id()).error(err, true);
	}

	return Void();
}

DDTeamCollection* testTeamCollection(int teamSize, Reference<IReplicationPolicy> policy, int processCount) {
	Database database = DatabaseContext::create(
		Reference<AsyncVar<ClientDBInfo>>(new AsyncVar<ClientDBInfo>()),
		Never(),
		LocalityData(),
		false
	);

	DatabaseConfiguration conf;
	conf.storageTeamSize = teamSize;
	conf.storagePolicy = policy;

	DDTeamCollection* collection =
	    new DDTeamCollection(database, UID(0, 0), MoveKeysLock(), PromiseStream<RelocateShard>(),
	                         Reference<ShardsAffectedByTeamFailure>(new ShardsAffectedByTeamFailure()), conf, {}, {},
	                         Future<Void>(Void()), Reference<AsyncVar<bool>>(new AsyncVar<bool>(true)), true,
	                         Reference<AsyncVar<bool>>(new AsyncVar<bool>(false)), PromiseStream<GetMetricsRequest>());

	for (int id = 1; id <= processCount; ++id) {
		UID uid(id, 0);
		StorageServerInterface interface;
		interface.uniqueID = uid;
	 	interface.locality.set(LiteralStringRef("machineid"), Standalone<StringRef>(std::to_string(id)));
		interface.locality.set(LiteralStringRef("zoneid"), Standalone<StringRef>(std::to_string(id % 5)));
		interface.locality.set(LiteralStringRef("data_hall"), Standalone<StringRef>(std::to_string(id % 3)));
		collection->server_info[uid] = Reference<TCServerInfo>(new TCServerInfo(interface, collection, ProcessClass(), true, collection->storageServerSet));
		collection->server_status.set(uid, ServerStatus(false, false, interface.locality));
		collection->checkAndCreateMachine(collection->server_info[uid]);
	}

	return collection;
}

DDTeamCollection* testMachineTeamCollection(int teamSize, Reference<IReplicationPolicy> policy, int processCount) {
	Database database = DatabaseContext::create(Reference<AsyncVar<ClientDBInfo>>(new AsyncVar<ClientDBInfo>()),
	                                            Never(), LocalityData(), false);

	DatabaseConfiguration conf;
	conf.storageTeamSize = teamSize;
	conf.storagePolicy = policy;

	DDTeamCollection* collection =
	    new DDTeamCollection(database, UID(0, 0), MoveKeysLock(), PromiseStream<RelocateShard>(),
	                         Reference<ShardsAffectedByTeamFailure>(new ShardsAffectedByTeamFailure()), conf, {}, {},
	                         Future<Void>(Void()), Reference<AsyncVar<bool>>(new AsyncVar<bool>(true)), true,
	                         Reference<AsyncVar<bool>>(new AsyncVar<bool>(false)), PromiseStream<GetMetricsRequest>());

	for (int id = 1; id <= processCount; id++) {
		UID uid(id, 0);
		StorageServerInterface interface;
		interface.uniqueID = uid;
		int process_id = id;
		int dc_id = process_id / 1000;
		int data_hall_id = process_id / 100;
		int zone_id = process_id / 10;
		int machine_id = process_id / 5;

		printf("testMachineTeamCollection: process_id:%d zone_id:%d machine_id:%d ip_addr:%s\n", process_id, zone_id,
		       machine_id, interface.address().toString().c_str());
		interface.locality.set(LiteralStringRef("processid"), Standalone<StringRef>(std::to_string(process_id)));
		interface.locality.set(LiteralStringRef("machineid"), Standalone<StringRef>(std::to_string(machine_id)));
		interface.locality.set(LiteralStringRef("zoneid"), Standalone<StringRef>(std::to_string(zone_id)));
		interface.locality.set(LiteralStringRef("data_hall"), Standalone<StringRef>(std::to_string(data_hall_id)));
		interface.locality.set(LiteralStringRef("dcid"), Standalone<StringRef>(std::to_string(dc_id)));
		collection->server_info[uid] =
		    Reference<TCServerInfo>(new TCServerInfo(interface, collection, ProcessClass(), true, collection->storageServerSet));

		collection->server_status.set(uid, ServerStatus(false, false, interface.locality));
	}

	int totalServerIndex = collection->constructMachinesFromServers();
	printf("testMachineTeamCollection: construct machines for %d servers\n", totalServerIndex);

	return collection;
}

TEST_CASE("DataDistribution/AddTeamsBestOf/UseMachineID") {
	wait(Future<Void>(Void()));

	int teamSize = 3; // replication size
	int processSize = 60;
	int desiredTeams = SERVER_KNOBS->DESIRED_TEAMS_PER_SERVER * processSize;
	int maxTeams = SERVER_KNOBS->MAX_TEAMS_PER_SERVER * processSize;

	Reference<IReplicationPolicy> policy = Reference<IReplicationPolicy>(new PolicyAcross(teamSize, "zoneid", Reference<IReplicationPolicy>(new PolicyOne())));
	state DDTeamCollection* collection = testMachineTeamCollection(teamSize, policy, processSize);

	collection->addTeamsBestOf(30, desiredTeams, maxTeams);

	ASSERT(collection->sanityCheckTeams() == true);

	delete (collection);

	return Void();
}

TEST_CASE("DataDistribution/AddTeamsBestOf/NotUseMachineID") {
	wait(Future<Void>(Void()));

	int teamSize = 3; // replication size
	int processSize = 60;
	int desiredTeams = SERVER_KNOBS->DESIRED_TEAMS_PER_SERVER * processSize;
	int maxTeams = SERVER_KNOBS->MAX_TEAMS_PER_SERVER * processSize;

	Reference<IReplicationPolicy> policy = Reference<IReplicationPolicy>(new PolicyAcross(teamSize, "zoneid", Reference<IReplicationPolicy>(new PolicyOne())));
	state DDTeamCollection* collection = testMachineTeamCollection(teamSize, policy, processSize);

	if (collection == NULL) {
		fprintf(stderr, "collection is null\n");
		return Void();
	}

	collection->addBestMachineTeams(30); // Create machine teams to help debug
	collection->addTeamsBestOf(30, desiredTeams, maxTeams);
	collection->sanityCheckTeams(); // Server team may happen to be on the same machine team, although unlikely

	if (collection) delete (collection);

	return Void();
}

TEST_CASE("DataDistribution/AddAllTeams/isExhaustive") {
	Reference<IReplicationPolicy> policy = Reference<IReplicationPolicy>(new PolicyAcross(3, "zoneid", Reference<IReplicationPolicy>(new PolicyOne())));
	state int processSize = 10;
	state int desiredTeams = SERVER_KNOBS->DESIRED_TEAMS_PER_SERVER * processSize;
	state int maxTeams = SERVER_KNOBS->MAX_TEAMS_PER_SERVER * processSize;
	state DDTeamCollection* collection = testTeamCollection(3, policy, processSize);

	int result = collection->addTeamsBestOf(200, desiredTeams, maxTeams);

	delete(collection);

	// The maximum number of available server teams without considering machine locality is 120
	// The maximum number of available server teams with machine locality constraint is 120 - 40, because
	// the 40 (5*4*2) server teams whose servers come from the same machine are invalid.
	ASSERT(result == 80);

	return Void();
}

TEST_CASE("/DataDistribution/AddAllTeams/withLimit") {
	Reference<IReplicationPolicy> policy = Reference<IReplicationPolicy>(new PolicyAcross(3, "zoneid", Reference<IReplicationPolicy>(new PolicyOne())));
	state int processSize = 10;
	state int desiredTeams = SERVER_KNOBS->DESIRED_TEAMS_PER_SERVER * processSize;
	state int maxTeams = SERVER_KNOBS->MAX_TEAMS_PER_SERVER * processSize;

	state DDTeamCollection* collection = testTeamCollection(3, policy, processSize);

	int result = collection->addTeamsBestOf(10, desiredTeams, maxTeams);

	delete(collection);

	ASSERT(result >= 10);

	return Void();
}

TEST_CASE("/DataDistribution/AddTeamsBestOf/SkippingBusyServers") {
	wait(Future<Void>(Void()));
	Reference<IReplicationPolicy> policy = Reference<IReplicationPolicy>(new PolicyAcross(3, "zoneid", Reference<IReplicationPolicy>(new PolicyOne())));
	state int processSize = 10;
	state int desiredTeams = SERVER_KNOBS->DESIRED_TEAMS_PER_SERVER * processSize;
	state int maxTeams = SERVER_KNOBS->MAX_TEAMS_PER_SERVER * processSize;
	state int teamSize = 3;
	//state int targetTeamsPerServer = SERVER_KNOBS->DESIRED_TEAMS_PER_SERVER * (teamSize + 1) / 2;
	state DDTeamCollection* collection = testTeamCollection(teamSize, policy, processSize);

	collection->addTeam(std::set<UID>({ UID(1, 0), UID(2, 0), UID(3, 0) }), true);
	collection->addTeam(std::set<UID>({ UID(1, 0), UID(3, 0), UID(4, 0) }), true);

	state int result = collection->addTeamsBestOf(8, desiredTeams, maxTeams);

	ASSERT(result >= 8);

	for(auto process = collection->server_info.begin(); process != collection->server_info.end(); process++) {
		auto teamCount = process->second->teams.size();
		ASSERT(teamCount >= 1);
		//ASSERT(teamCount <= targetTeamsPerServer);
	}

	delete(collection);

	return Void();
}

// Due to the randomness in choosing the machine team and the server team from the machine team, it is possible that
// we may not find the remaining several (e.g., 1 or 2) available teams.
// It is hard to conclude what is the minimum number of  teams the addTeamsBestOf() should create in this situation.
TEST_CASE("/DataDistribution/AddTeamsBestOf/NotEnoughServers") {
	wait(Future<Void>(Void()));

	Reference<IReplicationPolicy> policy = Reference<IReplicationPolicy>(new PolicyAcross(3, "zoneid", Reference<IReplicationPolicy>(new PolicyOne())));
	state int processSize = 5;
	state int desiredTeams = SERVER_KNOBS->DESIRED_TEAMS_PER_SERVER * processSize;
	state int maxTeams = SERVER_KNOBS->MAX_TEAMS_PER_SERVER * processSize;
	state int teamSize = 3;
	state DDTeamCollection* collection = testTeamCollection(teamSize, policy, processSize);

	collection->addTeam(std::set<UID>({ UID(1, 0), UID(2, 0), UID(3, 0) }), true);
	collection->addTeam(std::set<UID>({ UID(1, 0), UID(3, 0), UID(4, 0) }), true);

	collection->addBestMachineTeams(10);
	int result = collection->addTeamsBestOf(10, desiredTeams, maxTeams);

	if (collection->machineTeams.size() != 10 || result != 8) {
		collection->traceAllInfo(true); // Debug message
	}

	// NOTE: Due to the pure randomness in selecting a machine for a machine team,
	// we cannot guarantee that all machine teams are created.
	// When we chnage the selectReplicas function to achieve such guarantee, we can enable the following ASSERT
	ASSERT(collection->machineTeams.size() == 10); // Should create all machine teams

	// We need to guarantee a server always have at least a team so that the server can participate in data distribution
	for (auto process = collection->server_info.begin(); process != collection->server_info.end(); process++) {
		auto teamCount = process->second->teams.size();
		ASSERT(teamCount >= 1);
	}

	delete(collection);

	// If we find all available teams, result will be 8 because we prebuild 2 teams
	ASSERT(result == 8);

	return Void();
}<|MERGE_RESOLUTION|>--- conflicted
+++ resolved
@@ -157,13 +157,10 @@
 class TCTeamInfo : public ReferenceCounted<TCTeamInfo>, public IDataDistributionTeam {
 	vector< Reference<TCServerInfo> > servers;
 	vector<UID> serverIDs;
-<<<<<<< HEAD
 	bool healthy;
 	bool wrongConfiguration; //True if any of the servers in the team have the wrong configuration
 	int priority;
-=======
 	UID id;
->>>>>>> 07e354c4
 
 public:
 	Reference<TCMachineTeamInfo> machineTeam;
@@ -181,13 +178,9 @@
 		}
 	}
 
-<<<<<<< HEAD
+	std::string getTeamID() override { return id.shortString(); }
+
 	vector<StorageServerInterface> getLastKnownServerInterfaces() const override {
-=======
-	std::string getTeamID() override { return id.shortString(); }
-
-	virtual vector<StorageServerInterface> getLastKnownServerInterfaces() {
->>>>>>> 07e354c4
 		vector<StorageServerInterface> v;
 		v.reserve(servers.size());
 		for (const auto& server : servers) {
@@ -3168,27 +3161,6 @@
 	}
 }
 
-<<<<<<< HEAD
-bool teamContainsFailedServer(DDTeamCollection* self, Reference<TCTeamInfo> team) {
-	auto ssis = team->getLastKnownServerInterfaces();
-	for (const auto &ssi : ssis) {
-		AddressExclusion addr(ssi.address().ip, ssi.address().port);
-		AddressExclusion ipaddr(ssi.address().ip);
-		if (self->excludedServers.get(addr) == DDTeamCollection::Status::FAILED ||
-		    self->excludedServers.get(ipaddr) == DDTeamCollection::Status::FAILED) {
-			return true;
-		}
-		if(ssi.secondaryAddress().present()) {
-			AddressExclusion saddr(ssi.secondaryAddress().get().ip, ssi.secondaryAddress().get().port);
-			AddressExclusion sipaddr(ssi.secondaryAddress().get().ip);
-			if (self->excludedServers.get(saddr) == DDTeamCollection::Status::FAILED ||
-				self->excludedServers.get(sipaddr) == DDTeamCollection::Status::FAILED) {
-				return true;
-			}
-		}
-	}
-	return false;
-=======
 ACTOR Future<Void> zeroServerLeftLogger_impl(DDTeamCollection* self, Reference<TCTeamInfo> team) {
 	wait(delay(SERVER_KNOBS->DD_TEAM_ZERO_SERVER_LEFT_LOG_DELAY));
 	state vector<KeyRange> shards = self->shardsAffectedByTeamFailure->getShardsFor(
@@ -3216,7 +3188,6 @@
 	    .detail("TotalBytesLost", bytesLost);
 
 	return Void();
->>>>>>> 07e354c4
 }
 
 // Track a team and issue RelocateShards when the level of degradation changes
@@ -3484,27 +3455,15 @@
 						rs.priority = maxPriority;
 
 						self->output.send(rs);
-<<<<<<< HEAD
 						TraceEvent("SendRelocateToDDQueue", self->distributorId)
 						    .suppressFor(1.0)
-						    .detail("Primary", self->primary)
-						    .detail("Team", team->getDesc())
+						    .detail("ServerPrimary", self->primary)
+						    .detail("ServerTeam", team->getDesc())
 						    .detail("KeyBegin", rs.keys.begin)
 						    .detail("KeyEnd", rs.keys.end)
 						    .detail("Priority", rs.priority)
-						    .detail("TeamFailedMachines", team->size() - serversLeft)
-						    .detail("TeamOKMachines", serversLeft);
-=======
-						if(deterministicRandom()->random01() < 0.01) {
-							TraceEvent("SendRelocateToDDQx100", self->distributorId)
-							    .detail("ServerTeam", team->getDesc())
-							    .detail("KeyBegin", rs.keys.begin)
-							    .detail("KeyEnd", rs.keys.end)
-							    .detail("Priority", rs.priority)
-							    .detail("ServerTeamFailedMachines", team->size() - serversLeft)
-							    .detail("ServerTeamOKMachines", serversLeft);
-						}
->>>>>>> 07e354c4
+						    .detail("ServerTeamFailedMachines", team->size() - serversLeft)
+						    .detail("ServerTeamOKMachines", serversLeft);
 					}
 				} else {
 					if(logTeamEvents) {
@@ -3521,14 +3480,9 @@
 		}
 	} catch(Error& e) {
 		if(logTeamEvents) {
-<<<<<<< HEAD
 			TraceEvent("TeamTrackerStopping", self->distributorId)
-			    .detail("Primary", self->primary)
+			    .detail("ServerPrimary", self->primary)
 			    .detail("Team", team->getDesc())
-=======
-			TraceEvent("ServerTeamTrackerStopping", self->distributorId)
-			    .detail("ServerTeam", team->getDesc())
->>>>>>> 07e354c4
 			    .detail("Priority", team->getPriority());
 		}
 		self->priority_teams[team->getPriority()]--;
@@ -3537,14 +3491,9 @@
 			ASSERT( self->healthyTeamCount >= 0 );
 
 			if( self->healthyTeamCount == 0 ) {
-<<<<<<< HEAD
 				TraceEvent(SevWarn, "ZeroTeamsHealthySignalling", self->distributorId)
-				    .detail("Primary", self->primary)
-				    .detail("SignallingTeam", team->getDesc());
-=======
-				TraceEvent(SevWarn, "ZeroServerTeamsHealthySignalling", self->distributorId)
+				    .detail("ServerPrimary", self->primary)
 				    .detail("SignallingServerTeam", team->getDesc());
->>>>>>> 07e354c4
 				self->zeroHealthyTeams->set(true);
 			}
 		}
@@ -4982,23 +4931,16 @@
 			    "DDQueue", self->ddId, &normalDDQueueErrors()));
 
 			vector<DDTeamCollection*> teamCollectionsPtrs;
-<<<<<<< HEAD
-			primaryTeamCollection = Reference<DDTeamCollection>( new DDTeamCollection(cx, self->ddId, lock, output, shardsAffectedByTeamFailure, configuration, primaryDcId, configuration.usableRegions > 1 ? remoteDcIds : std::vector<Optional<Key>>(), readyToStart.getFuture(), zeroHealthyTeams[0], true, processingUnhealthy) );
-			teamCollectionsPtrs.push_back(primaryTeamCollection.getPtr());
-			if (configuration.usableRegions > 1) {
-				remoteTeamCollection = Reference<DDTeamCollection>( new DDTeamCollection(cx, self->ddId, lock, output, shardsAffectedByTeamFailure, configuration, remoteDcIds, Optional<std::vector<Optional<Key>>>(), readyToStart.getFuture() && remoteRecovered(self->dbInfo), zeroHealthyTeams[1], false, processingUnhealthy) );
-=======
-			Reference<DDTeamCollection> primaryTeamCollection(new DDTeamCollection(
+			primaryTeamCollection = Reference<DDTeamCollection>(new DDTeamCollection(
 			    cx, self->ddId, lock, output, shardsAffectedByTeamFailure, configuration, primaryDcId,
 			    configuration.usableRegions > 1 ? remoteDcIds : std::vector<Optional<Key>>(), readyToStart.getFuture(),
 			    zeroHealthyTeams[0], true, processingUnhealthy, getShardMetrics));
 			teamCollectionsPtrs.push_back(primaryTeamCollection.getPtr());
 			if (configuration.usableRegions > 1) {
-				Reference<DDTeamCollection> remoteTeamCollection(new DDTeamCollection(
+				remoteTeamCollection = Reference<DDTeamCollection>(new DDTeamCollection(
 				    cx, self->ddId, lock, output, shardsAffectedByTeamFailure, configuration, remoteDcIds,
 				    Optional<std::vector<Optional<Key>>>(), readyToStart.getFuture() && remoteRecovered(self->dbInfo),
 				    zeroHealthyTeams[1], false, processingUnhealthy, getShardMetrics));
->>>>>>> 07e354c4
 				teamCollectionsPtrs.push_back(remoteTeamCollection.getPtr());
 				remoteTeamCollection->teamCollections = teamCollectionsPtrs;
 				actors.push_back( reportErrorsExcept( dataDistributionTeamCollection( remoteTeamCollection, initData, tcis[1], self->dbInfo ), "DDTeamCollectionSecondary", self->ddId, &normalDDQueueErrors() ) );
