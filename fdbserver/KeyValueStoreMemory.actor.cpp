--- conflicted
+++ resolved
@@ -304,14 +304,9 @@
 		OpSnapshotItem,
 		OpSnapshotEnd,
 		OpSnapshotAbort, // terminate an in progress snapshot in order to start a full snapshot
-<<<<<<< HEAD
 		OpCommit,        // only in log, not in queue
 		OpRollback,       // only in log, not in queue
 		OpSnapshotItemDelta
-=======
-		OpCommit, // only in log, not in queue
-		OpRollback // only in log, not in queue
->>>>>>> bfec5772
 	};
 
 	struct OpRef {
@@ -537,7 +532,6 @@
 							        .detail("Nextlocation", self->log->getNextReadLocation());
 							}
 							ASSERT( p1 >= uncommittedNextKey );*/
-<<<<<<< HEAD
 							if(h.op == OpSnapshotItemDelta) {
 								ASSERT(p1.size() > 1);
 								// Get number of bytes borrowed from previous item key
@@ -553,17 +547,13 @@
 								// Copy the suffix into the new reconstituted key
 								memcpy(mutateString(p1) + borrowed, suffix.begin(), suffix.size());
 							}
-							if( p1 >= uncommittedNextKey )
-								recoveryQueue.clear( KeyRangeRef(uncommittedNextKey, p1), &uncommittedNextKey.arena() ); //FIXME: Not sure what this line is for, is it necessary?
-							recoveryQueue.set( KeyValueRef(p1, p2), &data.arena() );
-=======
-							if (p1 >= uncommittedNextKey)
+							if (p1 >= uncommittedNextKey) {
 								recoveryQueue.clear(
 								    KeyRangeRef(uncommittedNextKey, p1),
 								    &uncommittedNextKey
 								         .arena()); // FIXME: Not sure what this line is for, is it necessary?
+							}
 							recoveryQueue.set(KeyValueRef(p1, p2), &data.arena());
->>>>>>> bfec5772
 							uncommittedNextKey = keyAfter(p1);
 							++dbgSnapshotItemCount;
 							lastSnapshotKey = Key(p1, data.arena());
