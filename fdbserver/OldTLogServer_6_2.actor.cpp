/*
 * OldTLogServer_6_2.actor.cpp
 *
 *
 * This source file is part of the FoundationDB open source project
 *
 * Copyright 2013-2018 Apple Inc. and the FoundationDB project authors
 *
 * Licensed under the Apache License, Version 2.0 (the "License");
 * you may not use this file except in compliance with the License.
 * You may obtain a copy of the License at
 *
 *     http://www.apache.org/licenses/LICENSE-2.0
 *
 * Unless required by applicable law or agreed to in writing, software
 * distributed under the License is distributed on an "AS IS" BASIS,
 * WITHOUT WARRANTIES OR CONDITIONS OF ANY KIND, either express or implied.
 * See the License for the specific language governing permissions and
 * limitations under the License.
 */

#include "flow/Hash3.h"
#include "flow/UnitTest.h"
#include "fdbclient/NativeAPI.actor.h"
#include "fdbclient/Notified.h"
#include "fdbclient/KeyRangeMap.h"
#include "fdbclient/RunTransaction.actor.h"
#include "fdbclient/SystemData.h"
#include "fdbserver/WorkerInterface.actor.h"
#include "fdbserver/TLogInterface.h"
#include "fdbserver/Knobs.h"
#include "fdbserver/IKeyValueStore.h"
#include "flow/ActorCollection.h"
#include "fdbrpc/FailureMonitor.h"
#include "fdbserver/IDiskQueue.h"
#include "fdbrpc/sim_validation.h"
#include "fdbrpc/simulator.h"
#include "fdbrpc/Stats.h"
#include "fdbserver/ServerDBInfo.h"
#include "fdbserver/LogSystem.h"
#include "fdbserver/WaitFailure.h"
#include "fdbserver/RecoveryState.h"
#include "fdbserver/FDBExecHelper.actor.h"
#include "flow/actorcompiler.h" // This must be the last #include.

using std::make_pair;
using std::max;
using std::min;
using std::pair;

namespace oldTLog_6_2 {

struct TLogQueueEntryRef {
	UID id;
	Version version;
	Version knownCommittedVersion;
	StringRef messages;

	TLogQueueEntryRef() : version(0), knownCommittedVersion(0) {}
	TLogQueueEntryRef(Arena& a, TLogQueueEntryRef const& from)
	  : version(from.version), knownCommittedVersion(from.knownCommittedVersion), id(from.id),
	    messages(a, from.messages) {}

	template <class Ar>
	void serialize(Ar& ar) {
		serializer(ar, version, messages, knownCommittedVersion, id);
	}
	size_t expectedSize() const { return messages.expectedSize(); }
};

struct AlternativeTLogQueueEntryRef {
	UID id;
	Version version;
	Version knownCommittedVersion;
	std::vector<TagsAndMessage>* alternativeMessages;

	AlternativeTLogQueueEntryRef() : version(0), knownCommittedVersion(0), alternativeMessages(nullptr) {}

	template <class Ar>
	void serialize(Ar& ar) {
		ASSERT(!ar.isDeserializing && alternativeMessages);
		uint32_t msgSize = expectedSize();
		serializer(ar, version, msgSize);
		for (auto& msg : *alternativeMessages) {
			ar.serializeBytes(msg.message);
		}
		serializer(ar, knownCommittedVersion, id);
	}

	uint32_t expectedSize() const {
		uint32_t msgSize = 0;
		for (auto& msg : *alternativeMessages) {
			msgSize += msg.message.size();
		}
		return msgSize;
	}
};

typedef Standalone<TLogQueueEntryRef> TLogQueueEntry;
struct LogData;
struct TLogData;

struct TLogQueue : public IClosable {
public:
	TLogQueue(IDiskQueue* queue, UID dbgid) : queue(queue), dbgid(dbgid) {}

	// Each packet in the queue is
	//    uint32_t payloadSize
	//    uint8_t payload[payloadSize]  (begins with uint64_t protocolVersion via IncludeVersion)
	//    uint8_t validFlag

	// TLogQueue is a durable queue of TLogQueueEntry objects with an interface similar to IDiskQueue

	// TLogQueue pushes (but not commits) are atomic - after commit fails to return, a prefix of entire calls to push
	// are durable.  This is
	//    implemented on top of the weaker guarantee of IDiskQueue::commit (that a prefix of bytes is durable) using
	//    validFlag and by padding any incomplete packet with zeros after recovery.

	// Before calling push, pop, or commit, the user must call readNext() until it throws
	//    end_of_stream(). It may not be called again thereafter.
	Future<TLogQueueEntry> readNext(TLogData* tLog) { return readNext(this, tLog); }

	Future<bool> initializeRecovery(IDiskQueue::location recoverAt) { return queue->initializeRecovery(recoverAt); }

	template <class T>
	void push(T const& qe, Reference<LogData> logData);
	void forgetBefore(Version upToVersion, Reference<LogData> logData);
	void pop(IDiskQueue::location upToLocation);
	Future<Void> commit() { return queue->commit(); }

	// Implements IClosable
	Future<Void> getError() override { return queue->getError(); }
	Future<Void> onClosed() override { return queue->onClosed(); }
	void dispose() override {
		queue->dispose();
		delete this;
	}
	void close() override {
		queue->close();
		delete this;
	}

private:
	IDiskQueue* queue;
	UID dbgid;

	void updateVersionSizes(const TLogQueueEntry& result,
	                        TLogData* tLog,
	                        IDiskQueue::location start,
	                        IDiskQueue::location end);

	ACTOR static Future<TLogQueueEntry> readNext(TLogQueue* self, TLogData* tLog) {
		state TLogQueueEntry result;
		state int zeroFillSize = 0;

		loop {
			state IDiskQueue::location startloc = self->queue->getNextReadLocation();
			Standalone<StringRef> h = wait(self->queue->readNext(sizeof(uint32_t)));
			if (h.size() != sizeof(uint32_t)) {
				if (h.size()) {
					TEST(true); // Zero fill within size field
					int payloadSize = 0;
					memcpy(&payloadSize, h.begin(), h.size());
					zeroFillSize = sizeof(uint32_t) - h.size(); // zero fill the size itself
					zeroFillSize += payloadSize + 1; // and then the contents and valid flag
				}
				break;
			}

			state uint32_t payloadSize = *(uint32_t*)h.begin();
			ASSERT(payloadSize < (100 << 20));

			Standalone<StringRef> e = wait(self->queue->readNext(payloadSize + 1));
			if (e.size() != payloadSize + 1) {
				TEST(true); // Zero fill within payload
				zeroFillSize = payloadSize + 1 - e.size();
				break;
			}

			if (e[payloadSize]) {
				ASSERT(e[payloadSize] == 1);
				Arena a = e.arena();
				ArenaReader ar(a, e.substr(0, payloadSize), IncludeVersion());
				ar >> result;
				const IDiskQueue::location endloc = self->queue->getNextReadLocation();
				self->updateVersionSizes(result, tLog, startloc, endloc);
				return result;
			}
		}
		if (zeroFillSize) {
			TEST(true); // Fixing a partial commit at the end of the tlog queue
			for (int i = 0; i < zeroFillSize; i++)
				self->queue->push(StringRef((const uint8_t*)"", 1));
		}
		throw end_of_stream();
	}
};

////// Persistence format (for self->persistentData)

// Immutable keys
// persistFormat has been mostly invalidated by TLogVersion, and can probably be removed when
// 4.6's TLog code is removed.
static const KeyValueRef persistFormat(LiteralStringRef("Format"), LiteralStringRef("FoundationDB/LogServer/3/0"));
static const KeyRangeRef persistFormatReadableRange(LiteralStringRef("FoundationDB/LogServer/3/0"),
                                                    LiteralStringRef("FoundationDB/LogServer/4/0"));
static const KeyRangeRef persistProtocolVersionKeys(LiteralStringRef("ProtocolVersion/"),
                                                    LiteralStringRef("ProtocolVersion0"));
static const KeyRangeRef persistRecoveryCountKeys =
    KeyRangeRef(LiteralStringRef("DbRecoveryCount/"), LiteralStringRef("DbRecoveryCount0"));

// Updated on updatePersistentData()
static const KeyRangeRef persistCurrentVersionKeys =
    KeyRangeRef(LiteralStringRef("version/"), LiteralStringRef("version0"));
static const KeyRangeRef persistKnownCommittedVersionKeys =
    KeyRangeRef(LiteralStringRef("knownCommitted/"), LiteralStringRef("knownCommitted0"));
static const KeyRef persistRecoveryLocationKey = KeyRef(LiteralStringRef("recoveryLocation"));
static const KeyRangeRef persistLocalityKeys =
    KeyRangeRef(LiteralStringRef("Locality/"), LiteralStringRef("Locality0"));
static const KeyRangeRef persistLogRouterTagsKeys =
    KeyRangeRef(LiteralStringRef("LogRouterTags/"), LiteralStringRef("LogRouterTags0"));
static const KeyRangeRef persistTxsTagsKeys = KeyRangeRef(LiteralStringRef("TxsTags/"), LiteralStringRef("TxsTags0"));
static const KeyRange persistTagMessagesKeys = prefixRange(LiteralStringRef("TagMsg/"));
static const KeyRange persistTagMessageRefsKeys = prefixRange(LiteralStringRef("TagMsgRef/"));
static const KeyRange persistTagPoppedKeys = prefixRange(LiteralStringRef("TagPop/"));

static Key persistTagMessagesKey(UID id, Tag tag, Version version) {
	BinaryWriter wr(Unversioned());
	wr.serializeBytes(persistTagMessagesKeys.begin);
	wr << id;
	wr << tag;
	wr << bigEndian64(version);
	return wr.toValue();
}

static Key persistTagMessageRefsKey(UID id, Tag tag, Version version) {
	BinaryWriter wr(Unversioned());
	wr.serializeBytes(persistTagMessageRefsKeys.begin);
	wr << id;
	wr << tag;
	wr << bigEndian64(version);
	return wr.toValue();
}

static Key persistTagPoppedKey(UID id, Tag tag) {
	BinaryWriter wr(Unversioned());
	wr.serializeBytes(persistTagPoppedKeys.begin);
	wr << id;
	wr << tag;
	return wr.toValue();
}

static Value persistTagPoppedValue(Version popped) {
	return BinaryWriter::toValue(popped, Unversioned());
}

static Tag decodeTagPoppedKey(KeyRef id, KeyRef key) {
	Tag s;
	BinaryReader rd(key.removePrefix(persistTagPoppedKeys.begin).removePrefix(id), Unversioned());
	rd >> s;
	return s;
}

static Version decodeTagPoppedValue(ValueRef value) {
	return BinaryReader::fromStringRef<Version>(value, Unversioned());
}

static StringRef stripTagMessagesKey(StringRef key) {
	return key.substr(sizeof(UID) + sizeof(Tag) + persistTagMessagesKeys.begin.size());
}

static StringRef stripTagMessageRefsKey(StringRef key) {
	return key.substr(sizeof(UID) + sizeof(Tag) + persistTagMessageRefsKeys.begin.size());
}

static Version decodeTagMessagesKey(StringRef key) {
	return bigEndian64(BinaryReader::fromStringRef<Version>(stripTagMessagesKey(key), Unversioned()));
}

struct SpilledData {
	SpilledData() = default;
	SpilledData(Version version, IDiskQueue::location start, uint32_t length, uint32_t mutationBytes)
	  : version(version), start(start), length(length), mutationBytes(mutationBytes) {}

	template <class Ar>
	void serialize(Ar& ar) {
		serializer(ar, version, start, length, mutationBytes);
	}

	Version version = 0;
	IDiskQueue::location start = 0;
	uint32_t length = 0;
	uint32_t mutationBytes = 0;
};

struct TLogData : NonCopyable {
	AsyncTrigger newLogData;
	// A process has only 1 SharedTLog, which holds data for multiple logs, so that it obeys its assigned memory limit.
	// A process has only 1 active log and multiple non-active log from old generations.
	// In the figure below, TLog [1-4] are logs from old generations.
	// Because SS may need to pull data from old generation log, we keep Tlog [1-4].
	//
	//  We always pop the disk queue from the oldest TLog, spill from the oldest TLog that still has
	//  data in memory, and commits to the disk queue come from the most recent TLog.
	//
	//                    SharedTLog
	//  +--------+--------+--------+--------+--------+
	//  | TLog 1 | TLog 2 | TLog 3 | TLog 4 | TLog 5 |
	//  +--------+--------+--------+--------+--------+
	//    ^ popOrder         ^spillOrder         ^committing
	//
	// ^popOrder is the location where SS reads the to-be-read data from tlog.
	// ^committing is the location where the active TLog accepts the pushed data.
	Deque<UID> popOrder;
	Deque<UID> spillOrder;
	std::map<UID, Reference<struct LogData>> id_data;

	UID dbgid;
	UID workerID;

	IKeyValueStore* persistentData; // Durable data on disk that were spilled.
	IDiskQueue* rawPersistentQueue; // The physical queue the persistentQueue below stores its data. Ideally, log
	                                // interface should work without directly accessing rawPersistentQueue
	TLogQueue* persistentQueue; // Logical queue the log operates on and persist its data.

	int64_t diskQueueCommitBytes;
	AsyncVar<bool>
	    largeDiskQueueCommitBytes; // becomes true when diskQueueCommitBytes is greater than MAX_QUEUE_COMMIT_BYTES

	Reference<AsyncVar<ServerDBInfo> const> dbInfo;
	Database cx;

	NotifiedVersion queueCommitEnd;
	Version queueCommitBegin;

	int64_t instanceID;
	int64_t bytesInput;
	int64_t bytesDurable;
	int64_t targetVolatileBytes; // The number of bytes of mutations this TLog should hold in memory before spilling.
	int64_t overheadBytesInput;
	int64_t overheadBytesDurable;

	WorkerCache<TLogInterface> tlogCache;
	FlowLock peekMemoryLimiter;

	PromiseStream<Future<Void>> sharedActors;
	Promise<Void> terminated;
	FlowLock concurrentLogRouterReads;
	FlowLock persistentDataCommitLock;

	bool ignorePopRequest; // ignore pop request from storage servers
	double ignorePopDeadline; // time until which the ignorePopRequest will be
	                          // honored
	std::string ignorePopUid; // callers that set ignorePopRequest will set this
	                          // extra state, used to validate the ownership of
	                          // the set and for callers that unset will
	                          // be able to match it up
	std::string dataFolder; // folder where data is stored
	std::map<Tag, Version> toBePopped; // map of Tag->Version for all the pops
	                                   // that came when ignorePopRequest was set
	Reference<AsyncVar<bool>> degraded;

	TLogData(UID dbgid,
	         UID workerID,
	         IKeyValueStore* persistentData,
	         IDiskQueue* persistentQueue,
	         Reference<AsyncVar<ServerDBInfo> const> dbInfo,
	         Reference<AsyncVar<bool>> degraded,
	         std::string folder)
	  : dbgid(dbgid), workerID(workerID), instanceID(deterministicRandom()->randomUniqueID().first()),
	    persistentData(persistentData), rawPersistentQueue(persistentQueue),
	    persistentQueue(new TLogQueue(persistentQueue, dbgid)), dbInfo(dbInfo), degraded(degraded), queueCommitBegin(0),
	    queueCommitEnd(0), diskQueueCommitBytes(0), largeDiskQueueCommitBytes(false), bytesInput(0), bytesDurable(0),
	    targetVolatileBytes(SERVER_KNOBS->TLOG_SPILL_THRESHOLD), overheadBytesInput(0), overheadBytesDurable(0),
	    peekMemoryLimiter(SERVER_KNOBS->TLOG_SPILL_REFERENCE_MAX_PEEK_MEMORY_BYTES),
	    concurrentLogRouterReads(SERVER_KNOBS->CONCURRENT_LOG_ROUTER_READS), ignorePopRequest(false),
	    ignorePopDeadline(), ignorePopUid(), dataFolder(folder), toBePopped() {
		cx = openDBOnServer(dbInfo, TaskPriority::DefaultEndpoint, LockAware::True);
	}
};

struct LogData : NonCopyable, public ReferenceCounted<LogData> {
	struct TagData : NonCopyable, public ReferenceCounted<TagData> {
		std::deque<std::pair<Version, LengthPrefixedStringRef>> versionMessages;
		bool
		    nothingPersistent; // true means tag is *known* to have no messages in persistentData.  false means nothing.
		bool poppedRecently; // `popped` has changed since last updatePersistentData
		Version popped; // see popped version tracking contract below
		Version persistentPopped; // The popped version recorded in the btree.
		Version versionForPoppedLocation; // `poppedLocation` was calculated at this popped version
		IDiskQueue::location poppedLocation; // The location of the earliest commit with data for this tag.
		bool unpoppedRecovered;
		Tag tag;

		TagData(Tag tag,
		        Version popped,
		        IDiskQueue::location poppedLocation,
		        bool nothingPersistent,
		        bool poppedRecently,
		        bool unpoppedRecovered)
		  : tag(tag), nothingPersistent(nothingPersistent), poppedRecently(poppedRecently), popped(popped),
		    persistentPopped(0), versionForPoppedLocation(0), poppedLocation(poppedLocation),
		    unpoppedRecovered(unpoppedRecovered) {}

		TagData(TagData&& r) noexcept
		  : versionMessages(std::move(r.versionMessages)), nothingPersistent(r.nothingPersistent),
		    poppedRecently(r.poppedRecently), popped(r.popped), persistentPopped(r.persistentPopped),
		    versionForPoppedLocation(r.versionForPoppedLocation), poppedLocation(r.poppedLocation), tag(r.tag),
		    unpoppedRecovered(r.unpoppedRecovered) {}
		void operator=(TagData&& r) noexcept {
			versionMessages = std::move(r.versionMessages);
			nothingPersistent = r.nothingPersistent;
			poppedRecently = r.poppedRecently;
			popped = r.popped;
			persistentPopped = r.persistentPopped;
			versionForPoppedLocation = r.versionForPoppedLocation;
			poppedLocation = r.poppedLocation;
			tag = r.tag;
			unpoppedRecovered = r.unpoppedRecovered;
		}

		// Erase messages not needed to update *from* versions >= before (thus, messages with toversion <= before)
		ACTOR Future<Void> eraseMessagesBefore(TagData* self,
		                                       Version before,
		                                       TLogData* tlogData,
		                                       Reference<LogData> logData,
		                                       TaskPriority taskID) {
			while (!self->versionMessages.empty() && self->versionMessages.front().first < before) {
				Version version = self->versionMessages.front().first;
				std::pair<int, int>& sizes = logData->version_sizes[version];
				int64_t messagesErased = 0;

				while (!self->versionMessages.empty() && self->versionMessages.front().first == version) {
					auto const& m = self->versionMessages.front();
					++messagesErased;

					if (self->tag.locality != tagLocalityTxs && self->tag != txsTag) {
						sizes.first -= m.second.expectedSize();
					} else {
						sizes.second -= m.second.expectedSize();
					}

					self->versionMessages.pop_front();
				}

				int64_t bytesErased = messagesErased * SERVER_KNOBS->VERSION_MESSAGES_ENTRY_BYTES_WITH_OVERHEAD;
				logData->bytesDurable += bytesErased;
				tlogData->bytesDurable += bytesErased;
				tlogData->overheadBytesDurable += bytesErased;
				wait(yield(taskID));
			}

			return Void();
		}

		Future<Void> eraseMessagesBefore(Version before,
		                                 TLogData* tlogData,
		                                 Reference<LogData> logData,
		                                 TaskPriority taskID) {
			return eraseMessagesBefore(this, before, tlogData, logData, taskID);
		}
	};

	Map<Version, std::pair<IDiskQueue::location, IDiskQueue::location>>
	    versionLocation; // For the version of each entry that was push()ed, the [start, end) location of the serialized
	                     // bytes

	/*
	Popped version tracking contract needed by log system to implement ILogCursor::popped():

	    - Log server tracks for each (possible) tag a popped_version
	    Impl: TagData::popped (in memory) and persistTagPoppedKeys (in persistentData)
	    - popped_version(tag) is <= the maximum version for which log server (or a predecessor) is ever asked to pop the
	tag Impl: Only increased by tLogPop() in response to either a pop request or recovery from a predecessor
	    - popped_version(tag) is > the maximum version for which log server is unable to peek messages due to previous
	pops (on this server or a predecessor) Impl: Increased by tLogPop() atomically with erasing messages from memory;
	persisted by updatePersistentData() atomically with erasing messages from store; messages are not erased from queue
	where popped_version is not persisted
	    - LockTLogReply returns all tags which either have messages, or which have nonzero popped_versions
	    Impl: tag_data is present for all such tags
	    - peek(tag, v) returns the popped_version for tag if that is greater than v
	    Impl: Check tag_data->popped (after all waits)
	*/

	AsyncTrigger stopCommit;
	bool stopped, initialized;
	DBRecoveryCount recoveryCount;

	VersionMetricHandle persistentDataVersion,
	    persistentDataDurableVersion; // The last version number in the portion of the log (written|durable) to
	                                  // persistentData
	NotifiedVersion version, queueCommittedVersion;
	Version queueCommittingVersion;
	Version knownCommittedVersion, durableKnownCommittedVersion, minKnownCommittedVersion;
	Version queuePoppedVersion;
	Version minPoppedTagVersion;
	Tag minPoppedTag;

	Deque<std::pair<Version, Standalone<VectorRef<uint8_t>>>> messageBlocks;
	std::vector<std::vector<Reference<TagData>>> tag_data; // tag.locality | tag.id
	int unpoppedRecoveredTags;

	Reference<TagData> getTagData(Tag tag) {
		int idx = tag.toTagDataIndex();
		if (idx >= tag_data.size()) {
			tag_data.resize(idx + 1);
		}
		if (tag.id >= tag_data[idx].size()) {
			tag_data[idx].resize(tag.id + 1);
		}
		return tag_data[idx][tag.id];
	}

	// only callable after getTagData returns a null reference
	Reference<TagData> createTagData(Tag tag,
	                                 Version popped,
	                                 bool nothingPersistent,
	                                 bool poppedRecently,
	                                 bool unpoppedRecovered) {
		if (tag.locality != tagLocalityLogRouter && tag.locality != tagLocalityTxs && tag != txsTag && allTags.size() &&
		    !allTags.count(tag) && popped <= recoveredAt) {
			popped = recoveredAt + 1;
		}
		Reference<TagData> newTagData =
		    Reference<TagData>(new TagData(tag, popped, 0, nothingPersistent, poppedRecently, unpoppedRecovered));
		tag_data[tag.toTagDataIndex()][tag.id] = newTagData;
		return newTagData;
	}

	Map<Version, std::pair<int, int>> version_sizes;

	CounterCollection cc;
	Counter bytesInput;
	Counter bytesDurable;

	UID logId;
	ProtocolVersion protocolVersion;
	Version newPersistentDataVersion;
	Future<Void> removed;
	PromiseStream<Future<Void>> addActor;
	TLogData* tLogData;
	Promise<Void> recoveryComplete, committingQueue;
	Version unrecoveredBefore, recoveredAt;

	struct PeekTrackerData {
		std::map<int, Promise<std::pair<Version, bool>>> sequence_version;
		double lastUpdate;

		Tag tag;

		double lastLogged;
		int64_t totalPeeks;
		int64_t replyBytes;
		int64_t duplicatePeeks;
		double queueTime;
		double queueMax;
		double blockTime;
		double blockMax;
		double workTime;
		double workMax;

		int64_t unblockedPeeks;
		double idleTime;
		double idleMax;

		PeekTrackerData() : lastUpdate(0) { resetMetrics(); }

		void resetMetrics() {
			lastLogged = now();
			totalPeeks = 0;
			replyBytes = 0;
			duplicatePeeks = 0;
			queueTime = 0;
			queueMax = 0;
			blockTime = 0;
			blockMax = 0;
			workTime = 0;
			workMax = 0;
			unblockedPeeks = 0;
			idleTime = 0;
			idleMax = 0;
		}
	};

	std::map<UID, PeekTrackerData> peekTracker;

	Reference<AsyncVar<Reference<ILogSystem>>> logSystem;
	Tag remoteTag;
	bool isPrimary;
	int logRouterTags;
	Version logRouterPoppedVersion, logRouterPopToVersion;
	int8_t locality;
	UID recruitmentID;
	std::set<Tag> allTags;
	Future<Void> terminated;
	FlowLock execOpLock;
	bool execOpCommitInProgress;
	int txsTags;

	explicit LogData(TLogData* tLogData,
	                 TLogInterface interf,
	                 Tag remoteTag,
	                 bool isPrimary,
	                 int logRouterTags,
	                 int txsTags,
	                 UID recruitmentID,
	                 ProtocolVersion protocolVersion,
	                 std::vector<Tag> tags,
	                 std::string context)
	  : tLogData(tLogData), knownCommittedVersion(0), logId(interf.id()), cc("TLog", interf.id().toString()),
	    bytesInput("BytesInput", cc), bytesDurable("BytesDurable", cc), remoteTag(remoteTag), isPrimary(isPrimary),
	    logRouterTags(logRouterTags), txsTags(txsTags), recruitmentID(recruitmentID), protocolVersion(protocolVersion),
	    logSystem(new AsyncVar<Reference<ILogSystem>>()), logRouterPoppedVersion(0), durableKnownCommittedVersion(0),
	    minKnownCommittedVersion(0), queuePoppedVersion(0), allTags(tags.begin(), tags.end()),
	    terminated(tLogData->terminated.getFuture()), minPoppedTagVersion(0), minPoppedTag(invalidTag),
	    // These are initialized differently on init() or recovery
	    recoveryCount(), stopped(false), initialized(false), queueCommittingVersion(0),
	    newPersistentDataVersion(invalidVersion), unrecoveredBefore(1), recoveredAt(1), unpoppedRecoveredTags(0),
	    logRouterPopToVersion(0), locality(tagLocalityInvalid), execOpCommitInProgress(false) {
		startRole(Role::TRANSACTION_LOG,
		          interf.id(),
		          tLogData->workerID,
		          { { "SharedTLog", tLogData->dbgid.shortString() } },
		          context);
		addActor.send(traceRole(Role::TRANSACTION_LOG, interf.id()));

		persistentDataVersion.init(LiteralStringRef("TLog.PersistentDataVersion"), cc.id);
		persistentDataDurableVersion.init(LiteralStringRef("TLog.PersistentDataDurableVersion"), cc.id);
		version.initMetric(LiteralStringRef("TLog.Version"), cc.id);
		queueCommittedVersion.initMetric(LiteralStringRef("TLog.QueueCommittedVersion"), cc.id);

		specialCounter(cc, "Version", [this]() { return this->version.get(); });
		specialCounter(cc, "QueueCommittedVersion", [this]() { return this->queueCommittedVersion.get(); });
		specialCounter(cc, "PersistentDataVersion", [this]() { return this->persistentDataVersion; });
		specialCounter(cc, "PersistentDataDurableVersion", [this]() { return this->persistentDataDurableVersion; });
		specialCounter(cc, "KnownCommittedVersion", [this]() { return this->knownCommittedVersion; });
		specialCounter(cc, "QueuePoppedVersion", [this]() { return this->queuePoppedVersion; });
		specialCounter(cc, "MinPoppedTagVersion", [this]() { return this->minPoppedTagVersion; });
		specialCounter(cc, "MinPoppedTagLocality", [this]() { return this->minPoppedTag.locality; });
		specialCounter(cc, "MinPoppedTagId", [this]() { return this->minPoppedTag.id; });
		specialCounter(cc, "SharedBytesInput", [tLogData]() { return tLogData->bytesInput; });
		specialCounter(cc, "SharedBytesDurable", [tLogData]() { return tLogData->bytesDurable; });
		specialCounter(cc, "SharedOverheadBytesInput", [tLogData]() { return tLogData->overheadBytesInput; });
		specialCounter(cc, "SharedOverheadBytesDurable", [tLogData]() { return tLogData->overheadBytesDurable; });
		specialCounter(
		    cc, "KvstoreBytesUsed", [tLogData]() { return tLogData->persistentData->getStorageBytes().used; });
		specialCounter(
		    cc, "KvstoreBytesFree", [tLogData]() { return tLogData->persistentData->getStorageBytes().free; });
		specialCounter(cc, "KvstoreBytesAvailable", [tLogData]() {
			return tLogData->persistentData->getStorageBytes().available;
		});
		specialCounter(
		    cc, "KvstoreBytesTotal", [tLogData]() { return tLogData->persistentData->getStorageBytes().total; });
		specialCounter(
		    cc, "QueueDiskBytesUsed", [tLogData]() { return tLogData->rawPersistentQueue->getStorageBytes().used; });
		specialCounter(
		    cc, "QueueDiskBytesFree", [tLogData]() { return tLogData->rawPersistentQueue->getStorageBytes().free; });
		specialCounter(cc, "QueueDiskBytesAvailable", [tLogData]() {
			return tLogData->rawPersistentQueue->getStorageBytes().available;
		});
		specialCounter(
		    cc, "QueueDiskBytesTotal", [tLogData]() { return tLogData->rawPersistentQueue->getStorageBytes().total; });
		specialCounter(cc, "PeekMemoryReserved", [tLogData]() { return tLogData->peekMemoryLimiter.activePermits(); });
		specialCounter(cc, "PeekMemoryRequestsStalled", [tLogData]() { return tLogData->peekMemoryLimiter.waiters(); });
	}

	~LogData() {
		endRole(Role::TRANSACTION_LOG, logId, "Error", true);

		if (!terminated.isReady()) {
			tLogData->bytesDurable += bytesInput.getValue() - bytesDurable.getValue();
			TraceEvent("TLogBytesWhenRemoved", logId)
			    .detail("SharedBytesInput", tLogData->bytesInput)
			    .detail("SharedBytesDurable", tLogData->bytesDurable)
			    .detail("LocalBytesInput", bytesInput.getValue())
			    .detail("LocalBytesDurable", bytesDurable.getValue());

			ASSERT_ABORT(tLogData->bytesDurable <= tLogData->bytesInput);

			Key logIdKey = BinaryWriter::toValue(logId, Unversioned());
			tLogData->persistentData->clear(singleKeyRange(logIdKey.withPrefix(persistCurrentVersionKeys.begin)));
			tLogData->persistentData->clear(
			    singleKeyRange(logIdKey.withPrefix(persistKnownCommittedVersionKeys.begin)));
			tLogData->persistentData->clear(singleKeyRange(logIdKey.withPrefix(persistLocalityKeys.begin)));
			tLogData->persistentData->clear(singleKeyRange(logIdKey.withPrefix(persistLogRouterTagsKeys.begin)));
			tLogData->persistentData->clear(singleKeyRange(logIdKey.withPrefix(persistTxsTagsKeys.begin)));
			tLogData->persistentData->clear(singleKeyRange(logIdKey.withPrefix(persistRecoveryCountKeys.begin)));
			tLogData->persistentData->clear(singleKeyRange(logIdKey.withPrefix(persistProtocolVersionKeys.begin)));
			tLogData->persistentData->clear(singleKeyRange(logIdKey.withPrefix(persistRecoveryLocationKey)));
			Key msgKey = logIdKey.withPrefix(persistTagMessagesKeys.begin);
			tLogData->persistentData->clear(KeyRangeRef(msgKey, strinc(msgKey)));
			Key msgRefKey = logIdKey.withPrefix(persistTagMessageRefsKeys.begin);
			tLogData->persistentData->clear(KeyRangeRef(msgRefKey, strinc(msgRefKey)));
			Key poppedKey = logIdKey.withPrefix(persistTagPoppedKeys.begin);
			tLogData->persistentData->clear(KeyRangeRef(poppedKey, strinc(poppedKey)));
		}

		for (auto it = peekTracker.begin(); it != peekTracker.end(); ++it) {
			for (auto seq : it->second.sequence_version) {
				if (!seq.second.isSet()) {
					seq.second.sendError(timed_out());
				}
			}
		}
	}

	LogEpoch epoch() const { return recoveryCount; }
};

template <class T>
void TLogQueue::push(T const& qe, Reference<LogData> logData) {
	BinaryWriter wr(Unversioned()); // outer framing is not versioned
	wr << uint32_t(0);
	IncludeVersion(ProtocolVersion::withTLogQueueEntryRef()).write(wr); // payload is versioned
	wr << qe;
	wr << uint8_t(1);
	*(uint32_t*)wr.getData() = wr.getLength() - sizeof(uint32_t) - sizeof(uint8_t);
	const IDiskQueue::location startloc = queue->getNextPushLocation();
	// FIXME: push shouldn't return anything.  We should call getNextPushLocation() again.
	const IDiskQueue::location endloc = queue->push(wr.toValue());
	//TraceEvent("TLogQueueVersionWritten", dbgid).detail("Size", wr.getLength() - sizeof(uint32_t) - sizeof(uint8_t)).detail("Loc", loc);
	logData->versionLocation[qe.version] = std::make_pair(startloc, endloc);
}

void TLogQueue::forgetBefore(Version upToVersion, Reference<LogData> logData) {
	// Keep only the given and all subsequent version numbers
	// Find the first version >= upTo
	auto v = logData->versionLocation.lower_bound(upToVersion);
	if (v == logData->versionLocation.begin())
		return;

	if (v == logData->versionLocation.end()) {
		v = logData->versionLocation.lastItem();
	} else {
		v.decrementNonEnd();
	}

	logData->versionLocation.erase(logData->versionLocation.begin(),
	                               v); // ... and then we erase that previous version and all prior versions
}

void TLogQueue::pop(IDiskQueue::location upToLocation) {
	queue->pop(upToLocation);
}

void TLogQueue::updateVersionSizes(const TLogQueueEntry& result,
                                   TLogData* tLog,
                                   IDiskQueue::location start,
                                   IDiskQueue::location end) {
	auto it = tLog->id_data.find(result.id);
	if (it != tLog->id_data.end()) {
		it->second->versionLocation[result.version] = std::make_pair(start, end);
	}
}

ACTOR Future<Void> tLogLock(TLogData* self, ReplyPromise<TLogLockResult> reply, Reference<LogData> logData) {
	state Version stopVersion = logData->version.get();

	TEST(true); // TLog stopped by recovering master
	TEST(logData->stopped); // logData already stopped
	TEST(!logData->stopped); // logData not yet stopped

	TraceEvent("TLogStop", logData->logId)
	    .detail("Ver", stopVersion)
	    .detail("IsStopped", logData->stopped)
	    .detail("QueueCommitted", logData->queueCommittedVersion.get());

	logData->stopped = true;
	if (!logData->recoveryComplete.isSet()) {
		logData->recoveryComplete.sendError(end_of_stream());
	}

	// Lock once the current version has been committed
	wait(logData->queueCommittedVersion.whenAtLeast(stopVersion));

	ASSERT(stopVersion == logData->version.get());

	TLogLockResult result;
	result.end = stopVersion;
	result.knownCommittedVersion = logData->knownCommittedVersion;

	TraceEvent("TLogStop2", self->dbgid)
	    .detail("LogId", logData->logId)
	    .detail("Ver", stopVersion)
	    .detail("IsStopped", logData->stopped)
	    .detail("QueueCommitted", logData->queueCommittedVersion.get())
	    .detail("KnownCommitted", result.knownCommittedVersion);

	reply.send(result);
	return Void();
}

void updatePersistentPopped(TLogData* self, Reference<LogData> logData, Reference<LogData::TagData> data) {
	if (!data->poppedRecently)
		return;
	self->persistentData->set(
	    KeyValueRef(persistTagPoppedKey(logData->logId, data->tag), persistTagPoppedValue(data->popped)));
	data->poppedRecently = false;
	data->persistentPopped = data->popped;

	if (data->nothingPersistent)
		return;

	if (data->tag.locality == tagLocalityTxs || data->tag == txsTag) {
		self->persistentData->clear(KeyRangeRef(persistTagMessagesKey(logData->logId, data->tag, Version(0)),
		                                        persistTagMessagesKey(logData->logId, data->tag, data->popped)));
	} else {
		self->persistentData->clear(KeyRangeRef(persistTagMessageRefsKey(logData->logId, data->tag, Version(0)),
		                                        persistTagMessageRefsKey(logData->logId, data->tag, data->popped)));
	}

	if (data->popped > logData->persistentDataVersion) {
		data->nothingPersistent = true;
	}
}

ACTOR Future<Void> updatePoppedLocation(TLogData* self, Reference<LogData> logData, Reference<LogData::TagData> data) {
	// txsTag is spilled by value, so we do not need to track its popped location.
	if (data->tag.locality == tagLocalityTxs || data->tag == txsTag) {
		return Void();
	}

	if (data->versionForPoppedLocation >= data->persistentPopped)
		return Void();
	data->versionForPoppedLocation = data->persistentPopped;

	// Use persistentPopped and not popped, so that a pop update received after spilling doesn't cause
	// us to remove data that still is pointed to by SpilledData in the btree.
	if (data->persistentPopped <= logData->persistentDataVersion) {
		// Recover the next needed location in the Disk Queue from the index.
		RangeResult kvrefs = wait(self->persistentData->readRange(
		    KeyRangeRef(persistTagMessageRefsKey(logData->logId, data->tag, data->persistentPopped),
		                persistTagMessageRefsKey(logData->logId, data->tag, logData->persistentDataVersion + 1)),
		    1));

		if (kvrefs.empty()) {
			// Nothing was persistent after all.
			data->nothingPersistent = true;
		} else {
			VectorRef<SpilledData> spilledData;
			BinaryReader r(kvrefs[0].value, AssumeVersion(logData->protocolVersion));
			r >> spilledData;

			for (const SpilledData& sd : spilledData) {
				if (sd.version >= data->persistentPopped) {
					data->poppedLocation = sd.start;
					data->versionForPoppedLocation = sd.version;
					break;
				}
			}
		}
	}

	if (data->persistentPopped >= logData->persistentDataVersion || data->nothingPersistent) {
		// Then the location must be in memory.
		auto locationIter = logData->versionLocation.lower_bound(data->persistentPopped);
		if (locationIter != logData->versionLocation.end()) {
			data->poppedLocation = locationIter->value.first;
			data->versionForPoppedLocation = locationIter->key;
		} else {
			// No data on disk and no data in RAM.
			// This TLog instance will be removed soon anyway, so we temporarily freeze our poppedLocation
			// to avoid trying to track what the ending location of this TLog instance was.
		}
	}

	return Void();
}

ACTOR Future<Void> popDiskQueue(TLogData* self, Reference<LogData> logData) {
	if (!logData->initialized)
		return Void();

	std::vector<Future<Void>> updates;
	for (int tagLocality = 0; tagLocality < logData->tag_data.size(); tagLocality++) {
		for (int tagId = 0; tagId < logData->tag_data[tagLocality].size(); tagId++) {
			Reference<LogData::TagData> tagData = logData->tag_data[tagLocality][tagId];
			if (tagData) {
				updates.push_back(updatePoppedLocation(self, logData, tagData));
			}
		}
	}
	wait(waitForAll(updates));

	IDiskQueue::location minLocation = 0;
	Version minVersion = 0;
	auto locationIter = logData->versionLocation.lower_bound(logData->persistentDataVersion);
	if (locationIter != logData->versionLocation.end()) {
		minLocation = locationIter->value.first;
		minVersion = locationIter->key;
	}
	logData->minPoppedTagVersion = std::numeric_limits<Version>::max();

	for (int tagLocality = 0; tagLocality < logData->tag_data.size(); tagLocality++) {
		for (int tagId = 0; tagId < logData->tag_data[tagLocality].size(); tagId++) {
			Reference<LogData::TagData> tagData = logData->tag_data[tagLocality][tagId];
			if (tagData && tagData->tag.locality != tagLocalityTxs && tagData->tag != txsTag) {
				if (!tagData->nothingPersistent) {
					minLocation = std::min(minLocation, tagData->poppedLocation);
					minVersion = std::min(minVersion, tagData->popped);
				}
				if ((!tagData->nothingPersistent || tagData->versionMessages.size()) &&
				    tagData->popped < logData->minPoppedTagVersion) {
					logData->minPoppedTagVersion = tagData->popped;
					logData->minPoppedTag = tagData->tag;
				}
			}
		}
	}

	if (self->queueCommitEnd.get() > 0) {
		Version lastCommittedVersion = logData->queueCommittedVersion.get();
		IDiskQueue::location lastCommittedLocation = minLocation;
		auto locationIter = logData->versionLocation.lower_bound(lastCommittedVersion);
		if (locationIter != logData->versionLocation.end()) {
			lastCommittedLocation = locationIter->value.first;
		}
		self->persistentQueue->pop(std::min(minLocation, lastCommittedLocation));
		logData->queuePoppedVersion = std::max(logData->queuePoppedVersion, minVersion);
	}

	return Void();
}

ACTOR Future<Void> updatePersistentData(TLogData* self, Reference<LogData> logData, Version newPersistentDataVersion) {
	state BinaryWriter wr(Unversioned());
	// PERSIST: Changes self->persistentDataVersion and writes and commits the relevant changes
	ASSERT(newPersistentDataVersion <= logData->version.get());
	ASSERT(newPersistentDataVersion <= logData->queueCommittedVersion.get());
	ASSERT(newPersistentDataVersion > logData->persistentDataVersion);
	ASSERT(logData->persistentDataVersion == logData->persistentDataDurableVersion);
	logData->newPersistentDataVersion = newPersistentDataVersion;

	//TraceEvent("UpdatePersistentData", self->dbgid).detail("Seq", newPersistentDataSeq);

	state bool anyData = false;

	// For all existing tags
	state int tagLocality = 0;
	state int tagId = 0;

	for (tagLocality = 0; tagLocality < logData->tag_data.size(); tagLocality++) {
		for (tagId = 0; tagId < logData->tag_data[tagLocality].size(); tagId++) {
			state Reference<LogData::TagData> tagData = logData->tag_data[tagLocality][tagId];
			if (tagData) {
				wait(tagData->eraseMessagesBefore(tagData->popped, self, logData, TaskPriority::UpdateStorage));
				state Version currentVersion = 0;
				// Clear recently popped versions from persistentData if necessary
				updatePersistentPopped(self, logData, tagData);
				state Version lastVersion = std::numeric_limits<Version>::min();
				state IDiskQueue::location firstLocation = std::numeric_limits<IDiskQueue::location>::max();
				// Transfer unpopped messages with version numbers less than newPersistentDataVersion to persistentData
				state std::deque<std::pair<Version, LengthPrefixedStringRef>>::iterator msg =
				    tagData->versionMessages.begin();
				state int refSpilledTagCount = 0;
				wr = BinaryWriter(AssumeVersion(logData->protocolVersion));
				// We prefix our spilled locations with a count, so that we can read this back out as a VectorRef.
				wr << uint32_t(0);
				while (msg != tagData->versionMessages.end() && msg->first <= newPersistentDataVersion) {
					currentVersion = msg->first;
					anyData = true;
					tagData->nothingPersistent = false;

					if (tagData->tag.locality == tagLocalityTxs || tagData->tag == txsTag) {
						// spill txsTag by value
						wr = BinaryWriter(Unversioned());
						for (; msg != tagData->versionMessages.end() && msg->first == currentVersion; ++msg) {
							wr << msg->second.toStringRef();
						}
						self->persistentData->set(KeyValueRef(
						    persistTagMessagesKey(logData->logId, tagData->tag, currentVersion), wr.toValue()));
					} else {
						// spill everything else by reference
						const IDiskQueue::location begin = logData->versionLocation[currentVersion].first;
						const IDiskQueue::location end = logData->versionLocation[currentVersion].second;
						ASSERT(end > begin && end.lo - begin.lo < std::numeric_limits<uint32_t>::max());
						uint32_t length = static_cast<uint32_t>(end.lo - begin.lo);
						refSpilledTagCount++;

						uint32_t size = 0;
						for (; msg != tagData->versionMessages.end() && msg->first == currentVersion; ++msg) {
							// Fast forward until we find a new version.
							size += msg->second.expectedSize();
						}

						SpilledData spilledData(currentVersion, begin, length, size);
						wr << spilledData;

						lastVersion = std::max(currentVersion, lastVersion);
						firstLocation = std::min(begin, firstLocation);

						if ((wr.getLength() + sizeof(SpilledData) >
						     SERVER_KNOBS->TLOG_SPILL_REFERENCE_MAX_BYTES_PER_BATCH)) {
							*(uint32_t*)wr.getData() = refSpilledTagCount;
							self->persistentData->set(KeyValueRef(
							    persistTagMessageRefsKey(logData->logId, tagData->tag, lastVersion), wr.toValue()));
							tagData->poppedLocation = std::min(tagData->poppedLocation, firstLocation);
							refSpilledTagCount = 0;
							wr = BinaryWriter(AssumeVersion(logData->protocolVersion));
							wr << uint32_t(0);
						}

						Future<Void> f = yield(TaskPriority::UpdateStorage);
						if (!f.isReady()) {
							wait(f);
							msg = std::upper_bound(tagData->versionMessages.begin(),
							                       tagData->versionMessages.end(),
							                       std::make_pair(currentVersion, LengthPrefixedStringRef()),
							                       CompareFirst<std::pair<Version, LengthPrefixedStringRef>>());
						}
					}
				}
				if (refSpilledTagCount > 0) {
					*(uint32_t*)wr.getData() = refSpilledTagCount;
					self->persistentData->set(
					    KeyValueRef(persistTagMessageRefsKey(logData->logId, tagData->tag, lastVersion), wr.toValue()));
					tagData->poppedLocation = std::min(tagData->poppedLocation, firstLocation);
				}

				wait(yield(TaskPriority::UpdateStorage));
			}
		}
	}

	auto locationIter = logData->versionLocation.lower_bound(newPersistentDataVersion);
	if (locationIter != logData->versionLocation.end()) {
		self->persistentData->set(
		    KeyValueRef(persistRecoveryLocationKey, BinaryWriter::toValue(locationIter->value.first, Unversioned())));
	}

	self->persistentData->set(
	    KeyValueRef(BinaryWriter::toValue(logData->logId, Unversioned()).withPrefix(persistCurrentVersionKeys.begin),
	                BinaryWriter::toValue(newPersistentDataVersion, Unversioned())));
	self->persistentData->set(KeyValueRef(
	    BinaryWriter::toValue(logData->logId, Unversioned()).withPrefix(persistKnownCommittedVersionKeys.begin),
	    BinaryWriter::toValue(logData->knownCommittedVersion, Unversioned())));
	logData->persistentDataVersion = newPersistentDataVersion;

	wait(self->persistentData->commit()); // SOMEDAY: This seems to be running pretty often, should we slow it down???
	wait(delay(0, TaskPriority::UpdateStorage));

	// Now that the changes we made to persistentData are durable, erase the data we moved from memory and the queue,
	// increase bytesDurable accordingly, and update persistentDataDurableVersion.

	TEST(anyData); // TLog moved data to persistentData
	logData->persistentDataDurableVersion = newPersistentDataVersion;

	for (tagLocality = 0; tagLocality < logData->tag_data.size(); tagLocality++) {
		for (tagId = 0; tagId < logData->tag_data[tagLocality].size(); tagId++) {
			if (logData->tag_data[tagLocality][tagId]) {
				wait(logData->tag_data[tagLocality][tagId]->eraseMessagesBefore(
				    newPersistentDataVersion + 1, self, logData, TaskPriority::UpdateStorage));
				wait(yield(TaskPriority::UpdateStorage));
			}
		}
	}

	logData->version_sizes.erase(logData->version_sizes.begin(),
	                             logData->version_sizes.lower_bound(logData->persistentDataDurableVersion));

	wait(yield(TaskPriority::UpdateStorage));

	while (!logData->messageBlocks.empty() && logData->messageBlocks.front().first <= newPersistentDataVersion) {
		int64_t bytesErased =
		    int64_t(logData->messageBlocks.front().second.size()) * SERVER_KNOBS->TLOG_MESSAGE_BLOCK_OVERHEAD_FACTOR;
		logData->bytesDurable += bytesErased;
		self->bytesDurable += bytesErased;
		logData->messageBlocks.pop_front();
		wait(yield(TaskPriority::UpdateStorage));
	}

	if (logData->bytesDurable.getValue() > logData->bytesInput.getValue() || self->bytesDurable > self->bytesInput) {
		TraceEvent(SevError, "BytesDurableTooLarge", logData->logId)
		    .detail("SharedBytesInput", self->bytesInput)
		    .detail("SharedBytesDurable", self->bytesDurable)
		    .detail("LocalBytesInput", logData->bytesInput.getValue())
		    .detail("LocalBytesDurable", logData->bytesDurable.getValue());
	}

	ASSERT(logData->bytesDurable.getValue() <= logData->bytesInput.getValue());
	ASSERT(self->bytesDurable <= self->bytesInput);

	if (self->queueCommitEnd.get() > 0) {
		// FIXME: Maintain a heap of tags ordered by version to make this O(1) instead of O(n).
		Version minVersion = std::numeric_limits<Version>::max();
		for (tagLocality = 0; tagLocality < logData->tag_data.size(); tagLocality++) {
			for (tagId = 0; tagId < logData->tag_data[tagLocality].size(); tagId++) {
				Reference<LogData::TagData> tagData = logData->tag_data[tagLocality][tagId];
				if (tagData) {
					if (tagData->tag.locality == tagLocalityTxs || tagData->tag == txsTag) {
						minVersion = std::min(minVersion, newPersistentDataVersion);
					} else {
						minVersion = std::min(minVersion, tagData->popped);
					}
				}
			}
		}
		if (minVersion != std::numeric_limits<Version>::max()) {
			self->persistentQueue->forgetBefore(
			    newPersistentDataVersion,
			    logData); // SOMEDAY: this can cause a slow task (~0.5ms), presumably from erasing too many versions.
			              // Should we limit the number of versions cleared at a time?
		}
	}
	logData->newPersistentDataVersion = invalidVersion;

	return Void();
}

ACTOR Future<Void> tLogPop(TLogData* self, TLogPopRequest req, Reference<LogData> logData);

// This function (and updatePersistentData, which is called by this function) run at a low priority and can soak up all
// CPU resources. For this reason, they employ aggressive use of yields to avoid causing slow tasks that could introduce
// latencies for more important work (e.g. commits).
ACTOR Future<Void> updateStorage(TLogData* self) {
	while (self->spillOrder.size() && !self->id_data.count(self->spillOrder.front())) {
		self->spillOrder.pop_front();
	}

	if (!self->spillOrder.size()) {
		wait(delay(BUGGIFY ? SERVER_KNOBS->BUGGIFY_TLOG_STORAGE_MIN_UPDATE_INTERVAL
		                   : SERVER_KNOBS->TLOG_STORAGE_MIN_UPDATE_INTERVAL,
		           TaskPriority::UpdateStorage));
		return Void();
	}

	state Reference<LogData> logData = self->id_data[self->spillOrder.front()];
	state Version nextVersion = 0;
	state int totalSize = 0;

	state FlowLock::Releaser commitLockReleaser;

	// FIXME: This policy for calculating the cache pop version could end up popping recent data in the remote DC after
	// two consecutive recoveries.
	// It also does not protect against spilling the cache tag directly, so it is theoretically possible to spill this
	// tag; which is not intended to ever happen.
	Optional<Version> cachePopVersion;
	for (auto& it : self->id_data) {
		if (!it.second->stopped) {
			if (it.second->version.get() - it.second->unrecoveredBefore >
			    SERVER_KNOBS->MAX_VERSIONS_IN_FLIGHT + SERVER_KNOBS->MAX_CACHE_VERSIONS) {
				cachePopVersion = it.second->version.get() - SERVER_KNOBS->MAX_CACHE_VERSIONS;
			}
			break;
		}
	}

	if (cachePopVersion.present()) {
		state std::vector<Future<Void>> cachePopFutures;
		for (auto& it : self->id_data) {
			cachePopFutures.push_back(tLogPop(self, TLogPopRequest(cachePopVersion.get(), 0, cacheTag), it.second));
		}
		wait(waitForAll(cachePopFutures));
	}

	if (logData->stopped) {
		if (self->bytesInput - self->bytesDurable >= self->targetVolatileBytes) {
			while (logData->persistentDataDurableVersion != logData->version.get()) {
				totalSize = 0;
				Map<Version, std::pair<int, int>>::iterator sizeItr = logData->version_sizes.begin();
				nextVersion = logData->version.get();
				while (totalSize < SERVER_KNOBS->REFERENCE_SPILL_UPDATE_STORAGE_BYTE_LIMIT &&
				       sizeItr != logData->version_sizes.end()) {
					totalSize += sizeItr->value.first + sizeItr->value.second;
					++sizeItr;
					nextVersion = sizeItr == logData->version_sizes.end() ? logData->version.get() : sizeItr->key;
				}

				wait(logData->queueCommittedVersion.whenAtLeast(nextVersion));
				wait(delay(0, TaskPriority::UpdateStorage));

				//TraceEvent("TlogUpdatePersist", self->dbgid).detail("LogId", logData->logId).detail("NextVersion", nextVersion).detail("Version", logData->version.get()).detail("PersistentDataDurableVer", logData->persistentDataDurableVersion).detail("QueueCommitVer", logData->queueCommittedVersion.get()).detail("PersistDataVer", logData->persistentDataVersion);
				if (nextVersion > logData->persistentDataVersion) {
					wait(self->persistentDataCommitLock.take());
					commitLockReleaser = FlowLock::Releaser(self->persistentDataCommitLock);
					wait(updatePersistentData(self, logData, nextVersion));
					// Concurrently with this loop, the last stopped TLog could have been removed.
					if (self->popOrder.size()) {
						wait(popDiskQueue(self, self->id_data[self->popOrder.front()]));
					}
					commitLockReleaser.release();
				} else {
					wait(delay(BUGGIFY ? SERVER_KNOBS->BUGGIFY_TLOG_STORAGE_MIN_UPDATE_INTERVAL
					                   : SERVER_KNOBS->TLOG_STORAGE_MIN_UPDATE_INTERVAL,
					           TaskPriority::UpdateStorage));
				}

				if (logData->removed.isReady()) {
					break;
				}
			}

			if (logData->persistentDataDurableVersion == logData->version.get()) {
				self->spillOrder.pop_front();
			}
			wait(delay(0.0, TaskPriority::UpdateStorage));
		} else {
			wait(delay(BUGGIFY ? SERVER_KNOBS->BUGGIFY_TLOG_STORAGE_MIN_UPDATE_INTERVAL
			                   : SERVER_KNOBS->TLOG_STORAGE_MIN_UPDATE_INTERVAL,
			           TaskPriority::UpdateStorage));
		}
	} else if (logData->initialized) {
		ASSERT(self->spillOrder.size() == 1);
		if (logData->version_sizes.empty()) {
			nextVersion = logData->version.get();
		} else {
			Map<Version, std::pair<int, int>>::iterator sizeItr = logData->version_sizes.begin();
			while (totalSize < SERVER_KNOBS->REFERENCE_SPILL_UPDATE_STORAGE_BYTE_LIMIT &&
			       sizeItr != logData->version_sizes.end() &&
			       (logData->bytesInput.getValue() - logData->bytesDurable.getValue() - totalSize >=
			            self->targetVolatileBytes ||
			        sizeItr->value.first == 0)) {
				totalSize += sizeItr->value.first + sizeItr->value.second;
				++sizeItr;
				nextVersion = sizeItr == logData->version_sizes.end() ? logData->version.get() : sizeItr->key;
			}
		}

		//TraceEvent("UpdateStorageVer", logData->logId).detail("NextVersion", nextVersion).detail("PersistentDataVersion", logData->persistentDataVersion).detail("TotalSize", totalSize);

		wait(logData->queueCommittedVersion.whenAtLeast(nextVersion));
		wait(delay(0, TaskPriority::UpdateStorage));

		if (nextVersion > logData->persistentDataVersion) {
			wait(self->persistentDataCommitLock.take());
			commitLockReleaser = FlowLock::Releaser(self->persistentDataCommitLock);
			wait(updatePersistentData(self, logData, nextVersion));
			if (self->popOrder.size()) {
				wait(popDiskQueue(self, self->id_data[self->popOrder.front()]));
			}
			commitLockReleaser.release();
		}

		if (totalSize < SERVER_KNOBS->REFERENCE_SPILL_UPDATE_STORAGE_BYTE_LIMIT) {
			wait(delay(BUGGIFY ? SERVER_KNOBS->BUGGIFY_TLOG_STORAGE_MIN_UPDATE_INTERVAL
			                   : SERVER_KNOBS->TLOG_STORAGE_MIN_UPDATE_INTERVAL,
			           TaskPriority::UpdateStorage));
		} else {
			// recovery wants to commit to persistant data when updatePersistentData is not active, this delay ensures
			// that immediately after updatePersist returns another one has not been started yet.
			wait(delay(0.0, TaskPriority::UpdateStorage));
		}
	} else {
		wait(delay(BUGGIFY ? SERVER_KNOBS->BUGGIFY_TLOG_STORAGE_MIN_UPDATE_INTERVAL
		                   : SERVER_KNOBS->TLOG_STORAGE_MIN_UPDATE_INTERVAL,
		           TaskPriority::UpdateStorage));
	}
	return Void();
}

ACTOR Future<Void> updateStorageLoop(TLogData* self) {
	wait(delay(0, TaskPriority::UpdateStorage));

	loop { wait(updateStorage(self)); }
}

void commitMessages(TLogData* self,
                    Reference<LogData> logData,
                    Version version,
                    const std::vector<TagsAndMessage>& taggedMessages) {
	// SOMEDAY: This method of copying messages is reasonably memory efficient, but it's still a lot of bytes copied.
	// Find a way to do the memory allocation right as we receive the messages in the network layer.

	int64_t addedBytes = 0;
	int64_t overheadBytes = 0;
	int expectedBytes = 0;
	int txsBytes = 0;

	if (!taggedMessages.size()) {
		return;
	}

	int msgSize = 0;
	for (auto& i : taggedMessages) {
		msgSize += i.message.size();
	}

	// Grab the last block in the blocks list so we can share its arena
	// We pop all of the elements of it to create a "fresh" vector that starts at the end of the previous vector
	Standalone<VectorRef<uint8_t>> block;
	if (logData->messageBlocks.empty()) {
		block = Standalone<VectorRef<uint8_t>>();
		block.reserve(block.arena(), std::max<int64_t>(SERVER_KNOBS->TLOG_MESSAGE_BLOCK_BYTES, msgSize));
	} else {
		block = logData->messageBlocks.back().second;
	}

	block.pop_front(block.size());

	for (auto& msg : taggedMessages) {
		if (msg.message.size() > block.capacity() - block.size()) {
			logData->messageBlocks.emplace_back(version, block);
			addedBytes += int64_t(block.size()) * SERVER_KNOBS->TLOG_MESSAGE_BLOCK_OVERHEAD_FACTOR;
			block = Standalone<VectorRef<uint8_t>>();
			block.reserve(block.arena(), std::max<int64_t>(SERVER_KNOBS->TLOG_MESSAGE_BLOCK_BYTES, msgSize));
		}

		block.append(block.arena(), msg.message.begin(), msg.message.size());
		for (auto tag : msg.tags) {
			if (logData->locality == tagLocalitySatellite) {
				if (!(tag.locality == tagLocalityTxs || tag.locality == tagLocalityLogRouter || tag == txsTag)) {
					continue;
				}
			} else if (!(logData->locality == tagLocalitySpecial || logData->locality == tag.locality ||
			             tag.locality < 0)) {
				continue;
			}

			if (tag.locality == tagLocalityLogRouter) {
				if (!logData->logRouterTags) {
					continue;
				}
				tag.id = tag.id % logData->logRouterTags;
			}
			if (tag.locality == tagLocalityTxs) {
				if (logData->txsTags > 0) {
					tag.id = tag.id % logData->txsTags;
				} else {
					tag = txsTag;
				}
			}
			Reference<LogData::TagData> tagData = logData->getTagData(tag);
			if (!tagData) {
				tagData = logData->createTagData(tag, 0, true, true, false);
			}

			if (version >= tagData->popped) {
				tagData->versionMessages.emplace_back(
				    version, LengthPrefixedStringRef((uint32_t*)(block.end() - msg.message.size())));
				if (tagData->versionMessages.back().second.expectedSize() > SERVER_KNOBS->MAX_MESSAGE_SIZE) {
					TraceEvent(SevWarnAlways, "LargeMessage")
					    .detail("Size", tagData->versionMessages.back().second.expectedSize());
				}
				if (tag.locality != tagLocalityTxs && tag != txsTag) {
					expectedBytes += tagData->versionMessages.back().second.expectedSize();
				} else {
					txsBytes += tagData->versionMessages.back().second.expectedSize();
				}

				// The factor of VERSION_MESSAGES_OVERHEAD is intended to be an overestimate of the actual memory used
				// to store this data in a std::deque. In practice, this number is probably something like 528/512
				// ~= 1.03, but this could vary based on the implementation. There will also be a fixed overhead per
				// std::deque, but its size should be trivial relative to the size of the TLog queue and can be thought
				// of as increasing the capacity of the queue slightly.
				overheadBytes += SERVER_KNOBS->VERSION_MESSAGES_ENTRY_BYTES_WITH_OVERHEAD;
			}
		}

		msgSize -= msg.message.size();
	}
	logData->messageBlocks.emplace_back(version, block);
	addedBytes += int64_t(block.size()) * SERVER_KNOBS->TLOG_MESSAGE_BLOCK_OVERHEAD_FACTOR;
	addedBytes += overheadBytes;

	logData->version_sizes[version] = std::make_pair(expectedBytes, txsBytes);
	logData->bytesInput += addedBytes;
	self->bytesInput += addedBytes;
	self->overheadBytesInput += overheadBytes;

	//TraceEvent("TLogPushed", self->dbgid).detail("Bytes", addedBytes).detail("MessageBytes", messages.size()).detail("Tags", tags.size()).detail("ExpectedBytes", expectedBytes).detail("MCount", mCount).detail("TCount", tCount);
}

void commitMessages(TLogData* self, Reference<LogData> logData, Version version, Arena arena, StringRef messages) {
	ArenaReader rd(arena, messages, Unversioned());
	std::vector<TagsAndMessage> msgs;
	while (!rd.empty()) {
		TagsAndMessage tagsAndMsg;
		tagsAndMsg.loadFromArena(&rd, nullptr);
		msgs.push_back(std::move(tagsAndMsg));
	}
	commitMessages(self, logData, version, msgs);
}

Version poppedVersion(Reference<LogData> self, Tag tag) {
	auto tagData = self->getTagData(tag);
	if (!tagData) {
		if (tag == txsTag || tag.locality == tagLocalityTxs) {
			return 0;
		}
		return self->recoveredAt + 1;
	}
	return tagData->popped;
}

std::deque<std::pair<Version, LengthPrefixedStringRef>>& getVersionMessages(Reference<LogData> self, Tag tag) {
	auto tagData = self->getTagData(tag);
	if (!tagData) {
		static std::deque<std::pair<Version, LengthPrefixedStringRef>> empty;
		return empty;
	}
	return tagData->versionMessages;
};

ACTOR Future<Void> tLogPopCore(TLogData* self, Tag inputTag, Version to, Reference<LogData> logData) {
	if (self->ignorePopRequest) {
		TraceEvent(SevDebug, "IgnoringPopRequest").detail("IgnorePopDeadline", self->ignorePopDeadline);

		if (self->toBePopped.find(inputTag) == self->toBePopped.end() || to > self->toBePopped[inputTag]) {
			self->toBePopped[inputTag] = to;
		}
		// add the pop to the toBePopped map
		TraceEvent(SevDebug, "IgnoringPopRequest")
		    .detail("IgnorePopDeadline", self->ignorePopDeadline)
		    .detail("Tag", inputTag.toString())
		    .detail("Version", to);
		return Void();
	}
	state Version upTo = to;
	int8_t tagLocality = inputTag.locality;
	if (isPseudoLocality(tagLocality)) {
		if (logData->logSystem->get().isValid()) {
			upTo = logData->logSystem->get()->popPseudoLocalityTag(inputTag, to);
			tagLocality = tagLocalityLogRouter;
		} else {
			TraceEvent(SevWarn, "TLogPopNoLogSystem", self->dbgid)
			    .detail("Locality", tagLocality)
			    .detail("Version", upTo);
			return Void();
		}
	}
	state Tag tag(tagLocality, inputTag.id);
	auto tagData = logData->getTagData(tag);
	if (!tagData) {
		tagData = logData->createTagData(tag, upTo, true, true, false);
	} else if (upTo > tagData->popped) {
		tagData->popped = upTo;
		tagData->poppedRecently = true;

		if (tagData->unpoppedRecovered && upTo > logData->recoveredAt) {
			tagData->unpoppedRecovered = false;
			logData->unpoppedRecoveredTags--;
			TraceEvent("TLogPoppedTag", logData->logId)
			    .detail("Tags", logData->unpoppedRecoveredTags)
			    .detail("Tag", tag.toString())
			    .detail("DurableKCVer", logData->durableKnownCommittedVersion)
			    .detail("RecoveredAt", logData->recoveredAt);
			if (logData->unpoppedRecoveredTags == 0 && logData->durableKnownCommittedVersion >= logData->recoveredAt &&
			    logData->recoveryComplete.canBeSet()) {
				logData->recoveryComplete.send(Void());
			}
		}

		uint64_t PoppedVersionLag = logData->persistentDataDurableVersion - logData->queuePoppedVersion;
		if ( SERVER_KNOBS->ENABLE_DETAILED_TLOG_POP_TRACE &&
			(logData->queuePoppedVersion > 0) && //avoid generating massive events at beginning 
			(tagData->unpoppedRecovered || PoppedVersionLag >= SERVER_KNOBS->TLOG_POPPED_VER_LAG_THRESHOLD_FOR_TLOGPOP_TRACE)) { //when recovery or long lag
			TraceEvent("TLogPopDetails", logData->logId)
				.detail("Tag", tagData->tag.toString())
				.detail("UpTo", upTo)
				.detail("PoppedVersionLag", PoppedVersionLag)
				.detail("MinPoppedTag", logData->minPoppedTag.toString())
				.detail("QueuePoppedVersion", logData->queuePoppedVersion)
				.detail("UnpoppedRecovered", tagData->unpoppedRecovered ? "True" : "False")
				.detail("NothingPersistent", tagData->nothingPersistent ? "True" : "False");
		}
		if (upTo > logData->persistentDataDurableVersion)
			wait(tagData->eraseMessagesBefore(upTo, self, logData, TaskPriority::TLogPop));
		//TraceEvent("TLogPop", self->dbgid).detail("Tag", tag.toString()).detail("To", upTo);
	}
	return Void();
}

ACTOR Future<Void> tLogPop(TLogData* self, TLogPopRequest req, Reference<LogData> logData) {
	// timeout check for ignorePopRequest
	if (self->ignorePopRequest && (g_network->now() > self->ignorePopDeadline)) {

		TraceEvent("EnableTLogPlayAllIgnoredPops").log();
		// use toBePopped and issue all the pops
		std::map<Tag, Version>::iterator it;
		vector<Future<Void>> ignoredPops;
		self->ignorePopRequest = false;
		self->ignorePopUid = "";
		self->ignorePopDeadline = 0.0;
		for (it = self->toBePopped.begin(); it != self->toBePopped.end(); it++) {
			TraceEvent("PlayIgnoredPop").detail("Tag", it->first.toString()).detail("Version", it->second);
			ignoredPops.push_back(tLogPopCore(self, it->first, it->second, logData));
		}
		self->toBePopped.clear();
		wait(waitForAll(ignoredPops));
		TraceEvent("ResetIgnorePopRequest")
		    .detail("Now", g_network->now())
		    .detail("IgnorePopRequest", self->ignorePopRequest)
		    .detail("IgnorePopDeadline", self->ignorePopDeadline);
	}
	wait(tLogPopCore(self, req.tag, req.to, logData));
	req.reply.send(Void());
	return Void();
}

void peekMessagesFromMemory(Reference<LogData> self,
                            TLogPeekRequest const& req,
                            BinaryWriter& messages,
                            Version& endVersion) {
	ASSERT(!messages.getLength());

	auto& deque = getVersionMessages(self, req.tag);
	//TraceEvent("TLogPeekMem", self->dbgid).detail("Tag", req.tag1).detail("PDS", self->persistentDataSequence).detail("PDDS", self->persistentDataDurableSequence).detail("Oldest", map1.empty() ? 0 : map1.begin()->key ).detail("OldestMsgCount", map1.empty() ? 0 : map1.begin()->value.size());

	Version begin = std::max(req.begin, self->persistentDataDurableVersion + 1);
	auto it = std::lower_bound(deque.begin(),
	                           deque.end(),
	                           std::make_pair(begin, LengthPrefixedStringRef()),
	                           CompareFirst<std::pair<Version, LengthPrefixedStringRef>>());

	Version currentVersion = -1;
	for (; it != deque.end(); ++it) {
		if (it->first != currentVersion) {
			if (messages.getLength() >= SERVER_KNOBS->DESIRED_TOTAL_BYTES) {
				endVersion = currentVersion + 1;
				//TraceEvent("TLogPeekMessagesReached2", self->dbgid);
				break;
			}

			currentVersion = it->first;
			messages << VERSION_HEADER << currentVersion;
		}

		messages << it->second.toStringRef();
	}
}

ACTOR Future<std::vector<StringRef>> parseMessagesForTag(StringRef commitBlob, Tag tag, int logRouters) {
	// See the comment in LogSystem.cpp for the binary format of commitBlob.
	state std::vector<StringRef> relevantMessages;
	state BinaryReader rd(commitBlob, AssumeVersion(g_network->protocolVersion()));
	while (!rd.empty()) {
		TagsAndMessage tagsAndMessage;
		tagsAndMessage.loadFromArena(&rd, nullptr);
		for (Tag t : tagsAndMessage.tags) {
			if (t == tag || (tag.locality == tagLocalityLogRouter && t.locality == tagLocalityLogRouter &&
			                 t.id % logRouters == tag.id)) {
				// Mutations that are in the partially durable span between known comitted version and
				// recovery version get copied to the new log generation.  These commits might have had more
				// log router tags than what now exist, so we mod them down to what we have.
				relevantMessages.push_back(tagsAndMessage.getRawMessage());
				break;
			}
		}
		wait(yield());
	}
	return relevantMessages;
}

ACTOR Future<Void> tLogPeekMessages(TLogData* self, TLogPeekRequest req, Reference<LogData> logData) {
	state BinaryWriter messages(Unversioned());
	state BinaryWriter messages2(Unversioned());
	state int sequence = -1;
	state UID peekId;
	state double queueStart = now();

	if (req.tag.locality == tagLocalityTxs && req.tag.id >= logData->txsTags && logData->txsTags > 0) {
		req.tag.id = req.tag.id % logData->txsTags;
	}

	if (req.sequence.present()) {
		try {
			peekId = req.sequence.get().first;
			sequence = req.sequence.get().second;
			if (sequence >= SERVER_KNOBS->PARALLEL_GET_MORE_REQUESTS &&
			    logData->peekTracker.find(peekId) == logData->peekTracker.end()) {
				throw operation_obsolete();
			}
			auto& trackerData = logData->peekTracker[peekId];
			if (sequence == 0 && trackerData.sequence_version.find(0) == trackerData.sequence_version.end()) {
				trackerData.tag = req.tag;
				trackerData.sequence_version[0].send(std::make_pair(req.begin, req.onlySpilled));
			}
			auto seqBegin = trackerData.sequence_version.begin();
			// The peek cursor and this comparison need to agree about the maximum number of in-flight requests.
			while (trackerData.sequence_version.size() &&
			       seqBegin->first <= sequence - SERVER_KNOBS->PARALLEL_GET_MORE_REQUESTS) {
				if (seqBegin->second.canBeSet()) {
					seqBegin->second.sendError(operation_obsolete());
				}
				trackerData.sequence_version.erase(seqBegin);
				seqBegin = trackerData.sequence_version.begin();
			}

			if (trackerData.sequence_version.size() && sequence < seqBegin->first) {
				throw operation_obsolete();
			}

			Future<std::pair<Version, bool>> fPrevPeekData = trackerData.sequence_version[sequence].getFuture();
			if (fPrevPeekData.isReady()) {
				trackerData.unblockedPeeks++;
				double t = now() - trackerData.lastUpdate;
				if (t > trackerData.idleMax)
					trackerData.idleMax = t;
				trackerData.idleTime += t;
			}
			trackerData.lastUpdate = now();
			std::pair<Version, bool> prevPeekData = wait(fPrevPeekData);
			req.begin = std::max(prevPeekData.first, req.begin);
			req.onlySpilled = prevPeekData.second;
			wait(yield());
		} catch (Error& e) {
			if (e.code() == error_code_timed_out || e.code() == error_code_operation_obsolete) {
				req.reply.sendError(e);
				return Void();
			} else {
				throw;
			}
		}
	}

	state double blockStart = now();

	if (req.returnIfBlocked && logData->version.get() < req.begin) {
		req.reply.sendError(end_of_stream());
		if (req.sequence.present()) {
			auto& trackerData = logData->peekTracker[peekId];
			auto& sequenceData = trackerData.sequence_version[sequence + 1];
			if (!sequenceData.isSet()) {
				sequenceData.send(std::make_pair(req.begin, req.onlySpilled));
			}
		}
		return Void();
	}

	//TraceEvent("TLogPeekMessages0", self->dbgid).detail("ReqBeginEpoch", req.begin.epoch).detail("ReqBeginSeq", req.begin.sequence).detail("Epoch", self->epoch()).detail("PersistentDataSeq", self->persistentDataSequence).detail("Tag1", req.tag1).detail("Tag2", req.tag2);
	// Wait until we have something to return that the caller doesn't already have
	if (logData->version.get() < req.begin) {
		wait(logData->version.whenAtLeast(req.begin));
		wait(delay(SERVER_KNOBS->TLOG_PEEK_DELAY, g_network->getCurrentTask()));
	}

	if (req.tag.locality == tagLocalityLogRouter) {
		wait(self->concurrentLogRouterReads.take());
		state FlowLock::Releaser globalReleaser(self->concurrentLogRouterReads);
		wait(delay(0.0, TaskPriority::Low));
	}

	if (req.begin <= logData->persistentDataDurableVersion && req.tag.locality != tagLocalityTxs && req.tag != txsTag) {
		// Reading spilled data will almost always imply that the storage server is >5s behind the rest
		// of the cluster.  We shouldn't prioritize spending CPU on helping this server catch up
		// slightly faster over keeping the rest of the cluster operating normally.
		// txsTag is only ever peeked on recovery, and we would still wish to prioritize requests
		// that impact recovery duration.
		wait(delay(0, TaskPriority::TLogSpilledPeekReply));
	}

	state double workStart = now();

	Version poppedVer = poppedVersion(logData, req.tag);
	if (poppedVer > req.begin) {
		TLogPeekReply rep;
		rep.maxKnownVersion = logData->version.get();
		rep.minKnownCommittedVersion = logData->minKnownCommittedVersion;
		rep.popped = poppedVer;
		rep.end = poppedVer;
		rep.onlySpilled = false;

		if (req.sequence.present()) {
			auto& trackerData = logData->peekTracker[peekId];
			auto& sequenceData = trackerData.sequence_version[sequence + 1];
			trackerData.lastUpdate = now();
			if (trackerData.sequence_version.size() && sequence + 1 < trackerData.sequence_version.begin()->first) {
				req.reply.sendError(operation_obsolete());
				if (!sequenceData.isSet())
					sequenceData.sendError(operation_obsolete());
				return Void();
			}
			if (sequenceData.isSet()) {
				if (sequenceData.getFuture().get().first != rep.end) {
					TEST(true); // tlog peek second attempt ended at a different version
					req.reply.sendError(operation_obsolete());
					return Void();
				}
			} else {
				sequenceData.send(std::make_pair(rep.end, rep.onlySpilled));
			}
			rep.begin = req.begin;
		}

		req.reply.send(rep);
		return Void();
	}

	state Version endVersion = logData->version.get() + 1;
	state bool onlySpilled = false;

	// grab messages from disk
	//TraceEvent("TLogPeekMessages", self->dbgid).detail("ReqBeginEpoch", req.begin.epoch).detail("ReqBeginSeq", req.begin.sequence).detail("Epoch", self->epoch()).detail("PersistentDataSeq", self->persistentDataSequence).detail("Tag1", req.tag1).detail("Tag2", req.tag2);
	if (req.begin <= logData->persistentDataDurableVersion) {
		// Just in case the durable version changes while we are waiting for the read, we grab this data from memory. We
		// may or may not actually send it depending on whether we get enough data from disk. SOMEDAY: Only do this if
		// an initial attempt to read from disk results in insufficient data and the required data is no longer in
		// memory SOMEDAY: Should we only send part of the messages we collected, to actually limit the size of the
		// result?

		if (req.onlySpilled) {
			endVersion = logData->persistentDataDurableVersion + 1;
		} else {
			peekMessagesFromMemory(logData, req, messages2, endVersion);
		}

		if (req.tag.locality == tagLocalityTxs || req.tag == txsTag) {
			RangeResult kvs = wait(self->persistentData->readRange(
			    KeyRangeRef(persistTagMessagesKey(logData->logId, req.tag, req.begin),
			                persistTagMessagesKey(logData->logId, req.tag, logData->persistentDataDurableVersion + 1)),
			    SERVER_KNOBS->DESIRED_TOTAL_BYTES,
			    SERVER_KNOBS->DESIRED_TOTAL_BYTES));

			for (auto& kv : kvs) {
				auto ver = decodeTagMessagesKey(kv.key);
				messages << VERSION_HEADER << ver;
				messages.serializeBytes(kv.value);
			}

			if (kvs.expectedSize() >= SERVER_KNOBS->DESIRED_TOTAL_BYTES) {
				endVersion = decodeTagMessagesKey(kvs.end()[-1].key) + 1;
				onlySpilled = true;
			} else {
				messages.serializeBytes(messages2.toValue());
			}
		} else {
			// FIXME: Limit to approximately DESIRED_TOTATL_BYTES somehow.
			RangeResult kvrefs = wait(self->persistentData->readRange(
			    KeyRangeRef(
			        persistTagMessageRefsKey(logData->logId, req.tag, req.begin),
			        persistTagMessageRefsKey(logData->logId, req.tag, logData->persistentDataDurableVersion + 1)),
			    SERVER_KNOBS->TLOG_SPILL_REFERENCE_MAX_BATCHES_PER_PEEK + 1));

			//TraceEvent("TLogPeekResults", self->dbgid).detail("ForAddress", req.reply.getEndpoint().getPrimaryAddress()).detail("Tag1Results", s1).detail("Tag2Results", s2).detail("Tag1ResultsLim", kv1.size()).detail("Tag2ResultsLim", kv2.size()).detail("Tag1ResultsLast", kv1.size() ? kv1[0].key : "").detail("Tag2ResultsLast", kv2.size() ? kv2[0].key : "").detail("Limited", limited).detail("NextEpoch", next_pos.epoch).detail("NextSeq", next_pos.sequence).detail("NowEpoch", self->epoch()).detail("NowSeq", self->sequence.getNextSequence());

			state std::vector<std::pair<IDiskQueue::location, IDiskQueue::location>> commitLocations;
			state bool earlyEnd = false;
			uint32_t mutationBytes = 0;
			state uint64_t commitBytes = 0;
			state Version firstVersion = std::numeric_limits<Version>::max();
			for (int i = 0; i < kvrefs.size() && i < SERVER_KNOBS->TLOG_SPILL_REFERENCE_MAX_BATCHES_PER_PEEK; i++) {
				auto& kv = kvrefs[i];
				VectorRef<SpilledData> spilledData;
				BinaryReader r(kv.value, AssumeVersion(logData->protocolVersion));
				r >> spilledData;
				for (const SpilledData& sd : spilledData) {
					if (mutationBytes >= SERVER_KNOBS->DESIRED_TOTAL_BYTES) {
						earlyEnd = true;
						break;
					}
					if (sd.version >= req.begin) {
						firstVersion = std::min(firstVersion, sd.version);
						const IDiskQueue::location end = sd.start.lo + sd.length;
						commitLocations.emplace_back(sd.start, end);
						// This isn't perfect, because we aren't accounting for page boundaries, but should be
						// close enough.
						commitBytes += sd.length;
						mutationBytes += sd.mutationBytes;
					}
				}
				if (earlyEnd)
					break;
			}
			earlyEnd = earlyEnd || (kvrefs.size() >= SERVER_KNOBS->TLOG_SPILL_REFERENCE_MAX_BATCHES_PER_PEEK + 1);
			wait(self->peekMemoryLimiter.take(TaskPriority::TLogSpilledPeekReply, commitBytes));
			state FlowLock::Releaser memoryReservation(self->peekMemoryLimiter, commitBytes);
			state std::vector<Future<Standalone<StringRef>>> messageReads;
			messageReads.reserve(commitLocations.size());
			for (const auto& pair : commitLocations) {
				messageReads.push_back(self->rawPersistentQueue->read(pair.first, pair.second, CheckHashes::True));
			}
			commitLocations.clear();
			wait(waitForAll(messageReads));

			state Version lastRefMessageVersion = 0;
			state int index = 0;
			loop {
				if (index >= messageReads.size())
					break;
				Standalone<StringRef> queueEntryData = messageReads[index].get();
				uint8_t valid;
				const uint32_t length = *(uint32_t*)queueEntryData.begin();
				queueEntryData = queueEntryData.substr(4, queueEntryData.size() - 4);
				BinaryReader rd(queueEntryData, IncludeVersion());
				state TLogQueueEntry entry;
				rd >> entry >> valid;
				ASSERT(valid == 0x01);
				ASSERT(length + sizeof(valid) == queueEntryData.size());

				messages << VERSION_HEADER << entry.version;

				std::vector<StringRef> rawMessages =
				    wait(parseMessagesForTag(entry.messages, req.tag, logData->logRouterTags));
				for (const StringRef& msg : rawMessages) {
					messages.serializeBytes(msg);
				}

				lastRefMessageVersion = entry.version;
				index++;
			}

			messageReads.clear();
			memoryReservation.release();

			if (earlyEnd) {
				endVersion = lastRefMessageVersion + 1;
				onlySpilled = true;
			} else {
				messages.serializeBytes(messages2.toValue());
			}
		}
	} else {
		if (req.onlySpilled) {
			endVersion = logData->persistentDataDurableVersion + 1;
		} else {
			peekMessagesFromMemory(logData, req, messages, endVersion);
		}

		//TraceEvent("TLogPeekResults", self->dbgid).detail("ForAddress", req.reply.getEndpoint().getPrimaryAddress()).detail("MessageBytes", messages.getLength()).detail("NextEpoch", next_pos.epoch).detail("NextSeq", next_pos.sequence).detail("NowSeq", self->sequence.getNextSequence());
	}

	TLogPeekReply reply;
	reply.maxKnownVersion = logData->version.get();
	reply.minKnownCommittedVersion = logData->minKnownCommittedVersion;
	reply.messages = messages.toValue();
	reply.end = endVersion;
	reply.onlySpilled = onlySpilled;

	//TraceEvent("TlogPeek", self->dbgid).detail("LogId", logData->logId).detail("EndVer", reply.end).detail("MsgBytes", reply.messages.expectedSize()).detail("ForAddress", req.reply.getEndpoint().getPrimaryAddress());

	if (req.sequence.present()) {
		auto& trackerData = logData->peekTracker[peekId];
		trackerData.lastUpdate = now();

		double queueT = blockStart - queueStart;
		double blockT = workStart - blockStart;
		double workT = now() - workStart;

		trackerData.totalPeeks++;
		trackerData.replyBytes += reply.messages.size();

		if (queueT > trackerData.queueMax)
			trackerData.queueMax = queueT;
		if (blockT > trackerData.blockMax)
			trackerData.blockMax = blockT;
		if (workT > trackerData.workMax)
			trackerData.workMax = workT;

		trackerData.queueTime += queueT;
		trackerData.blockTime += blockT;
		trackerData.workTime += workT;

		auto& sequenceData = trackerData.sequence_version[sequence + 1];
		if (trackerData.sequence_version.size() && sequence + 1 < trackerData.sequence_version.begin()->first) {
			req.reply.sendError(operation_obsolete());
			if (!sequenceData.isSet())
				sequenceData.sendError(operation_obsolete());
			return Void();
		}
		if (sequenceData.isSet()) {
			trackerData.duplicatePeeks++;
			if (sequenceData.getFuture().get().first != reply.end) {
				TEST(true); // tlog peek second attempt ended at a different version (2)
				req.reply.sendError(operation_obsolete());
				return Void();
			}
		} else {
			sequenceData.send(std::make_pair(reply.end, reply.onlySpilled));
		}
		reply.begin = req.begin;
	}

	req.reply.send(reply);
	return Void();
}

ACTOR Future<Void> watchDegraded(TLogData* self) {
	if (g_network->isSimulated() && g_simulator.speedUpSimulation) {
		return Void();
	}

	wait(lowPriorityDelay(SERVER_KNOBS->TLOG_DEGRADED_DURATION));

	TraceEvent(SevWarnAlways, "TLogDegraded", self->dbgid).log();
	TEST(true); // TLog degraded
	self->degraded->set(true);
	return Void();
}

ACTOR Future<Void> doQueueCommit(TLogData* self,
                                 Reference<LogData> logData,
                                 std::vector<Reference<LogData>> missingFinalCommit) {
	state Version ver = logData->version.get();
	state Version commitNumber = self->queueCommitBegin + 1;
	state Version knownCommittedVersion = logData->knownCommittedVersion;
	self->queueCommitBegin = commitNumber;
	logData->queueCommittingVersion = ver;

	Future<Void> c = self->persistentQueue->commit();
	self->diskQueueCommitBytes = 0;
	self->largeDiskQueueCommitBytes.set(false);

	state Future<Void> degraded = watchDegraded(self);
	wait(c);
	if (g_network->isSimulated() && !g_simulator.speedUpSimulation && BUGGIFY_WITH_PROB(0.0001)) {
		wait(delay(6.0));
	}
	degraded.cancel();
	wait(self->queueCommitEnd.whenAtLeast(commitNumber - 1));

	// Calling check_yield instead of yield to avoid a destruction ordering problem in simulation
	if (g_network->check_yield(g_network->getCurrentTask())) {
		wait(delay(0, g_network->getCurrentTask()));
	}

	ASSERT(ver > logData->queueCommittedVersion.get());

	logData->durableKnownCommittedVersion = knownCommittedVersion;
	if (logData->unpoppedRecoveredTags == 0 && knownCommittedVersion >= logData->recoveredAt &&
	    logData->recoveryComplete.canBeSet()) {
		TraceEvent("TLogRecoveryComplete", logData->logId)
		    .detail("Tags", logData->unpoppedRecoveredTags)
		    .detail("DurableKCVer", logData->durableKnownCommittedVersion)
		    .detail("RecoveredAt", logData->recoveredAt);
		logData->recoveryComplete.send(Void());
	}

	//TraceEvent("TLogCommitDurable", self->dbgid).detail("Version", ver);
	if (logData->logSystem->get() &&
	    (!logData->isPrimary || logData->logRouterPoppedVersion < logData->logRouterPopToVersion)) {
		logData->logRouterPoppedVersion = ver;
		logData->logSystem->get()->pop(ver, logData->remoteTag, knownCommittedVersion, logData->locality);
	}

	logData->queueCommittedVersion.set(ver);
	self->queueCommitEnd.set(commitNumber);

	for (auto& it : missingFinalCommit) {
		TraceEvent("TLogCommitMissingFinalCommit", self->dbgid)
		    .detail("LogId", logData->logId)
		    .detail("Version", it->version.get())
		    .detail("QueueVer", it->queueCommittedVersion.get());
		TEST(true); // A TLog was replaced before having a chance to commit its queue
		it->queueCommittedVersion.set(it->version.get());
	}
	return Void();
}

ACTOR Future<Void> commitQueue(TLogData* self) {
	state Reference<LogData> logData;
	state std::vector<Reference<LogData>> missingFinalCommit;

	loop {
		int foundCount = 0;
		for (auto it : self->id_data) {
			if (!it.second->stopped) {
				logData = it.second;
				foundCount++;
			} else if (it.second->version.get() >
			           std::max(it.second->queueCommittingVersion, it.second->queueCommittedVersion.get())) {
				missingFinalCommit.push_back(it.second);
			}
		}

		ASSERT(foundCount < 2);
		if (!foundCount) {
			wait(self->newLogData.onTrigger());
			continue;
		}

		TraceEvent("CommitQueueNewLog", self->dbgid)
		    .detail("LogId", logData->logId)
		    .detail("Version", logData->version.get())
		    .detail("Committing", logData->queueCommittingVersion)
		    .detail("Commmitted", logData->queueCommittedVersion.get());
		if (logData->committingQueue.canBeSet()) {
			logData->committingQueue.send(Void());
		}

		loop {
			if (logData->stopped && logData->version.get() == std::max(logData->queueCommittingVersion,
			                                                           logData->queueCommittedVersion.get())) {
				wait(logData->queueCommittedVersion.whenAtLeast(logData->version.get()));
				break;
			}

			choose {
				when(wait(logData->version.whenAtLeast(
				    std::max(logData->queueCommittingVersion, logData->queueCommittedVersion.get()) + 1))) {
					while (self->queueCommitBegin != self->queueCommitEnd.get() &&
					       !self->largeDiskQueueCommitBytes.get()) {
						wait(self->queueCommitEnd.whenAtLeast(self->queueCommitBegin) ||
						     self->largeDiskQueueCommitBytes.onChange());
					}
					self->sharedActors.send(doQueueCommit(self, logData, missingFinalCommit));
					missingFinalCommit.clear();
				}
				when(wait(self->newLogData.onTrigger())) {}
			}
		}
	}
}

ACTOR Future<Void> tLogCommit(TLogData* self,
                              TLogCommitRequest req,
                              Reference<LogData> logData,
                              PromiseStream<Void> warningCollectorInput) {
	state Optional<UID> tlogDebugID;
	if (req.debugID.present()) {
		tlogDebugID = nondeterministicRandom()->randomUniqueID();
		g_traceBatch.addAttach("CommitAttachID", req.debugID.get().first(), tlogDebugID.get().first());
		g_traceBatch.addEvent("CommitDebug", tlogDebugID.get().first(), "TLog.tLogCommit.BeforeWaitForVersion");
	}

	logData->minKnownCommittedVersion = std::max(logData->minKnownCommittedVersion, req.minKnownCommittedVersion);

	wait(logData->version.whenAtLeast(req.prevVersion));

	// Calling check_yield instead of yield to avoid a destruction ordering problem in simulation
	if (g_network->check_yield(g_network->getCurrentTask())) {
		wait(delay(0, g_network->getCurrentTask()));
	}

	state double waitStartT = 0;
	while (self->bytesInput - self->bytesDurable >= SERVER_KNOBS->TLOG_HARD_LIMIT_BYTES && !logData->stopped) {
		if (now() - waitStartT >= 1) {
			TraceEvent(SevWarn, "TLogUpdateLag", logData->logId)
			    .detail("Version", logData->version.get())
			    .detail("PersistentDataVersion", logData->persistentDataVersion)
			    .detail("PersistentDataDurableVersion", logData->persistentDataDurableVersion);
			waitStartT = now();
		}
		wait(delayJittered(.005, TaskPriority::TLogCommit));
	}

	if (logData->stopped) {
		req.reply.sendError(tlog_stopped());
		return Void();
	}

	if (logData->version.get() ==
	    req.prevVersion) { // Not a duplicate (check relies on critical section between here self->version.set() below!)
		if (req.debugID.present())
			g_traceBatch.addEvent("CommitDebug", tlogDebugID.get().first(), "TLog.tLogCommit.Before");

		//TraceEvent("TLogCommit", logData->logId).detail("Version", req.version);
		commitMessages(self, logData, req.version, req.arena, req.messages);

		logData->knownCommittedVersion = std::max(logData->knownCommittedVersion, req.knownCommittedVersion);

		TLogQueueEntryRef qe;
		// Log the changes to the persistent queue, to be committed by commitQueue()
		qe.version = req.version;
		qe.knownCommittedVersion = logData->knownCommittedVersion;
		qe.messages = req.messages;
		qe.id = logData->logId;
		self->persistentQueue->push(qe, logData);

		self->diskQueueCommitBytes += qe.expectedSize();
		if (self->diskQueueCommitBytes > SERVER_KNOBS->MAX_QUEUE_COMMIT_BYTES) {
			self->largeDiskQueueCommitBytes.set(true);
		}

		// Notifies the commitQueue actor to commit persistentQueue, and also unblocks tLogPeekMessages actors
		logData->version.set(req.version);

		if (req.debugID.present())
			g_traceBatch.addEvent("CommitDebug", tlogDebugID.get().first(), "TLog.tLogCommit.AfterTLogCommit");
	}
	// Send replies only once all prior messages have been received and committed.
	state Future<Void> stopped = logData->stopCommit.onTrigger();
	wait(
	    timeoutWarning(logData->queueCommittedVersion.whenAtLeast(req.version) || stopped, 0.1, warningCollectorInput));

	if (stopped.isReady()) {
		ASSERT(logData->stopped);
		req.reply.sendError(tlog_stopped());
		return Void();
	}

	if (req.debugID.present())
		g_traceBatch.addEvent("CommitDebug", tlogDebugID.get().first(), "TLog.tLogCommit.After");

	req.reply.send(logData->durableKnownCommittedVersion);
	return Void();
}

ACTOR Future<Void> initPersistentState(TLogData* self, Reference<LogData> logData) {
	wait(self->persistentDataCommitLock.take());
	state FlowLock::Releaser commitLockReleaser(self->persistentDataCommitLock);

	// PERSIST: Initial setup of persistentData for a brand new tLog for a new database
	state IKeyValueStore* storage = self->persistentData;
	wait(storage->init());
	storage->set(persistFormat);
	storage->set(
	    KeyValueRef(BinaryWriter::toValue(logData->logId, Unversioned()).withPrefix(persistCurrentVersionKeys.begin),
	                BinaryWriter::toValue(logData->version.get(), Unversioned())));
	storage->set(KeyValueRef(
	    BinaryWriter::toValue(logData->logId, Unversioned()).withPrefix(persistKnownCommittedVersionKeys.begin),
	    BinaryWriter::toValue(logData->knownCommittedVersion, Unversioned())));
	storage->set(KeyValueRef(BinaryWriter::toValue(logData->logId, Unversioned()).withPrefix(persistLocalityKeys.begin),
	                         BinaryWriter::toValue(logData->locality, Unversioned())));
	storage->set(
	    KeyValueRef(BinaryWriter::toValue(logData->logId, Unversioned()).withPrefix(persistLogRouterTagsKeys.begin),
	                BinaryWriter::toValue(logData->logRouterTags, Unversioned())));
	storage->set(KeyValueRef(BinaryWriter::toValue(logData->logId, Unversioned()).withPrefix(persistTxsTagsKeys.begin),
	                         BinaryWriter::toValue(logData->txsTags, Unversioned())));
	storage->set(
	    KeyValueRef(BinaryWriter::toValue(logData->logId, Unversioned()).withPrefix(persistRecoveryCountKeys.begin),
	                BinaryWriter::toValue(logData->recoveryCount, Unversioned())));
	storage->set(
	    KeyValueRef(BinaryWriter::toValue(logData->logId, Unversioned()).withPrefix(persistProtocolVersionKeys.begin),
	                BinaryWriter::toValue(logData->protocolVersion, Unversioned())));

	for (auto tag : logData->allTags) {
		ASSERT(!logData->getTagData(tag));
		logData->createTagData(tag, 0, true, true, true);
		updatePersistentPopped(self, logData, logData->getTagData(tag));
	}

	TraceEvent("TLogInitCommit", logData->logId).log();
	wait(self->persistentData->commit());
	return Void();
}

ACTOR Future<Void> rejoinMasters(TLogData* self,
                                 TLogInterface tli,
                                 DBRecoveryCount recoveryCount,
                                 Future<Void> registerWithMaster,
                                 bool isPrimary) {
	state UID lastMasterID(0, 0);
	loop {
		auto const& inf = self->dbInfo->get();
		bool isDisplaced =
		    !std::count(inf.priorCommittedLogServers.begin(), inf.priorCommittedLogServers.end(), tli.id());
		if (isPrimary) {
			isDisplaced =
			    isDisplaced && inf.recoveryCount >= recoveryCount && inf.recoveryState != RecoveryState::UNINITIALIZED;
		} else {
			isDisplaced = isDisplaced &&
			              ((inf.recoveryCount > recoveryCount && inf.recoveryState != RecoveryState::UNINITIALIZED) ||
			               (inf.recoveryCount == recoveryCount && inf.recoveryState == RecoveryState::FULLY_RECOVERED));
		}
		isDisplaced = isDisplaced && !inf.logSystemConfig.hasTLog(tli.id());
		if (isDisplaced) {
			TraceEvent("TLogDisplaced", tli.id())
			    .detail("Reason", "DBInfoDoesNotContain")
			    .detail("RecoveryCount", recoveryCount)
			    .detail("InfRecoveryCount", inf.recoveryCount)
			    .detail("RecoveryState", (int)inf.recoveryState)
			    .detail("LogSysConf", describe(inf.logSystemConfig.tLogs))
			    .detail("PriorLogs", describe(inf.priorCommittedLogServers))
			    .detail("OldLogGens", inf.logSystemConfig.oldTLogs.size());
			if (BUGGIFY)
				wait(delay(SERVER_KNOBS->BUGGIFY_WORKER_REMOVED_MAX_LAG * deterministicRandom()->random01()));
			throw worker_removed();
		}

		if (registerWithMaster.isReady()) {
			if (self->dbInfo->get().master.id() != lastMasterID) {
				// The TLogRejoinRequest is needed to establish communications with a new master, which doesn't have our
				// TLogInterface
				TLogRejoinRequest req(tli);
				TraceEvent("TLogRejoining", tli.id()).detail("Master", self->dbInfo->get().master.id());
				choose {
					when(TLogRejoinReply rep =
					         wait(brokenPromiseToNever(self->dbInfo->get().master.tlogRejoin.getReply(req)))) {
						if (rep.masterIsRecovered)
							lastMasterID = self->dbInfo->get().master.id();
					}
					when(wait(self->dbInfo->onChange())) {}
				}
			} else {
				wait(self->dbInfo->onChange());
			}
		} else {
			wait(registerWithMaster || self->dbInfo->onChange());
		}
	}
}

ACTOR Future<Void> respondToRecovered(TLogInterface tli, Promise<Void> recoveryComplete) {
	state bool finishedRecovery = true;
	try {
		wait(recoveryComplete.getFuture());
	} catch (Error& e) {
		if (e.code() != error_code_end_of_stream) {
			throw;
		}
		finishedRecovery = false;
	}
	TraceEvent("TLogRespondToRecovered", tli.id()).detail("Finished", finishedRecovery);
	loop {
		TLogRecoveryFinishedRequest req = waitNext(tli.recoveryFinished.getFuture());
		if (finishedRecovery) {
			req.reply.send(Void());
		} else {
			req.reply.send(Never());
		}
	}
}

ACTOR Future<Void> cleanupPeekTrackers(LogData* logData) {
	loop {
		double minTimeUntilExpiration = SERVER_KNOBS->PEEK_TRACKER_EXPIRATION_TIME;
		auto it = logData->peekTracker.begin();
		while (it != logData->peekTracker.end()) {
			double timeUntilExpiration = it->second.lastUpdate + SERVER_KNOBS->PEEK_TRACKER_EXPIRATION_TIME - now();
			if (timeUntilExpiration < 1.0e-6) {
				for (auto seq : it->second.sequence_version) {
					if (!seq.second.isSet()) {
						seq.second.sendError(timed_out());
					}
				}
				it = logData->peekTracker.erase(it);
			} else {
				minTimeUntilExpiration = std::min(minTimeUntilExpiration, timeUntilExpiration);
				++it;
			}
		}

		wait(delay(minTimeUntilExpiration));
	}
}

ACTOR Future<Void> logPeekTrackers(LogData* logData) {
	loop {
		int64_t logThreshold = 1;
		if (logData->peekTracker.size() > SERVER_KNOBS->PEEK_LOGGING_AMOUNT) {
			std::vector<int64_t> peekCounts;
			peekCounts.reserve(logData->peekTracker.size());
			for (auto& it : logData->peekTracker) {
				peekCounts.push_back(it.second.totalPeeks);
			}
			size_t pivot = peekCounts.size() - SERVER_KNOBS->PEEK_LOGGING_AMOUNT;
			std::nth_element(peekCounts.begin(), peekCounts.begin() + pivot, peekCounts.end());
			logThreshold = std::max<int64_t>(1, peekCounts[pivot]);
		}
		int logCount = 0;
		for (auto& it : logData->peekTracker) {
			if (it.second.totalPeeks >= logThreshold) {
				logCount++;
				TraceEvent("PeekMetrics", logData->logId)
				    .detail("Tag", it.second.tag.toString())
				    .detail("Elapsed", now() - it.second.lastLogged)
				    .detail("MeanReplyBytes", it.second.replyBytes / it.second.totalPeeks)
				    .detail("TotalPeeks", it.second.totalPeeks)
				    .detail("UnblockedPeeks", it.second.unblockedPeeks)
				    .detail("DuplicatePeeks", it.second.duplicatePeeks)
				    .detail("Sequence",
				            it.second.sequence_version.size() ? it.second.sequence_version.begin()->first : -1)
				    .detail("IdleSeconds", it.second.idleTime)
				    .detail("IdleMax", it.second.idleMax)
				    .detail("QueueSeconds", it.second.queueTime)
				    .detail("QueueMax", it.second.queueMax)
				    .detail("BlockSeconds", it.second.blockTime)
				    .detail("BlockMax", it.second.blockMax)
				    .detail("WorkSeconds", it.second.workTime)
				    .detail("WorkMax", it.second.workMax);
				it.second.resetMetrics();
			}
		}

		wait(delay(SERVER_KNOBS->PEEK_LOGGING_DELAY * std::max(1, logCount)));
	}
}

void getQueuingMetrics(TLogData* self, Reference<LogData> logData, TLogQueuingMetricsRequest const& req) {
	TLogQueuingMetricsReply reply;
	reply.localTime = now();
	reply.instanceID = self->instanceID;
	reply.bytesInput = self->bytesInput;
	reply.bytesDurable = self->bytesDurable;
	reply.storageBytes = self->persistentData->getStorageBytes();
	// FIXME: Add the knownCommittedVersion to this message and change ratekeeper to use that version.
	reply.v = logData->durableKnownCommittedVersion;
	req.reply.send(reply);
}

ACTOR Future<Void> tLogSnapCreate(TLogSnapRequest snapReq, TLogData* self, Reference<LogData> logData) {
	if (self->ignorePopUid != snapReq.snapUID.toString()) {
		snapReq.reply.sendError(operation_failed());
		return Void();
	}
	ExecCmdValueString snapArg(snapReq.snapPayload);
	try {
		int err = wait(execHelper(&snapArg, snapReq.snapUID, self->dataFolder, snapReq.role.toString()));

		std::string uidStr = snapReq.snapUID.toString();
		TraceEvent("ExecTraceTLog")
		    .detail("Uid", uidStr)
		    .detail("Status", err)
		    .detail("Role", snapReq.role)
		    .detail("Value", self->dataFolder)
		    .detail("ExecPayload", snapReq.snapPayload)
		    .detail("PersistentDataVersion", logData->persistentDataVersion)
		    .detail("PersistentDatadurableVersion", logData->persistentDataDurableVersion)
		    .detail("QueueCommittedVersion", logData->queueCommittedVersion.get())
		    .detail("Version", logData->version.get());

		if (err != 0) {
			throw operation_failed();
		}
		snapReq.reply.send(Void());
	} catch (Error& e) {
		TraceEvent("TLogExecHelperError").error(e, true /*includeCancelled */);
		if (e.code() != error_code_operation_cancelled) {
			snapReq.reply.sendError(e);
		} else {
			throw e;
		}
	}
	return Void();
}

ACTOR Future<Void> tLogEnablePopReq(TLogEnablePopRequest enablePopReq, TLogData* self, Reference<LogData> logData) {
	if (self->ignorePopUid != enablePopReq.snapUID.toString()) {
		TraceEvent(SevWarn, "TLogPopDisableEnableUidMismatch")
		    .detail("IgnorePopUid", self->ignorePopUid)
		    .detail("UidStr", enablePopReq.snapUID.toString());
		enablePopReq.reply.sendError(operation_failed());
		return Void();
	}
	TraceEvent("EnableTLogPlayAllIgnoredPops2").log();
	// use toBePopped and issue all the pops
	std::map<Tag, Version>::iterator it;
	state vector<Future<Void>> ignoredPops;
	self->ignorePopRequest = false;
	self->ignorePopDeadline = 0.0;
	self->ignorePopUid = "";
	for (it = self->toBePopped.begin(); it != self->toBePopped.end(); it++) {
		TraceEvent("PlayIgnoredPop").detail("Tag", it->first.toString()).detail("Version", it->second);
		ignoredPops.push_back(tLogPopCore(self, it->first, it->second, logData));
	}
	TraceEvent("TLogExecCmdPopEnable")
	    .detail("UidStr", enablePopReq.snapUID.toString())
	    .detail("IgnorePopUid", self->ignorePopUid)
	    .detail("IgnporePopRequest", self->ignorePopRequest)
	    .detail("IgnporePopDeadline", self->ignorePopDeadline)
	    .detail("PersistentDataVersion", logData->persistentDataVersion)
	    .detail("PersistentDatadurableVersion", logData->persistentDataDurableVersion)
	    .detail("QueueCommittedVersion", logData->queueCommittedVersion.get())
	    .detail("Version", logData->version.get());
	wait(waitForAll(ignoredPops));
	self->toBePopped.clear();
	enablePopReq.reply.send(Void());
	return Void();
}

ACTOR Future<Void> serveTLogInterface(TLogData* self,
                                      TLogInterface tli,
                                      Reference<LogData> logData,
                                      PromiseStream<Void> warningCollectorInput) {
	state Future<Void> dbInfoChange = Void();

	loop choose {
		when(wait(dbInfoChange)) {
			dbInfoChange = self->dbInfo->onChange();
			bool found = false;
			if (self->dbInfo->get().recoveryState >= RecoveryState::ACCEPTING_COMMITS) {
				for (auto& logs : self->dbInfo->get().logSystemConfig.tLogs) {
					if (std::count(logs.tLogs.begin(), logs.tLogs.end(), logData->logId)) {
						found = true;
						break;
					}
				}
			}
			if (found && self->dbInfo->get().logSystemConfig.recruitmentID == logData->recruitmentID) {
				logData->logSystem->set(ILogSystem::fromServerDBInfo(self->dbgid, self->dbInfo->get()));
				if (!logData->isPrimary) {
					logData->logSystem->get()->pop(logData->logRouterPoppedVersion,
					                               logData->remoteTag,
					                               logData->durableKnownCommittedVersion,
					                               logData->locality);
				}

				if (!logData->isPrimary && logData->stopped) {
					TraceEvent("TLogAlreadyStopped", self->dbgid).detail("LogId", logData->logId);
					logData->removed = logData->removed && logData->logSystem->get()->endEpoch();
				}
			} else {
				logData->logSystem->set(Reference<ILogSystem>());
			}
		}
		when(TLogPeekRequest req = waitNext(tli.peekMessages.getFuture())) {
			logData->addActor.send(tLogPeekMessages(self, req, logData));
		}
		when(TLogPopRequest req = waitNext(tli.popMessages.getFuture())) {
			logData->addActor.send(tLogPop(self, req, logData));
		}
		when(TLogCommitRequest req = waitNext(tli.commit.getFuture())) {
			//TraceEvent("TLogCommitReq", logData->logId).detail("Ver", req.version).detail("PrevVer", req.prevVersion).detail("LogVer", logData->version.get());
			ASSERT(logData->isPrimary);
			TEST(logData->stopped); // TLogCommitRequest while stopped
			if (!logData->stopped)
				logData->addActor.send(tLogCommit(self, req, logData, warningCollectorInput));
			else
				req.reply.sendError(tlog_stopped());
		}
		when(ReplyPromise<TLogLockResult> reply = waitNext(tli.lock.getFuture())) {
			logData->addActor.send(tLogLock(self, reply, logData));
		}
		when(TLogQueuingMetricsRequest req = waitNext(tli.getQueuingMetrics.getFuture())) {
			getQueuingMetrics(self, logData, req);
		}
		when(TLogConfirmRunningRequest req = waitNext(tli.confirmRunning.getFuture())) {
			if (req.debugID.present()) {
				UID tlogDebugID = nondeterministicRandom()->randomUniqueID();
				g_traceBatch.addAttach("TransactionAttachID", req.debugID.get().first(), tlogDebugID.first());
				g_traceBatch.addEvent("TransactionDebug", tlogDebugID.first(), "TLogServer.TLogConfirmRunningRequest");
			}
			if (!logData->stopped)
				req.reply.send(Void());
			else
				req.reply.sendError(tlog_stopped());
		}
		when(TLogDisablePopRequest req = waitNext(tli.disablePopRequest.getFuture())) {
			if (self->ignorePopUid != "") {
				TraceEvent(SevWarn, "TLogPopDisableonDisable")
				    .detail("IgnorePopUid", self->ignorePopUid)
				    .detail("UidStr", req.snapUID.toString())
				    .detail("PersistentDataVersion", logData->persistentDataVersion)
				    .detail("PersistentDatadurableVersion", logData->persistentDataDurableVersion)
				    .detail("QueueCommittedVersion", logData->queueCommittedVersion.get())
				    .detail("Version", logData->version.get());
				req.reply.sendError(operation_failed());
			} else {
				// FIXME: As part of reverting snapshot V1, make ignorePopUid a UID instead of string
				self->ignorePopRequest = true;
				self->ignorePopUid = req.snapUID.toString();
				self->ignorePopDeadline = g_network->now() + SERVER_KNOBS->TLOG_IGNORE_POP_AUTO_ENABLE_DELAY;
				req.reply.send(Void());
			}
		}
		when(TLogEnablePopRequest enablePopReq = waitNext(tli.enablePopRequest.getFuture())) {
			logData->addActor.send(tLogEnablePopReq(enablePopReq, self, logData));
		}
		when(TLogSnapRequest snapReq = waitNext(tli.snapRequest.getFuture())) {
			logData->addActor.send(tLogSnapCreate(snapReq, self, logData));
		}
	}
}

void removeLog(TLogData* self, Reference<LogData> logData) {
	TraceEvent("TLogRemoved", self->dbgid)
	    .detail("LogId", logData->logId)
	    .detail("Input", logData->bytesInput.getValue())
	    .detail("Durable", logData->bytesDurable.getValue());
	logData->stopped = true;
	if (!logData->recoveryComplete.isSet()) {
		logData->recoveryComplete.sendError(end_of_stream());
	}

	logData->addActor = PromiseStream<Future<Void>>(); // there could be items still in the promise stream if one of the
	                                                   // actors threw an error immediately
	self->id_data.erase(logData->logId);

	while (self->popOrder.size() && !self->id_data.count(self->popOrder.front())) {
		self->popOrder.pop_front();
	}

	if (self->id_data.size()) {
		return;
	} else {
		throw worker_removed();
	}
}

// copy data from old gene to new gene without desiarlzing
ACTOR Future<Void> pullAsyncData(TLogData* self,
                                 Reference<LogData> logData,
                                 std::vector<Tag> tags,
                                 Version beginVersion,
                                 Optional<Version> endVersion,
                                 bool poppedIsKnownCommitted,
                                 bool parallelGetMore) {
	state Future<Void> dbInfoChange = Void();
	state Reference<ILogSystem::IPeekCursor> r;
	state Version tagAt = beginVersion;
	state Version lastVer = 0;

	if (endVersion.present()) {
		TraceEvent("TLogRestoreReplicationFactor", self->dbgid)
		    .detail("LogId", logData->logId)
		    .detail("Locality", logData->locality)
		    .detail("RecoverFrom", beginVersion)
		    .detail("RecoverTo", endVersion.get());
	}

	while (!endVersion.present() || logData->version.get() < endVersion.get()) {
		loop {
			choose {
				when(wait(r ? r->getMore(TaskPriority::TLogCommit) : Never())) { break; }
				when(wait(dbInfoChange)) {
					if (logData->logSystem->get()) {
						r = logData->logSystem->get()->peek(logData->logId, tagAt, endVersion, tags, parallelGetMore);
					} else {
						r = Reference<ILogSystem::IPeekCursor>();
					}
					dbInfoChange = logData->logSystem->onChange();
				}
			}
		}

		state double waitStartT = 0;
		while (self->bytesInput - self->bytesDurable >= SERVER_KNOBS->TLOG_HARD_LIMIT_BYTES && !logData->stopped) {
			if (now() - waitStartT >= 1) {
				TraceEvent(SevWarn, "TLogUpdateLag", logData->logId)
				    .detail("Version", logData->version.get())
				    .detail("PersistentDataVersion", logData->persistentDataVersion)
				    .detail("PersistentDataDurableVersion", logData->persistentDataDurableVersion);
				waitStartT = now();
			}
			wait(delayJittered(.005, TaskPriority::TLogCommit));
		}

		state Version ver = 0;
		state std::vector<TagsAndMessage> messages;
		loop {
			state bool foundMessage = r->hasMessage();
			if (!foundMessage || r->version().version != ver) {
				ASSERT(r->version().version > lastVer);
				if (ver) {
					if (logData->stopped || (endVersion.present() && ver > endVersion.get())) {
						return Void();
					}

					if (poppedIsKnownCommitted) {
						logData->knownCommittedVersion = std::max(logData->knownCommittedVersion, r->popped());
						logData->minKnownCommittedVersion =
						    std::max(logData->minKnownCommittedVersion, r->getMinKnownCommittedVersion());
					}

					commitMessages(self, logData, ver, messages);

					if (self->terminated.isSet()) {
						return Void();
					}

					// Log the changes to the persistent queue, to be committed by commitQueue()
					AlternativeTLogQueueEntryRef qe;
					qe.version = ver;
					qe.knownCommittedVersion = logData->knownCommittedVersion;
					qe.alternativeMessages = &messages;
					qe.id = logData->logId;
					self->persistentQueue->push(qe, logData);

					self->diskQueueCommitBytes += qe.expectedSize();
					if (self->diskQueueCommitBytes > SERVER_KNOBS->MAX_QUEUE_COMMIT_BYTES) {
						self->largeDiskQueueCommitBytes.set(true);
					}

					// Notifies the commitQueue actor to commit persistentQueue, and also unblocks tLogPeekMessages
					// actors
					logData->version.set(ver);
					wait(yield(TaskPriority::TLogCommit));
				}
				lastVer = ver;
				ver = r->version().version;
				messages.clear();

				if (!foundMessage) {
					ver--;
					if (ver > logData->version.get()) {
						if (logData->stopped || (endVersion.present() && ver > endVersion.get())) {
							return Void();
						}

						if (poppedIsKnownCommitted) {
							logData->knownCommittedVersion = std::max(logData->knownCommittedVersion, r->popped());
							logData->minKnownCommittedVersion =
							    std::max(logData->minKnownCommittedVersion, r->getMinKnownCommittedVersion());
						}

						if (self->terminated.isSet()) {
							return Void();
						}

						// Log the changes to the persistent queue, to be committed by commitQueue()
						TLogQueueEntryRef qe;
						qe.version = ver;
						qe.knownCommittedVersion = logData->knownCommittedVersion;
						qe.messages = StringRef();
						qe.id = logData->logId;
						self->persistentQueue->push(qe, logData);

						self->diskQueueCommitBytes += qe.expectedSize();
						if (self->diskQueueCommitBytes > SERVER_KNOBS->MAX_QUEUE_COMMIT_BYTES) {
							self->largeDiskQueueCommitBytes.set(true);
						}

						// Notifies the commitQueue actor to commit persistentQueue, and also unblocks tLogPeekMessages
						// actors
						logData->version.set(ver);
						wait(yield(TaskPriority::TLogCommit));
					}
					break;
				}
			}

			messages.emplace_back(r->getMessageWithTags(), r->getTags());
			r->nextMessage();
		}

		tagAt = std::max(r->version().version, logData->version.get() + 1);
	}
	return Void();
}

ACTOR Future<Void> tLogCore(TLogData* self,
                            Reference<LogData> logData,
                            TLogInterface tli,
                            bool pulledRecoveryVersions) {
	if (logData->removed.isReady()) {
		wait(delay(0)); // to avoid iterator invalidation in restorePersistentState when removed is already ready
		ASSERT(logData->removed.isError());

		if (logData->removed.getError().code() != error_code_worker_removed) {
			throw logData->removed.getError();
		}

		removeLog(self, logData);
		return Void();
	}

	state PromiseStream<Void> warningCollectorInput;
	state Future<Void> warningCollector =
	    timeoutWarningCollector(warningCollectorInput.getFuture(), 1.0, "TLogQueueCommitSlow", self->dbgid);
	state Future<Void> error = actorCollection(logData->addActor.getFuture());

	logData->addActor.send(waitFailureServer(tli.waitFailure.getFuture()));
	logData->addActor.send(logData->removed);
	// FIXME: update tlogMetrics to include new information, or possibly only have one copy for the shared instance
	logData->addActor.send(traceCounters("TLogMetrics",
	                                     logData->logId,
	                                     SERVER_KNOBS->STORAGE_LOGGING_DELAY,
	                                     &logData->cc,
	                                     logData->logId.toString() + "/TLogMetrics"));
	logData->addActor.send(serveTLogInterface(self, tli, logData, warningCollectorInput));
	logData->addActor.send(cleanupPeekTrackers(logData.getPtr()));
	logData->addActor.send(logPeekTrackers(logData.getPtr()));

	if (!logData->isPrimary) {
		std::vector<Tag> tags;
		tags.push_back(logData->remoteTag);
		logData->addActor.send(
		    pullAsyncData(self,
		                  logData,
		                  tags,
		                  pulledRecoveryVersions ? logData->recoveredAt + 1 : logData->unrecoveredBefore,
		                  Optional<Version>(),
		                  true,
		                  true));
	}

	try {
		wait(error);
		throw internal_error();
	} catch (Error& e) {
		if (e.code() != error_code_worker_removed)
			throw;

		removeLog(self, logData);
		return Void();
	}
}

ACTOR Future<Void> checkEmptyQueue(TLogData* self) {
	TraceEvent("TLogCheckEmptyQueueBegin", self->dbgid).log();
	try {
		bool recoveryFinished = wait(self->persistentQueue->initializeRecovery(0));
		if (recoveryFinished)
			return Void();
		TLogQueueEntry r = wait(self->persistentQueue->readNext(self));
		throw internal_error();
	} catch (Error& e) {
		if (e.code() != error_code_end_of_stream)
			throw;
		TraceEvent("TLogCheckEmptyQueueEnd", self->dbgid).log();
		return Void();
	}
}

ACTOR Future<Void> checkRecovered(TLogData* self) {
	TraceEvent("TLogCheckRecoveredBegin", self->dbgid).log();
	Optional<Value> v = wait(self->persistentData->readValue(StringRef()));
	TraceEvent("TLogCheckRecoveredEnd", self->dbgid).log();
	return Void();
}

// Recovery persistent state of tLog from disk
ACTOR Future<Void> restorePersistentState(TLogData* self,
                                          LocalityData locality,
                                          Promise<Void> oldLog,
                                          Promise<Void> recovered,
                                          PromiseStream<InitializeTLogRequest> tlogRequests) {
	state double startt = now();
	state Reference<LogData> logData;
	state KeyRange tagKeys;
	// PERSIST: Read basic state from persistentData; replay persistentQueue but don't erase it

	TraceEvent("TLogRestorePersistentState", self->dbgid).log();

	state IKeyValueStore* storage = self->persistentData;
	wait(storage->init());
	state Future<Optional<Value>> fFormat = storage->readValue(persistFormat.key);
	state Future<Optional<Value>> fRecoveryLocation = storage->readValue(persistRecoveryLocationKey);
	state Future<RangeResult> fVers = storage->readRange(persistCurrentVersionKeys);
	state Future<RangeResult> fKnownCommitted = storage->readRange(persistKnownCommittedVersionKeys);
	state Future<RangeResult> fLocality = storage->readRange(persistLocalityKeys);
	state Future<RangeResult> fLogRouterTags = storage->readRange(persistLogRouterTagsKeys);
	state Future<RangeResult> fTxsTags = storage->readRange(persistTxsTagsKeys);
	state Future<RangeResult> fRecoverCounts = storage->readRange(persistRecoveryCountKeys);
	state Future<RangeResult> fProtocolVersions = storage->readRange(persistProtocolVersionKeys);

	// FIXME: metadata in queue?

	wait(waitForAll(std::vector{ fFormat, fRecoveryLocation }));
	wait(waitForAll(
	    std::vector{ fVers, fKnownCommitted, fLocality, fLogRouterTags, fTxsTags, fRecoverCounts, fProtocolVersions }));

	if (fFormat.get().present() && !persistFormatReadableRange.contains(fFormat.get().get())) {
		// FIXME: remove when we no longer need to test upgrades from 4.X releases
		if (g_network->isSimulated()) {
			TraceEvent("ElapsedTime").detail("SimTime", now()).detail("RealTime", 0).detail("RandomUnseed", 0);
			flushAndExit(0);
		}

		TraceEvent(SevError, "UnsupportedDBFormat", self->dbgid)
		    .detail("Format", fFormat.get().get())
		    .detail("Expected", persistFormat.value.toString());
		throw worker_recovery_failed();
	}

	if (!fFormat.get().present()) {
		RangeResult v = wait(self->persistentData->readRange(KeyRangeRef(StringRef(), LiteralStringRef("\xff")), 1));
		if (!v.size()) {
			TEST(true); // The DB is completely empty, so it was never initialized.  Delete it.
			throw worker_removed();
		} else {
			// This should never happen
			TraceEvent(SevError, "NoDBFormatKey", self->dbgid).detail("FirstKey", v[0].key);
			ASSERT(false);
			throw worker_recovery_failed();
		}
	}

	state std::vector<Future<ErrorOr<Void>>> removed;

	ASSERT(fFormat.get().get() == LiteralStringRef("FoundationDB/LogServer/3/0"));

	ASSERT(fVers.get().size() == fRecoverCounts.get().size());

	state std::map<UID, int8_t> id_locality;
	for (auto it : fLocality.get()) {
		id_locality[BinaryReader::fromStringRef<UID>(it.key.removePrefix(persistLocalityKeys.begin), Unversioned())] =
		    BinaryReader::fromStringRef<int8_t>(it.value, Unversioned());
	}

	state std::map<UID, int> id_logRouterTags;
	for (auto it : fLogRouterTags.get()) {
		id_logRouterTags[BinaryReader::fromStringRef<UID>(it.key.removePrefix(persistLogRouterTagsKeys.begin),
		                                                  Unversioned())] =
		    BinaryReader::fromStringRef<int>(it.value, Unversioned());
	}

	state std::map<UID, int> id_txsTags;
	for (auto it : fTxsTags.get()) {
		id_txsTags[BinaryReader::fromStringRef<UID>(it.key.removePrefix(persistTxsTagsKeys.begin), Unversioned())] =
		    BinaryReader::fromStringRef<int>(it.value, Unversioned());
	}

	state std::map<UID, Version> id_knownCommitted;
	for (auto it : fKnownCommitted.get()) {
		id_knownCommitted[BinaryReader::fromStringRef<UID>(it.key.removePrefix(persistKnownCommittedVersionKeys.begin),
		                                                   Unversioned())] =
		    BinaryReader::fromStringRef<Version>(it.value, Unversioned());
	}

	state IDiskQueue::location minimumRecoveryLocation = 0;
	if (fRecoveryLocation.get().present()) {
		minimumRecoveryLocation =
		    BinaryReader::fromStringRef<IDiskQueue::location>(fRecoveryLocation.get().get(), Unversioned());
	}

	state int idx = 0;
	state Promise<Void> registerWithMaster;
	state std::map<UID, TLogInterface> id_interf;
	state std::vector<std::pair<Version, UID>> logsByVersion;
	for (idx = 0; idx < fVers.get().size(); idx++) {
		state KeyRef rawId = fVers.get()[idx].key.removePrefix(persistCurrentVersionKeys.begin);
		UID id1 = BinaryReader::fromStringRef<UID>(rawId, Unversioned());
		UID id2 = BinaryReader::fromStringRef<UID>(
		    fRecoverCounts.get()[idx].key.removePrefix(persistRecoveryCountKeys.begin), Unversioned());
		ASSERT(id1 == id2);

		TLogInterface recruited(id1, self->dbgid, locality);
		recruited.initEndpoints();

		DUMPTOKEN(recruited.peekMessages);
		DUMPTOKEN(recruited.popMessages);
		DUMPTOKEN(recruited.commit);
		DUMPTOKEN(recruited.lock);
		DUMPTOKEN(recruited.getQueuingMetrics);
		DUMPTOKEN(recruited.confirmRunning);

		ProtocolVersion protocolVersion =
		    BinaryReader::fromStringRef<ProtocolVersion>(fProtocolVersions.get()[idx].value, Unversioned());

		// We do not need the remoteTag, because we will not be loading any additional data
		logData = Reference<LogData>(new LogData(self,
		                                         recruited,
		                                         Tag(),
		                                         true,
		                                         id_logRouterTags[id1],
		                                         id_txsTags[id1],
		                                         UID(),
		                                         protocolVersion,
		                                         std::vector<Tag>(),
		                                         "Restored"));
		logData->locality = id_locality[id1];
		logData->stopped = true;
		self->id_data[id1] = logData;
		id_interf[id1] = recruited;

		logData->knownCommittedVersion = id_knownCommitted[id1];
		Version ver = BinaryReader::fromStringRef<Version>(fVers.get()[idx].value, Unversioned());
		logData->persistentDataVersion = ver;
		logData->persistentDataDurableVersion = ver;
		logData->version.set(ver);
		logData->recoveryCount =
		    BinaryReader::fromStringRef<DBRecoveryCount>(fRecoverCounts.get()[idx].value, Unversioned());
		logData->removed =
		    rejoinMasters(self, recruited, logData->recoveryCount, registerWithMaster.getFuture(), false);
		removed.push_back(errorOr(logData->removed));
		logsByVersion.emplace_back(ver, id1);

		TraceEvent("TLogPersistentStateRestore", self->dbgid)
			.detail("LogId", logData->logId)
			.detail("Ver", ver)
			.detail("RecoveryCount", logData->recoveryCount);
		// Restore popped keys.  Pop operations that took place after the last (committed) updatePersistentDataVersion
		// might be lost, but that is fine because we will get the corresponding data back, too.
		tagKeys = prefixRange(rawId.withPrefix(persistTagPoppedKeys.begin));
		loop {
			if (logData->removed.isReady())
				break;
			RangeResult data = wait(self->persistentData->readRange(tagKeys, BUGGIFY ? 3 : 1 << 30, 1 << 20));
			if (!data.size())
				break;
			((KeyRangeRef&)tagKeys) = KeyRangeRef(keyAfter(data.back().key, tagKeys.arena()), tagKeys.end);

			for (auto& kv : data) {
				Tag tag = decodeTagPoppedKey(rawId, kv.key);
				Version popped = decodeTagPoppedValue(kv.value);
				TraceEvent("TLogRestorePopped", logData->logId).detail("Tag", tag.toString()).detail("To", popped);
				auto tagData = logData->getTagData(tag);
				ASSERT(!tagData);
				logData->createTagData(tag, popped, false, false, false);
				logData->getTagData(tag)->persistentPopped = popped;
			}
		}
	}

	std::sort(logsByVersion.begin(), logsByVersion.end());
	for (const auto& pair : logsByVersion) {
		// TLogs that have been fully spilled won't have queue entries read in the loop below.
		self->popOrder.push_back(pair.second);
	}
	logsByVersion.clear();

	state Future<Void> allRemoved = waitForAll(removed);
	state UID lastId = UID(1, 1); // initialized so it will not compare equal to a default UID
	state double recoverMemoryLimit = SERVER_KNOBS->TLOG_RECOVER_MEMORY_LIMIT;
	if (BUGGIFY)
		recoverMemoryLimit =
		    std::max<double>(SERVER_KNOBS->BUGGIFY_RECOVER_MEMORY_LIMIT, (double)SERVER_KNOBS->TLOG_SPILL_THRESHOLD);

	try {
		bool recoveryFinished = wait(self->persistentQueue->initializeRecovery(minimumRecoveryLocation));
		if (recoveryFinished)
			throw end_of_stream();
		loop {
			if (allRemoved.isReady()) {
				TEST(true); // all tlogs removed during queue recovery
				throw worker_removed();
			}
			choose {
				when(TLogQueueEntry qe = wait(self->persistentQueue->readNext(self))) {
					if (qe.id != lastId) {
						lastId = qe.id;
						auto it = self->id_data.find(qe.id);
						if (it != self->id_data.end()) {
							logData = it->second;
						} else {
							logData = Reference<LogData>();
						}
					}

					//TraceEvent("TLogRecoveredQE", self->dbgid).detail("LogId", qe.id).detail("Ver", qe.version).detail("MessageBytes", qe.messages.size()).detail("Tags", qe.tags.size())
					//	.detail("Tag0", qe.tags.size() ? qe.tags[0].tag : invalidTag).detail("Version",
					// logData->version.get());

					if (logData) {
						if (!self->spillOrder.size() || self->spillOrder.back() != qe.id) {
							self->spillOrder.push_back(qe.id);
						}
						logData->knownCommittedVersion =
						    std::max(logData->knownCommittedVersion, qe.knownCommittedVersion);
						if (qe.version > logData->version.get()) {
							commitMessages(self, logData, qe.version, qe.arena(), qe.messages);
							logData->version.set(qe.version);
							logData->queueCommittedVersion.set(qe.version);

							while (self->bytesInput - self->bytesDurable >= recoverMemoryLimit) {
								TEST(true); // Flush excess data during TLog queue recovery
								TraceEvent("FlushLargeQueueDuringRecovery", self->dbgid)
								    .detail("LogId", logData->logId)
								    .detail("BytesInput", self->bytesInput)
								    .detail("BytesDurable", self->bytesDurable)
								    .detail("Version", logData->version.get())
								    .detail("PVer", logData->persistentDataVersion);

								choose {
									when(wait(updateStorage(self))) {}
									when(wait(allRemoved)) { throw worker_removed(); }
								}
							}
						} else {
							// Updating persistRecoveryLocation and persistCurrentVersion at the same time,
							// transactionally, should mean that we never read any TLogQueueEntry that has already
							// been spilled.
							ASSERT_WE_THINK(qe.version == logData->version.get());
						}
					}
				}
				when(wait(allRemoved)) { throw worker_removed(); }
			}
		}
	} catch (Error& e) {
		if (e.code() != error_code_end_of_stream)
			throw;
	}

	TraceEvent("TLogRestorePersistentStateDone", self->dbgid).detail("Took", now() - startt);
	TEST(now() - startt >= 1.0); // TLog recovery took more than 1 second

	for (auto it : self->id_data) {
		if (it.second->queueCommittedVersion.get() == 0) {
			TraceEvent("TLogZeroVersion", self->dbgid).detail("LogId", it.first);
			it.second->queueCommittedVersion.set(it.second->version.get());
		}
		it.second->recoveryComplete.sendError(end_of_stream());
		self->sharedActors.send(tLogCore(self, it.second, id_interf[it.first], false));
	}

	if (registerWithMaster.canBeSet())
		registerWithMaster.send(Void());
	return Void();
}

bool tlogTerminated(TLogData* self, IKeyValueStore* persistentData, TLogQueue* persistentQueue, Error const& e) {
	// Dispose the IKVS (destroying its data permanently) only if this shutdown is definitely permanent.  Otherwise just
	// close it.
	if (e.code() == error_code_worker_removed || e.code() == error_code_recruitment_failed) {
		persistentData->dispose();
		persistentQueue->dispose();
	} else {
		persistentData->close();
		persistentQueue->close();
	}

	if (e.code() == error_code_worker_removed || e.code() == error_code_recruitment_failed ||
	    e.code() == error_code_file_not_found) {
		TraceEvent("TLogTerminated", self->dbgid).error(e, true);
		return true;
	} else
		return false;
}

ACTOR Future<Void> updateLogSystem(TLogData* self,
                                   Reference<LogData> logData,
                                   LogSystemConfig recoverFrom,
                                   Reference<AsyncVar<Reference<ILogSystem>>> logSystem) {
	loop {
		bool found = false;
		if (self->dbInfo->get().logSystemConfig.recruitmentID == logData->recruitmentID) {
			if (self->dbInfo->get().logSystemConfig.isNextGenerationOf(recoverFrom)) {
				logSystem->set(ILogSystem::fromOldLogSystemConfig(
				    logData->logId, self->dbInfo->get().myLocality, self->dbInfo->get().logSystemConfig));
				found = true;
			} else if (self->dbInfo->get().logSystemConfig.isEqualIds(recoverFrom)) {
				logSystem->set(ILogSystem::fromLogSystemConfig(
				    logData->logId, self->dbInfo->get().myLocality, self->dbInfo->get().logSystemConfig, false, true));
				found = true;
			} else if (self->dbInfo->get().recoveryState >= RecoveryState::ACCEPTING_COMMITS) {
				logSystem->set(ILogSystem::fromLogSystemConfig(
				    logData->logId, self->dbInfo->get().myLocality, self->dbInfo->get().logSystemConfig, true));
				found = true;
			}
		}
		if (!found) {
			logSystem->set(Reference<ILogSystem>());
		} else {
			logData->logSystem->get()->pop(logData->logRouterPoppedVersion,
			                               logData->remoteTag,
			                               logData->durableKnownCommittedVersion,
			                               logData->locality);
		}
		TraceEvent("TLogUpdate", self->dbgid)
		    .detail("LogId", logData->logId)
		    .detail("RecruitmentID", logData->recruitmentID)
		    .detail("DbRecruitmentID", self->dbInfo->get().logSystemConfig.recruitmentID)
		    .detail("RecoverFrom", recoverFrom.toString())
		    .detail("DbInfo", self->dbInfo->get().logSystemConfig.toString())
		    .detail("Found", found)
		    .detail("LogSystem", (bool)logSystem->get())
		    .detail("RecoveryState", (int)self->dbInfo->get().recoveryState);
		for (auto it : self->dbInfo->get().logSystemConfig.oldTLogs) {
			TraceEvent("TLogUpdateOld", self->dbgid).detail("LogId", logData->logId).detail("DbInfo", it.toString());
		}
		wait(self->dbInfo->onChange());
	}
}

// Start the tLog role for a worker
ACTOR Future<Void> tLogStart(TLogData* self, InitializeTLogRequest req, LocalityData locality) {
	state TLogInterface recruited(self->dbgid, locality);
	recruited.initEndpoints();

	DUMPTOKEN(recruited.peekMessages);
	DUMPTOKEN(recruited.popMessages);
	DUMPTOKEN(recruited.commit);
	DUMPTOKEN(recruited.lock);
	DUMPTOKEN(recruited.getQueuingMetrics);
	DUMPTOKEN(recruited.confirmRunning);

	for (auto it : self->id_data) {
		if (!it.second->stopped) {
			TraceEvent("TLogStoppedByNewRecruitment", self->dbgid)
			    .detail("LogId", it.second->logId)
			    .detail("StoppedId", it.first.toString())
			    .detail("RecruitedId", recruited.id())
			    .detail("EndEpoch", it.second->logSystem->get().getPtr() != 0);
			if (!it.second->isPrimary && it.second->logSystem->get()) {
				it.second->removed = it.second->removed && it.second->logSystem->get()->endEpoch();
			}
			if (it.second->committingQueue.canBeSet()) {
				it.second->committingQueue.sendError(worker_removed());
			}
		}
		it.second->stopped = true;
		if (!it.second->recoveryComplete.isSet()) {
			it.second->recoveryComplete.sendError(end_of_stream());
		}
		it.second->stopCommit.trigger();
	}

	bool recovering = (req.recoverFrom.logSystemType == LogSystemType::tagPartitioned);

	state Reference<LogData> logData = Reference<LogData>(new LogData(self,
	                                                                  recruited,
	                                                                  req.remoteTag,
	                                                                  req.isPrimary,
	                                                                  req.logRouterTags,
	                                                                  req.txsTags,
	                                                                  req.recruitmentID,
	                                                                  g_network->protocolVersion(),
	                                                                  req.allTags,
	                                                                  recovering ? "Recovered" : "Recruited"));
	self->id_data[recruited.id()] = logData;
	logData->locality = req.locality;
	logData->recoveryCount = req.epoch;
	logData->removed = rejoinMasters(self, recruited, req.epoch, Future<Void>(Void()), req.isPrimary);
	self->popOrder.push_back(recruited.id());
	self->spillOrder.push_back(recruited.id());

	TraceEvent("TLogStart", logData->logId).detail("RecoveryCount", logData->recoveryCount);

	state Future<Void> updater;
	state bool pulledRecoveryVersions = false;
	try {
		if (logData->removed.isReady()) {
			throw logData->removed.getError();
		}

		if (recovering) {
			logData->unrecoveredBefore = req.startVersion;
			logData->recoveredAt = req.recoverAt;
			logData->knownCommittedVersion = req.startVersion - 1;
			logData->persistentDataVersion = logData->unrecoveredBefore - 1;
			logData->persistentDataDurableVersion = logData->unrecoveredBefore - 1;
			logData->queueCommittedVersion.set(logData->unrecoveredBefore - 1);
			logData->version.set(logData->unrecoveredBefore - 1);

			logData->unpoppedRecoveredTags = req.allTags.size();
			wait(initPersistentState(self, logData) || logData->removed);

			TraceEvent("TLogRecover", self->dbgid)
			    .detail("LogId", logData->logId)
			    .detail("At", req.recoverAt)
			    .detail("Known", req.knownCommittedVersion)
			    .detail("Unrecovered", logData->unrecoveredBefore)
			    .detail("Tags", describe(req.recoverTags))
			    .detail("Locality", req.locality)
			    .detail("LogRouterTags", logData->logRouterTags);

			if (logData->recoveryComplete.isSet()) {
				throw worker_removed();
			}

			updater = updateLogSystem(self, logData, req.recoverFrom, logData->logSystem);

			logData->initialized = true;
			self->newLogData.trigger();

			if ((req.isPrimary || req.recoverFrom.logRouterTags == 0) && !logData->stopped &&
			    logData->unrecoveredBefore <= req.recoverAt) {
				if (req.recoverFrom.logRouterTags > 0 && req.locality != tagLocalitySatellite) {
					logData->logRouterPopToVersion = req.recoverAt;
					std::vector<Tag> tags;
					tags.push_back(logData->remoteTag);
					wait(pullAsyncData(self, logData, tags, logData->unrecoveredBefore, req.recoverAt, true, false) ||
					     logData->removed);
				} else if (!req.recoverTags.empty()) {
					ASSERT(logData->unrecoveredBefore > req.knownCommittedVersion);
					wait(pullAsyncData(self,
					                   logData,
					                   req.recoverTags,
					                   req.knownCommittedVersion + 1,
					                   req.recoverAt,
					                   false,
					                   true) ||
					     logData->removed);
				}
				pulledRecoveryVersions = true;
				logData->knownCommittedVersion = req.recoverAt;
			}

			if ((req.isPrimary || req.recoverFrom.logRouterTags == 0) && logData->version.get() < req.recoverAt &&
			    !logData->stopped) {
				// Log the changes to the persistent queue, to be committed by commitQueue()
				TLogQueueEntryRef qe;
				qe.version = req.recoverAt;
				qe.knownCommittedVersion = logData->knownCommittedVersion;
				qe.messages = StringRef();
				qe.id = logData->logId;
				self->persistentQueue->push(qe, logData);

				self->diskQueueCommitBytes += qe.expectedSize();
				if (self->diskQueueCommitBytes > SERVER_KNOBS->MAX_QUEUE_COMMIT_BYTES) {
					self->largeDiskQueueCommitBytes.set(true);
				}

				logData->version.set(req.recoverAt);
			}

			if (logData->recoveryComplete.isSet()) {
				throw worker_removed();
			}

			logData->addActor.send(respondToRecovered(recruited, logData->recoveryComplete));
		} else {
			// Brand new tlog, initialization has already been done by caller
			wait(initPersistentState(self, logData) || logData->removed);

			if (logData->recoveryComplete.isSet()) {
				throw worker_removed();
			}

			logData->initialized = true;
			self->newLogData.trigger();

			logData->recoveryComplete.send(Void());
		}
		wait(logData->committingQueue.getFuture() || logData->removed);
	} catch (Error& e) {
		if (e.code() != error_code_actor_cancelled) {
			req.reply.sendError(e);
		}

		if (e.code() != error_code_worker_removed) {
			throw;
		}

		wait(delay(0.0)); // if multiple recruitment requests were already in the promise stream make sure they are all
		                  // started before any are removed

		removeLog(self, logData);
		return Void();
	}

	req.reply.send(recruited);

	TraceEvent("TLogReady", logData->logId)
	    .detail("AllTags", describe(req.allTags))
	    .detail("Locality", logData->locality);

	updater = Void();
	wait(tLogCore(self, logData, recruited, pulledRecoveryVersions));
	return Void();
}

ACTOR Future<Void> startSpillingInTenSeconds(TLogData* self, UID tlogId, Reference<AsyncVar<UID>> activeSharedTLog) {
	wait(delay(10));
	if (activeSharedTLog->get() != tlogId) {
		// TODO: This should fully spill, but currently doing so will cause us to no longer update poppedVersion
		// and QuietDatabase will hang thinking our TLog is behind.
		self->targetVolatileBytes = SERVER_KNOBS->REFERENCE_SPILL_UPDATE_STORAGE_BYTE_LIMIT * 2;
	}
	return Void();
}

// New tLog (if !recoverFrom.size()) or restore from network
<<<<<<< HEAD
ACTOR Future<Void> tLog(std::vector<std::pair<IKeyValueStore*, IDiskQueue*>> persistentDataAndQueues,
                        Reference<AsyncVar<ServerDBInfo>> db,
=======
ACTOR Future<Void> tLog(IKeyValueStore* persistentData,
                        IDiskQueue* persistentQueue,
                        Reference<AsyncVar<ServerDBInfo> const> db,
>>>>>>> 9f571255
                        LocalityData locality,
                        PromiseStream<InitializeTLogRequest> tlogRequests,
                        UID tlogId,
                        UID workerID,
                        bool restoreFromDisk,
                        Promise<Void> oldLog,
                        Promise<Void> recovered,
                        std::string folder,
                        Reference<AsyncVar<bool>> degraded,
                        Reference<AsyncVar<UID>> activeSharedTLog) {
	state IKeyValueStore* persistentData = persistentDataAndQueues[0].first;
	state IDiskQueue* persistentQueue = persistentDataAndQueues[0].second;

	state TLogData self(tlogId, workerID, persistentData, persistentQueue, db, degraded, folder);
	state Future<Void> error = actorCollection(self.sharedActors.getFuture());

	TraceEvent("SharedTlog", tlogId).log();
	try {
		if (restoreFromDisk) {
			wait(restorePersistentState(&self, locality, oldLog, recovered, tlogRequests));
		} else {
			wait(checkEmptyQueue(&self) && checkRecovered(&self));
		}

		// Disk errors need a chance to kill this actor.
		wait(delay(0.000001));

		if (recovered.canBeSet())
			recovered.send(Void());

		self.sharedActors.send(commitQueue(&self));
		self.sharedActors.send(updateStorageLoop(&self));

		loop {
			choose {
				when(InitializeTLogRequest req = waitNext(tlogRequests.getFuture())) {
					if (!self.tlogCache.exists(req.recruitmentID)) {
						self.tlogCache.set(req.recruitmentID, req.reply.getFuture());
						self.sharedActors.send(
						    self.tlogCache.removeOnReady(req.recruitmentID, tLogStart(&self, req, locality)));
					} else {
						forwardPromise(req.reply, self.tlogCache.get(req.recruitmentID));
					}
				}
				when(wait(error)) { throw internal_error(); }
				when(wait(activeSharedTLog->onChange())) {
					if (activeSharedTLog->get() == tlogId) {
						self.targetVolatileBytes = SERVER_KNOBS->TLOG_SPILL_THRESHOLD;
					} else {
						self.sharedActors.send(startSpillingInTenSeconds(&self, tlogId, activeSharedTLog));
					}
				}
			}
		}
	} catch (Error& e) {
		self.terminated.send(Void());
		TraceEvent("TLogError", tlogId).error(e, true);
		if (recovered.canBeSet())
			recovered.send(Void());

		while (!tlogRequests.isEmpty()) {
			tlogRequests.getFuture().pop().reply.sendError(recruitment_failed());
		}

		for (auto& it : self.id_data) {
			if (!it.second->recoveryComplete.isSet()) {
				it.second->recoveryComplete.sendError(end_of_stream());
			}
		}

		if (tlogTerminated(&self, persistentData, self.persistentQueue, e)) {
			return Void();
		} else {
			throw;
		}
	}
}

// UNIT TESTS
struct DequeAllocatorStats {
	static int64_t allocatedBytes;
};

int64_t DequeAllocatorStats::allocatedBytes = 0;

template <class T>
struct DequeAllocator : std::allocator<T> {
	template <typename U>
	struct rebind {
		typedef DequeAllocator<U> other;
	};

	DequeAllocator() {}

	template <typename U>
	DequeAllocator(DequeAllocator<U> const& u) : std::allocator<T>(u) {}

	T* allocate(std::size_t n, std::allocator<void>::const_pointer hint = 0) {
		DequeAllocatorStats::allocatedBytes += n * sizeof(T);
		// fprintf(stderr, "Allocating %lld objects for %lld bytes (total allocated: %lld)\n", n, n * sizeof(T),
		// DequeAllocatorStats::allocatedBytes);
		return std::allocator<T>::allocate(n, hint);
	}
	void deallocate(T* p, std::size_t n) {
		DequeAllocatorStats::allocatedBytes -= n * sizeof(T);
		// fprintf(stderr, "Deallocating %lld objects for %lld bytes (total allocated: %lld)\n", n, n * sizeof(T),
		// DequeAllocatorStats::allocatedBytes);
		return std::allocator<T>::deallocate(p, n);
	}
};

TEST_CASE("/fdbserver/tlogserver/VersionMessagesOverheadFactor") {

	typedef std::pair<Version, LengthPrefixedStringRef> TestType; // type used by versionMessages

	for (int i = 1; i < 9; ++i) {
		for (int j = 0; j < 20; ++j) {
			DequeAllocatorStats::allocatedBytes = 0;
			DequeAllocator<TestType> allocator;
			std::deque<TestType, DequeAllocator<TestType>> d(allocator);

			int numElements = deterministicRandom()->randomInt(pow(10, i - 1), pow(10, i));
			for (int k = 0; k < numElements; ++k) {
				d.push_back(TestType());
			}

			int removedElements = 0; // deterministicRandom()->randomInt(0, numElements); // FIXME: the overhead factor
			                         // does not accurately account for removal!
			for (int k = 0; k < removedElements; ++k) {
				d.pop_front();
			}

			int64_t dequeBytes = DequeAllocatorStats::allocatedBytes + sizeof(std::deque<TestType>);
			int64_t insertedBytes = (numElements - removedElements) * sizeof(TestType);
			double overheadFactor =
			    std::max<double>(insertedBytes, dequeBytes - 10000) /
			    insertedBytes; // We subtract 10K here as an estimated upper bound for the fixed cost of an std::deque
			// fprintf(stderr, "%d elements (%d inserted, %d removed):\n", numElements-removedElements, numElements,
			// removedElements); fprintf(stderr, "Allocated %lld bytes to store %lld bytes (%lf overhead factor)\n",
			// dequeBytes, insertedBytes, overheadFactor);
			ASSERT(overheadFactor * 1024 <= SERVER_KNOBS->VERSION_MESSAGES_OVERHEAD_FACTOR_1024THS);
		}
	}

	return Void();
}

} // namespace oldTLog_6_2<|MERGE_RESOLUTION|>--- conflicted
+++ resolved
@@ -3203,14 +3203,8 @@
 }
 
 // New tLog (if !recoverFrom.size()) or restore from network
-<<<<<<< HEAD
 ACTOR Future<Void> tLog(std::vector<std::pair<IKeyValueStore*, IDiskQueue*>> persistentDataAndQueues,
-                        Reference<AsyncVar<ServerDBInfo>> db,
-=======
-ACTOR Future<Void> tLog(IKeyValueStore* persistentData,
-                        IDiskQueue* persistentQueue,
                         Reference<AsyncVar<ServerDBInfo> const> db,
->>>>>>> 9f571255
                         LocalityData locality,
                         PromiseStream<InitializeTLogRequest> tlogRequests,
                         UID tlogId,
