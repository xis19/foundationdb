/*
 * fdbserver.actor.cpp
 *
 * This source file is part of the FoundationDB open source project
 *
 * Copyright 2013-2018 Apple Inc. and the FoundationDB project authors
 *
 * Licensed under the Apache License, Version 2.0 (the "License");
 * you may not use this file except in compliance with the License.
 * You may obtain a copy of the License at
 *
 *     http://www.apache.org/licenses/LICENSE-2.0
 *
 * Unless required by applicable law or agreed to in writing, software
 * distributed under the License is distributed on an "AS IS" BASIS,
 * WITHOUT WARRANTIES OR CONDITIONS OF ANY KIND, either express or implied.
 * See the License for the specific language governing permissions and
 * limitations under the License.
 */

// There's something in one of the files below that defines a macros
// a macro that makes boost interprocess break on Windows.
#define BOOST_DATE_TIME_NO_LIB

#include <algorithm>
#include <cctype>
#include <fstream>
#include <iterator>
#include <sstream>

#include <stdarg.h>
#include <stdio.h>
#include <time.h>

#include <boost/algorithm/string.hpp>
#include <boost/interprocess/managed_shared_memory.hpp>

#include "fdbclient/IKnobCollection.h"
#include "fdbclient/NativeAPI.actor.h"
#include "fdbclient/SystemData.h"
#include "fdbclient/versions.h"
#include "fdbclient/BuildFlags.h"
#include "fdbmonitor/SimpleIni.h"
#include "fdbrpc/AsyncFileCached.actor.h"
#include "fdbrpc/Net2FileSystem.h"
#include "fdbrpc/PerfMetric.h"
#include "fdbrpc/simulator.h"
#include "fdbserver/ConflictSet.h"
#include "fdbserver/CoordinationInterface.h"
#include "fdbserver/CoroFlow.h"
#include "fdbserver/DataDistribution.actor.h"
#include "fdbserver/IKeyValueStore.h"
#include "fdbserver/MoveKeys.actor.h"
#include "fdbserver/NetworkTest.h"
#include "fdbserver/RestoreWorkerInterface.actor.h"
#include "fdbserver/ServerDBInfo.h"
#include "fdbserver/SimulatedCluster.h"
#include "fdbserver/Status.h"
#include "fdbserver/TesterInterface.actor.h"
#include "fdbserver/WorkerInterface.actor.h"
#include "fdbserver/pubsub.h"
#include "fdbserver/workloads/workloads.actor.h"
#include "flow/DeterministicRandom.h"
#include "flow/Platform.h"
#include "flow/ProtocolVersion.h"
#include "flow/SimpleOpt.h"
#include "flow/SystemMonitor.h"
#include "flow/TLSConfig.actor.h"
#include "flow/Tracing.h"
#include "flow/UnitTest.h"

#if defined(__linux__) || defined(__FreeBSD__)
#include <execinfo.h>
#include <signal.h>
#ifdef ALLOC_INSTRUMENTATION
#include <cxxabi.h>
#endif
#endif

#ifdef WIN32
#define NOMINMAX
#define WIN32_LEAN_AND_MEAN
#include <Windows.h>
#endif

#include "flow/actorcompiler.h" // This must be the last #include.

// clang-format off
enum {
	OPT_CONNFILE, OPT_SEEDCONNFILE, OPT_SEEDCONNSTRING, OPT_ROLE, OPT_LISTEN, OPT_PUBLICADDR, OPT_DATAFOLDER, OPT_LOGFOLDER, OPT_PARENTPID, OPT_TRACER, OPT_NEWCONSOLE,
	OPT_NOBOX, OPT_TESTFILE, OPT_RESTARTING, OPT_RESTORING, OPT_RANDOMSEED, OPT_KEY, OPT_MEMLIMIT, OPT_STORAGEMEMLIMIT, OPT_CACHEMEMLIMIT, OPT_MACHINEID,
	OPT_DCID, OPT_MACHINE_CLASS, OPT_BUGGIFY, OPT_VERSION, OPT_BUILD_FLAGS, OPT_CRASHONERROR, OPT_HELP, OPT_NETWORKIMPL, OPT_NOBUFSTDOUT, OPT_BUFSTDOUTERR,
	OPT_TRACECLOCK, OPT_NUMTESTERS, OPT_DEVHELP, OPT_ROLLSIZE, OPT_MAXLOGS, OPT_MAXLOGSSIZE, OPT_KNOB, OPT_UNITTESTPARAM, OPT_TESTSERVERS, OPT_TEST_ON_SERVERS, OPT_METRICSCONNFILE,
	OPT_METRICSPREFIX, OPT_LOGGROUP, OPT_LOCALITY, OPT_IO_TRUST_SECONDS, OPT_IO_TRUST_WARN_ONLY, OPT_FILESYSTEM, OPT_PROFILER_RSS_SIZE, OPT_KVFILE,
	OPT_TRACE_FORMAT, OPT_WHITELIST_BINPATH, OPT_BLOB_CREDENTIAL_FILE, OPT_CONFIG_PATH, OPT_USE_TEST_CONFIG_DB,
};

CSimpleOpt::SOption g_rgOptions[] = {
	{ OPT_CONNFILE,              "-C",                          SO_REQ_SEP },
	{ OPT_CONNFILE,              "--cluster_file",              SO_REQ_SEP },
	{ OPT_SEEDCONNFILE,          "--seed_cluster_file",         SO_REQ_SEP },
	{ OPT_SEEDCONNSTRING,        "--seed_connection_string",    SO_REQ_SEP },
	{ OPT_ROLE,                  "-r",                          SO_REQ_SEP },
	{ OPT_ROLE,                  "--role",                      SO_REQ_SEP },
	{ OPT_PUBLICADDR,            "-p",                          SO_REQ_SEP },
	{ OPT_PUBLICADDR,            "--public_address",            SO_REQ_SEP },
	{ OPT_LISTEN,                "-l",                          SO_REQ_SEP },
	{ OPT_LISTEN,                "--listen_address",            SO_REQ_SEP },
#ifdef __linux__
	{ OPT_FILESYSTEM,           "--data_filesystem",           SO_REQ_SEP },
	{ OPT_PROFILER_RSS_SIZE,    "--rsssize",                   SO_REQ_SEP },
#endif
	{ OPT_DATAFOLDER,            "-d",                          SO_REQ_SEP },
	{ OPT_DATAFOLDER,            "--datadir",                   SO_REQ_SEP },
	{ OPT_LOGFOLDER,             "-L",                          SO_REQ_SEP },
	{ OPT_LOGFOLDER,             "--logdir",                    SO_REQ_SEP },
	{ OPT_ROLLSIZE,              "-Rs",                         SO_REQ_SEP },
	{ OPT_ROLLSIZE,              "--logsize",                   SO_REQ_SEP },
	{ OPT_MAXLOGS,               "--maxlogs",                   SO_REQ_SEP },
	{ OPT_MAXLOGSSIZE,           "--maxlogssize",               SO_REQ_SEP },
	{ OPT_LOGGROUP,              "--loggroup",                  SO_REQ_SEP },
	{ OPT_PARENTPID,             "--parentpid",                 SO_REQ_SEP },
	{ OPT_TRACER,                "--tracer",                    SO_REQ_SEP },
#ifdef _WIN32
	{ OPT_NEWCONSOLE,            "-n",                          SO_NONE },
	{ OPT_NEWCONSOLE,            "--newconsole",                SO_NONE },
	{ OPT_NOBOX,                 "-q",                          SO_NONE },
	{ OPT_NOBOX,                 "--no_dialog",                 SO_NONE },
#endif
	{ OPT_KVFILE,                "--kvfile",                    SO_REQ_SEP },
	{ OPT_TESTFILE,              "-f",                          SO_REQ_SEP },
	{ OPT_TESTFILE,              "--testfile",                  SO_REQ_SEP },
	{ OPT_RESTARTING,            "-R",                          SO_NONE },
	{ OPT_RESTARTING,            "--restarting",                SO_NONE },
	{ OPT_RANDOMSEED,            "-s",                          SO_REQ_SEP },
	{ OPT_RANDOMSEED,            "--seed",                      SO_REQ_SEP },
	{ OPT_KEY,                   "-k",                          SO_REQ_SEP },
	{ OPT_KEY,                   "--key",                       SO_REQ_SEP },
	{ OPT_MEMLIMIT,              "-m",                          SO_REQ_SEP },
	{ OPT_MEMLIMIT,              "--memory",                    SO_REQ_SEP },
	{ OPT_STORAGEMEMLIMIT,       "-M",                          SO_REQ_SEP },
	{ OPT_STORAGEMEMLIMIT,       "--storage_memory",            SO_REQ_SEP },
	{ OPT_CACHEMEMLIMIT,         "--cache_memory",              SO_REQ_SEP },
	{ OPT_MACHINEID,             "-i",                          SO_REQ_SEP },
	{ OPT_MACHINEID,             "--machine_id",                SO_REQ_SEP },
	{ OPT_DCID,                  "-a",                          SO_REQ_SEP },
	{ OPT_DCID,                  "--datacenter_id",             SO_REQ_SEP },
	{ OPT_MACHINE_CLASS,         "-c",                          SO_REQ_SEP },
	{ OPT_MACHINE_CLASS,         "--class",                     SO_REQ_SEP },
	{ OPT_BUGGIFY,               "-b",                          SO_REQ_SEP },
	{ OPT_BUGGIFY,               "--buggify",                   SO_REQ_SEP },
	{ OPT_VERSION,               "-v",                          SO_NONE },
	{ OPT_VERSION,               "--version",                   SO_NONE },
	{ OPT_BUILD_FLAGS,           "--build_flags",               SO_NONE },
	{ OPT_CRASHONERROR,          "--crash",                     SO_NONE },
	{ OPT_NETWORKIMPL,           "-N",                          SO_REQ_SEP },
	{ OPT_NETWORKIMPL,           "--network",                   SO_REQ_SEP },
	{ OPT_NOBUFSTDOUT,           "--unbufferedout",             SO_NONE },
	{ OPT_BUFSTDOUTERR,          "--bufferedout",               SO_NONE },
	{ OPT_TRACECLOCK,            "--traceclock",                SO_REQ_SEP },
	{ OPT_NUMTESTERS,            "--num_testers",               SO_REQ_SEP },
	{ OPT_HELP,                  "-?",                          SO_NONE },
	{ OPT_HELP,                  "-h",                          SO_NONE },
	{ OPT_HELP,                  "--help",                      SO_NONE },
	{ OPT_DEVHELP,               "--dev-help",                  SO_NONE },
	{ OPT_KNOB,                  "--knob_",                     SO_REQ_SEP },
	{ OPT_UNITTESTPARAM,         "--test_",                     SO_REQ_SEP },
	{ OPT_LOCALITY,              "--locality_",                 SO_REQ_SEP },
	{ OPT_TESTSERVERS,           "--testservers",               SO_REQ_SEP },
	{ OPT_TEST_ON_SERVERS,       "--testonservers",             SO_NONE },
	{ OPT_METRICSCONNFILE,       "--metrics_cluster",           SO_REQ_SEP },
	{ OPT_METRICSPREFIX,         "--metrics_prefix",            SO_REQ_SEP },
	{ OPT_IO_TRUST_SECONDS,      "--io_trust_seconds",          SO_REQ_SEP },
	{ OPT_IO_TRUST_WARN_ONLY,    "--io_trust_warn_only",        SO_NONE },
	{ OPT_TRACE_FORMAT      ,    "--trace_format",              SO_REQ_SEP },
	{ OPT_WHITELIST_BINPATH,     "--whitelist_binpath",         SO_REQ_SEP },
	{ OPT_BLOB_CREDENTIAL_FILE,  "--blob_credential_file",      SO_REQ_SEP },
	{ OPT_CONFIG_PATH,           "--config_path",               SO_REQ_SEP },
	{ OPT_USE_TEST_CONFIG_DB,    "--use_test_config_db",        SO_NONE },

#ifndef TLS_DISABLED
	TLS_OPTION_FLAGS
#endif

	SO_END_OF_OPTIONS
};

// clang-format on

extern void dsltest();
extern void pingtest();
extern void copyTest();
extern void versionedMapTest();
extern void createTemplateDatabase();
// FIXME: this really belongs in a header somewhere since it is actually used.
extern IPAddress determinePublicIPAutomatically(ClusterConnectionString const& ccs);

extern const char* getSourceVersion();

extern void flushTraceFileVoid();

extern bool noUnseed;
extern const int MAX_CLUSTER_FILE_BYTES;

#ifdef ALLOC_INSTRUMENTATION
extern uint8_t* g_extra_memory;
#endif

bool enableFailures = true;

#define test_assert(x)                                                                                                 \
	if (!(x)) {                                                                                                        \
		cout << "Test failed: " #x << endl;                                                                            \
		return false;                                                                                                  \
	}

#ifdef _WIN32
#include <sddl.h>

// It is your
//    responsibility to properly initialize the
//    structure and to free the structure's
//    lpSecurityDescriptor member when you have
//    finished using it. To free the structure's
//    lpSecurityDescriptor member, call the
//    LocalFree function.
BOOL CreatePermissiveReadWriteDACL(SECURITY_ATTRIBUTES* pSA) {
	UNSTOPPABLE_ASSERT(pSA != nullptr);

	TCHAR* szSD = TEXT("D:") // Discretionary ACL
	    TEXT("(A;OICI;GR;;;AU)") // Allow read/write/execute to authenticated users
	    TEXT("(A;OICI;GA;;;BA)"); // Allow full control to administrators

	return ConvertStringSecurityDescriptorToSecurityDescriptor(
	    szSD, SDDL_REVISION_1, &(pSA->lpSecurityDescriptor), nullptr);
}
#endif

class WorldReadablePermissions {
public:
	WorldReadablePermissions() {
#ifdef _WIN32
		sa.nLength = sizeof(SECURITY_ATTRIBUTES);
		sa.bInheritHandle = FALSE;
		if (!CreatePermissiveReadWriteDACL(&sa)) {
			TraceEvent("Win32DACLCreationFail").GetLastError();
			throw platform_error();
		}
		permission.set_permissions(&sa);
#elif (defined(__linux__) || defined(__APPLE__) || defined(__FreeBSD__))
		// There is nothing to do here, since the default permissions are fine
#else
#error Port me!
#endif
	}

	virtual ~WorldReadablePermissions() {
#ifdef _WIN32
		LocalFree(sa.lpSecurityDescriptor);
#elif (defined(__linux__) || defined(__APPLE__) || defined(__FreeBSD__))
		// There is nothing to do here, since the default permissions are fine
#else
#error Port me!
#endif
	}

	boost::interprocess::permissions permission;

private:
	WorldReadablePermissions(const WorldReadablePermissions& rhs) {}
#ifdef _WIN32
	SECURITY_ATTRIBUTES sa;
#endif
};

UID getSharedMemoryMachineId() {
	UID* machineId = nullptr;
	int numTries = 0;

	// Permissions object defaults to 0644 on *nix, but on windows defaults to allowing access to only the creator.
	// On windows, this means that we have to create an elaborate workaround for DACLs
	WorldReadablePermissions p;
	std::string sharedMemoryIdentifier = "fdbserver_shared_memory_id";
	loop {
		try {
			// "0" is the default parameter "addr"
			boost::interprocess::managed_shared_memory segment(
			    boost::interprocess::open_or_create, sharedMemoryIdentifier.c_str(), 1000, 0, p.permission);
			machineId = segment.find_or_construct<UID>("machineId")(deterministicRandom()->randomUniqueID());
			if (!machineId)
				criticalError(
				    FDB_EXIT_ERROR, "SharedMemoryError", "Could not locate or create shared memory - 'machineId'");
			return *machineId;
		} catch (boost::interprocess::interprocess_exception&) {
			try {
				// If the shared memory already exists, open it read-only in case it was created by another user
				boost::interprocess::managed_shared_memory segment(boost::interprocess::open_read_only,
				                                                   sharedMemoryIdentifier.c_str());
				machineId = segment.find<UID>("machineId").first;
				if (!machineId)
					criticalError(FDB_EXIT_ERROR, "SharedMemoryError", "Could not locate shared memory - 'machineId'");
				return *machineId;
			} catch (boost::interprocess::interprocess_exception& ex) {
				// Retry in case the shared memory was deleted in between the call to open_or_create and open_read_only
				// Don't keep trying forever in case this is caused by some other problem
				if (++numTries == 10)
					criticalError(FDB_EXIT_ERROR,
					              "SharedMemoryError",
					              format("Could not open shared memory - %s", ex.what()).c_str());
			}
		}
	}
}

ACTOR void failAfter(Future<Void> trigger, ISimulator::ProcessInfo* m = g_simulator.getCurrentProcess()) {
	wait(trigger);
	if (enableFailures) {
		printf("Killing machine: %s at %f\n", m->address.toString().c_str(), now());
		g_simulator.killProcess(m, ISimulator::KillInstantly);
	}
}

void failAfter(Future<Void> trigger, Endpoint e) {
	if (g_network == &g_simulator)
		failAfter(trigger, g_simulator.getProcess(e));
}

ACTOR Future<Void> histogramReport() {
	loop {
		wait(delay(SERVER_KNOBS->HISTOGRAM_REPORT_INTERVAL));

		GetHistogramRegistry().logReport();
	}
}

void testSerializationSpeed() {
	double tstart;
	double build = 0, serialize = 0, deserialize = 0, copy = 0, deallocate = 0;
	double bytes = 0;
	double testBegin = timer();
	for (int a = 0; a < 10000; a++) {
		{
			tstart = timer();

			Arena batchArena;
			VectorRef<CommitTransactionRef> batch;
			batch.resize(batchArena, 1000);
			for (int t = 0; t < batch.size(); t++) {
				CommitTransactionRef& tr = batch[t];
				tr.read_snapshot = 0;
				for (int i = 0; i < 2; i++)
					tr.mutations.push_back_deep(
					    batchArena,
					    MutationRef(MutationRef::SetValue, LiteralStringRef("KeyABCDE"), LiteralStringRef("SomeValu")));
				tr.mutations.push_back_deep(
				    batchArena,
				    MutationRef(MutationRef::ClearRange, LiteralStringRef("BeginKey"), LiteralStringRef("EndKeyAB")));
			}

			build += timer() - tstart;

			tstart = timer();

			BinaryWriter wr(IncludeVersion());
			wr << batch;

			bytes += wr.getLength();

			serialize += timer() - tstart;

			for (int i = 0; i < 1; i++) {
				tstart = timer();
				Arena arena;
				StringRef data(arena, StringRef((const uint8_t*)wr.getData(), wr.getLength()));
				copy += timer() - tstart;

				tstart = timer();
				ArenaReader rd(arena, data, IncludeVersion());
				VectorRef<CommitTransactionRef> batch2;
				rd >> arena >> batch2;

				deserialize += timer() - tstart;
			}

			tstart = timer();
		}
		deallocate += timer() - tstart;
	}
	double elapsed = (timer() - testBegin);
	printf("Test speed: %0.1f MB/sec (%0.0f/sec)\n", bytes / 1e6 / elapsed, 1000000 / elapsed);
	printf("  Build: %0.1f MB/sec\n", bytes / 1e6 / build);
	printf("  Serialize: %0.1f MB/sec\n", bytes / 1e6 / serialize);
	printf("  Copy: %0.1f MB/sec\n", bytes / 1e6 / copy);
	printf("  Deserialize: %0.1f MB/sec\n", bytes / 1e6 / deserialize);
	printf("  Deallocate: %0.1f MB/sec\n", bytes / 1e6 / deallocate);
	printf("  Bytes: %0.1f MB\n", bytes / 1e6);
	printf("\n");
}

std::string toHTML(const StringRef& binaryString) {
	std::string s;

	for (int i = 0; i < binaryString.size(); i++) {
		uint8_t c = binaryString[i];
		if (c == '<')
			s += "&lt;";
		else if (c == '>')
			s += "&gt;";
		else if (c == '&')
			s += "&amp;";
		else if (c == '"')
			s += "&quot;";
		else if (c == ' ')
			s += "&nbsp;";
		else if (c > 32 && c < 127)
			s += c;
		else
			s += format("<span class=\"binary\">[%02x]</span>", c);
	}

	return s;
}

ACTOR Future<Void> dumpDatabase(Database cx, std::string outputFilename, KeyRange range = allKeys) {
	try {
		state Transaction tr(cx);
		loop {
			state FILE* output = fopen(outputFilename.c_str(), "wt");
			try {
				state KeySelectorRef iter = firstGreaterOrEqual(range.begin);
				state Arena arena;
				fprintf(output, "<html><head><style type=\"text/css\">.binary {color:red}</style></head><body>\n");
				Version ver = wait(tr.getReadVersion());
				fprintf(output, "<h3>Database version: %" PRId64 "</h3>", ver);

				loop {
					RangeResult results = wait(tr.getRange(iter, firstGreaterOrEqual(range.end), 1000));
					for (int r = 0; r < results.size(); r++) {
						std::string key = toHTML(results[r].key), value = toHTML(results[r].value);
						fprintf(output, "<p>%s <b>:=</b> %s</p>\n", key.c_str(), value.c_str());
					}
					if (results.size() < 1000)
						break;
					iter = firstGreaterThan(KeyRef(arena, results[results.size() - 1].key));
				}
				fprintf(output, "</body></html>");
				fclose(output);
				TraceEvent("DatabaseDumped").detail("Filename", outputFilename);
				return Void();
			} catch (Error& e) {
				fclose(output);
				wait(tr.onError(e));
			}
		}
	} catch (Error& e) {
		TraceEvent(SevError, "DumpDatabaseError").error(e).detail("Filename", outputFilename);
		throw;
	}
}

void memoryTest();
void skipListTest();

Future<Void> startSystemMonitor(std::string dataFolder,
                                Optional<Standalone<StringRef>> dcId,
                                Optional<Standalone<StringRef>> zoneId,
                                Optional<Standalone<StringRef>> machineId) {
	initializeSystemMonitorMachineState(
	    SystemMonitorMachineState(dataFolder, dcId, zoneId, machineId, g_network->getLocalAddress().ip));

	systemMonitor();
	return recurring(&systemMonitor, SERVER_KNOBS->SYSTEM_MONITOR_FREQUENCY, TaskPriority::FlushTrace);
}

void testIndexedSet();

#ifdef _WIN32
void parentWatcher(void* parentHandle) {
	HANDLE parent = (HANDLE)parentHandle;
	int signal = WaitForSingleObject(parent, INFINITE);
	CloseHandle(parentHandle);
	if (signal == WAIT_OBJECT_0)
		criticalError(FDB_EXIT_SUCCESS, "ParentProcessExited", "Parent process exited");
	TraceEvent(SevError, "ParentProcessWaitFailed").detail("RetCode", signal).GetLastError();
}
#else
void* parentWatcher(void* arg) {
	int* parent_pid = (int*)arg;
	while (1) {
		sleep(1);
		if (getppid() != *parent_pid)
			criticalError(FDB_EXIT_SUCCESS, "ParentProcessExited", "Parent process exited");
	}
}
#endif

static void printBuildInformation() {
	printf("%s", jsonBuildInformation().c_str());
}

static void printVersion() {
	printf("FoundationDB " FDB_VT_PACKAGE_NAME " (v" FDB_VT_VERSION ")\n");
	printf("source version %s\n", getSourceVersion());
	printf("protocol %" PRIx64 "\n", currentProtocolVersion.version());
}

static void printHelpTeaser(const char* name) {
	fprintf(stderr, "Try `%s --help' for more information.\n", name);
}

static void printOptionUsage(std::string option, std::string description) {
	static const std::string OPTION_INDENT("  ");
	static const std::string DESCRIPTION_INDENT("                ");
	static const int WIDTH = 80;

	boost::algorithm::trim(option);
	boost::algorithm::trim(description);

	std::string result = OPTION_INDENT + option + "\n";

	std::stringstream sstream(description);
	if (sstream.eof()) {
		printf(result.c_str());
		return;
	}

	std::string currWord;
	sstream >> currWord;

	std::string currLine(DESCRIPTION_INDENT + ' ' + currWord);
	int currLength = currLine.size();

	while (!sstream.eof()) {
		sstream >> currWord;

		if (currLength + static_cast<int>(currWord.size()) + 1 > WIDTH) {
			result += currLine + '\n';
			currLine = DESCRIPTION_INDENT + ' ' + currWord;
		} else {
			currLine += ' ' + currWord;
		}
		currLength = currLine.size();
	}
	result += currLine + '\n';

	printf(result.c_str());
}

static void printUsage(const char* name, bool devhelp) {
	printf("FoundationDB " FDB_VT_PACKAGE_NAME " (v" FDB_VT_VERSION ")\n");
	printf("Usage: %s -p ADDRESS [OPTIONS]\n\n", name);
	printOptionUsage("-p ADDRESS, --public_address ADDRESS",
	                 " Public address, specified as `IP_ADDRESS:PORT' or `auto:PORT'.");
	printOptionUsage("-l ADDRESS, --listen_address ADDRESS",
	                 " Listen address, specified as `IP_ADDRESS:PORT' (defaults to"
	                 " public address).");
	printOptionUsage("-C CONNFILE, --cluster_file CONNFILE",
	                 " The path of a file containing the connection string for the"
	                 " FoundationDB cluster. The default is first the value of the"
	                 " FDB_CLUSTER_FILE environment variable, then `./fdb.cluster',"
	                 " then `" +
	                     platform::getDefaultClusterFilePath() + "'.");
	printOptionUsage("--seed_cluster_file SEEDCONNFILE",
	                 " The path of a seed cluster file which will be used to connect"
	                 " if the -C cluster file does not exist. If the server connects"
	                 " successfully using the seed file, then it copies the file to"
	                 " the -C file location.");
	printOptionUsage("--seed_connection_string SEEDCONNSTRING",
	                 " The path of a seed connection string which will be used to connect"
	                 " if the -C cluster file does not exist. If the server connects"
	                 " successfully using the seed string, then it copies the string to"
	                 " the -C file location.");
#ifdef __linux__
	printOptionUsage("--data_filesystem PATH",
	                 " Turns on validation that all data files are written to a drive"
	                 " mounted at the specified PATH. This checks that the device at PATH"
	                 " is currently mounted and that any data files get written to the"
	                 " same device.");
#endif
	printOptionUsage("-d PATH, --datadir PATH",
	                 " Store data files in the given folder (must be unique for each"
	                 " fdbserver instance on a given machine).");
	printOptionUsage("-L PATH, --logdir PATH", " Store log files in the given folder (default is `.').");
	printOptionUsage("--logsize SIZE",
	                 "Roll over to a new log file after the current log file"
	                 " exceeds SIZE bytes. The default value is 10MiB.");
	printOptionUsage("--maxlogs SIZE, --maxlogssize SIZE",
	                 " Delete the oldest log file when the total size of all log"
	                 " files exceeds SIZE bytes. If set to 0, old log files will not"
	                 " be deleted. The default value is 100MiB.");
	printOptionUsage("--loggroup LOG_GROUP",
	                 " Sets the LogGroup field with the specified value for all"
	                 " events in the trace output (defaults to `default').");
	printOptionUsage("--trace_format FORMAT",
	                 " Select the format of the log files. xml (the default) and json"
	                 " are supported.");
	printOptionUsage("--tracer       TRACER",
	                 " Select a tracer for transaction tracing. Currently disabled"
	                 " (the default) and log_file are supported.");
	printOptionUsage("-i ID, --machine_id ID",
	                 " Machine and zone identifier key (up to 16 hex characters)."
	                 " Defaults to a random value shared by all fdbserver processes"
	                 " on this machine.");
	printOptionUsage("-a ID, --datacenter_id ID", " Data center identifier key (up to 16 hex characters).");
	printOptionUsage("--locality_LOCALITYKEY LOCALITYVALUE",
	                 " Define a locality key. LOCALITYKEY is case-insensitive though"
	                 " LOCALITYVALUE is not.");
	printOptionUsage("-m SIZE, --memory SIZE",
	                 " Memory limit. The default value is 8GiB. When specified"
	                 " without a unit, MiB is assumed.");
	printOptionUsage("-M SIZE, --storage_memory SIZE",
	                 " Maximum amount of memory used for storage. The default"
	                 " value is 1GiB. When specified without a unit, MB is"
	                 " assumed.");
	printOptionUsage("--cache_memory SIZE",
	                 " The amount of memory to use for caching disk pages."
	                 " The default value is 2GiB. When specified without a unit,"
	                 " MiB is assumed.");
	printOptionUsage("-c CLASS, --class CLASS",
	                 " Machine class (valid options are storage, transaction,"
	                 " resolution, grv_proxy, commit_proxy, master, test, unset, stateless, log, router,"
	                 " and cluster_controller).");
#ifndef TLS_DISABLED
	printf(TLS_HELP);
#endif
	printOptionUsage("-v, --version", "Print version information and exit.");
	printOptionUsage("-h, -?, --help", "Display this help and exit.");
	if (devhelp) {
		printf("  --build_flags  Print build information and exit.\n");
		printOptionUsage(
		    "-r ROLE, --role ROLE",
		    " Server role (valid options are fdbd, test, multitest,"
		    " simulation, networktestclient, networktestserver, restore"
		    " consistencycheck, kvfileintegritycheck, kvfilegeneratesums, unittests). The default is `fdbd'.");
#ifdef _WIN32
		printOptionUsage("-n, --newconsole", " Create a new console.");
		printOptionUsage("-q, --no_dialog", " Disable error dialog on crash.");
		printOptionUsage("--parentpid PID", " Specify a process after whose termination to exit.");
#endif
		printOptionUsage("-f TESTFILE, --testfile",
		                 " Testfile to run, defaults to `tests/default.txt'.  If role is `unittests', specifies which "
		                 "unit tests to run as a search prefix.");
		printOptionUsage("-R, --restarting", " Restart a previous simulation that was cleanly shut down.");
		printOptionUsage("-s SEED, --seed SEED", " Random seed.");
		printOptionUsage("-k KEY, --key KEY", "Target key for search role.");
		printOptionUsage(
		    "--kvfile FILE",
		    "Input file (SQLite database file) for use by the 'kvfilegeneratesums' and 'kvfileintegritycheck' roles.");
		printOptionUsage("-b [on,off], --buggify [on,off]", " Sets Buggify system state, defaults to `off'.");
		printOptionUsage("--crash", "Crash on serious errors instead of continuing.");
		printOptionUsage("-N NETWORKIMPL, --network NETWORKIMPL",
		                 " Select network implementation, `net2' (default),"
		                 " `net2-threadpool'.");
		printOptionUsage("--unbufferedout", " Do not buffer stdout and stderr.");
		printOptionUsage("--bufferedout", " Buffer stdout and stderr.");
		printOptionUsage("--traceclock CLOCKIMPL",
		                 " Select clock source for trace files, `now' (default) or"
		                 " `realtime'.");
		printOptionUsage("--num_testers NUM",
		                 " A multitester will wait for NUM testers before starting"
		                 " (defaults to 1).");
		printOptionUsage("--test_PARAMNAME PARAMVALUE",
		                 " Set a UnitTest named parameter to the given value.  Names are case sensitive.");
#ifdef __linux__
		printOptionUsage("--rsssize SIZE",
		                 " Turns on automatic heap profiling when RSS memory size exceeds"
		                 " the given threshold. fdbserver needs to be compiled with"
		                 " USE_GPERFTOOLS flag in order to use this feature.");
#endif
		printOptionUsage("--testservers ADDRESSES",
		                 " The addresses of networktestservers"
		                 " specified as ADDRESS:PORT,ADDRESS:PORT...");
		printOptionUsage("--testonservers", " Testers are recruited on servers.");
		printOptionUsage("--metrics_cluster CONNFILE",
		                 " The cluster file designating where this process will"
		                 " store its metric data. By default metrics will be stored"
		                 " in the same database the process is participating in.");
		printOptionUsage("--metrics_prefix PREFIX",
		                 " The prefix where this process will store its metric data."
		                 " Must be specified if using a different database for metrics.");
		printOptionUsage("--knob_KNOBNAME KNOBVALUE", " Changes a database knob. KNOBNAME should be lowercase.");
		printOptionUsage("--io_trust_seconds SECONDS",
		                 " Sets the time in seconds that a read or write operation is allowed to take"
		                 " before timing out with an error. If an operation times out, all future"
		                 " operations on that file will fail with an error as well. Only has an effect"
		                 " when using AsyncFileKAIO in Linux.");
		printOptionUsage("--io_trust_warn_only",
		                 " Instead of failing when an I/O operation exceeds io_trust_seconds, just"
		                 " log a warning to the trace log. Has no effect if io_trust_seconds is unspecified.");
	} else {
		printOptionUsage("--dev-help", "Display developer-specific help and exit.");
	}

	printf("\n"
	       "SIZE parameters may use one of the multiplicative suffixes B=1, KB=10^3,\n"
	       "KiB=2^10, MB=10^6, MiB=2^20, GB=10^9, GiB=2^30, TB=10^12, or TiB=2^40.\n");
}

extern bool g_crashOnError;

#if defined(ALLOC_INSTRUMENTATION) || defined(ALLOC_INSTRUMENTATION_STDOUT)
void* operator new(std::size_t size) {
	void* p = malloc(size);
	if (!p)
		throw std::bad_alloc();
	recordAllocation(p, size);
	return p;
}
void operator delete(void* ptr) throw() {
	recordDeallocation(ptr);
	free(ptr);
}

// scalar, nothrow new and it matching delete
void* operator new(std::size_t size, const std::nothrow_t&) throw() {
	void* p = malloc(size);
	recordAllocation(p, size);
	return p;
}
void operator delete(void* ptr, const std::nothrow_t&) throw() {
	recordDeallocation(ptr);
	free(ptr);
}

// array throwing new and matching delete[]
void* operator new[](std::size_t size) {
	void* p = malloc(size);
	if (!p)
		throw std::bad_alloc();
	recordAllocation(p, size);
	return p;
}
void operator delete[](void* ptr) throw() {
	recordDeallocation(ptr);
	free(ptr);
}

// array, nothrow new and matching delete[]
void* operator new[](std::size_t size, const std::nothrow_t&) throw() {
	void* p = malloc(size);
	recordAllocation(p, size);
	return p;
}
void operator delete[](void* ptr, const std::nothrow_t&) throw() {
	recordDeallocation(ptr);
	free(ptr);
}
#endif

Optional<bool> checkBuggifyOverride(const char* testFile) {
	std::ifstream ifs;
	ifs.open(testFile, std::ifstream::in);
	if (!ifs.good())
		return 0;

	std::string cline;

	while (ifs.good()) {
		getline(ifs, cline);
		std::string line = removeWhitespace(std::string(cline));
		if (!line.size() || line.find(';') == 0)
			continue;

		size_t found = line.find('=');
		if (found == std::string::npos)
			// hmmm, not good
			continue;
		std::string attrib = removeWhitespace(line.substr(0, found));
		std::string value = removeWhitespace(line.substr(found + 1));

		if (attrib == "buggify") {
			// Testspec uses `on` or `off` (without quotes).
			// TOML uses literal `true` and `false`.
			if (!strcmp(value.c_str(), "on") || !strcmp(value.c_str(), "true")) {
				ifs.close();
				return true;
			} else if (!strcmp(value.c_str(), "off") || !strcmp(value.c_str(), "false")) {
				ifs.close();
				return false;
			} else {
				fprintf(stderr, "ERROR: Unknown buggify override state `%s'\n", value.c_str());
				flushAndExit(FDB_EXIT_ERROR);
			}
		}
	}

	ifs.close();
	return Optional<bool>();
}

// Takes a vector of public and listen address strings given via command line, and returns vector of NetworkAddress
// objects.
std::pair<NetworkAddressList, NetworkAddressList> buildNetworkAddresses(const ClusterConnectionFile& connectionFile,
                                                                        const vector<std::string>& publicAddressStrs,
                                                                        vector<std::string>& listenAddressStrs) {
	if (listenAddressStrs.size() > 0 && publicAddressStrs.size() != listenAddressStrs.size()) {
		fprintf(stderr,
		        "ERROR: Listen addresses (if provided) should be equal to the number of public addresses in order.\n");
		flushAndExit(FDB_EXIT_ERROR);
	}
	listenAddressStrs.resize(publicAddressStrs.size(), "public");

	if (publicAddressStrs.size() > 2) {
		fprintf(stderr, "ERROR: maximum 2 public/listen addresses are allowed\n");
		flushAndExit(FDB_EXIT_ERROR);
	}

	NetworkAddressList publicNetworkAddresses;
	NetworkAddressList listenNetworkAddresses;

	auto& coordinators = connectionFile.getConnectionString().coordinators();
	ASSERT(coordinators.size() > 0);

	for (int ii = 0; ii < publicAddressStrs.size(); ++ii) {
		const std::string& publicAddressStr = publicAddressStrs[ii];
		bool autoPublicAddress = StringRef(publicAddressStr).startsWith(LiteralStringRef("auto:"));
		NetworkAddress currentPublicAddress;
		if (autoPublicAddress) {
			try {
				const NetworkAddress& parsedAddress = NetworkAddress::parse("0.0.0.0:" + publicAddressStr.substr(5));
				const IPAddress publicIP = determinePublicIPAutomatically(connectionFile.getConnectionString());
				currentPublicAddress = NetworkAddress(publicIP, parsedAddress.port, true, parsedAddress.isTLS());
			} catch (Error& e) {
				fprintf(stderr,
				        "ERROR: could not determine public address automatically from `%s': %s\n",
				        publicAddressStr.c_str(),
				        e.what());
				throw;
			}
		} else {
			try {
				currentPublicAddress = NetworkAddress::parse(publicAddressStr);
			} catch (Error&) {
				fprintf(stderr,
				        "ERROR: Could not parse network address `%s' (specify as IP_ADDRESS:PORT)\n",
				        publicAddressStr.c_str());
				throw;
			}
		}

		if (ii == 0) {
			publicNetworkAddresses.address = currentPublicAddress;
		} else {
			publicNetworkAddresses.secondaryAddress = currentPublicAddress;
		}

		if (!currentPublicAddress.isValid()) {
			fprintf(stderr, "ERROR: %s is not a valid IP address\n", currentPublicAddress.toString().c_str());
			flushAndExit(FDB_EXIT_ERROR);
		}

		const std::string& listenAddressStr = listenAddressStrs[ii];
		NetworkAddress currentListenAddress;
		if (listenAddressStr == "public") {
			currentListenAddress = currentPublicAddress;
		} else {
			try {
				currentListenAddress = NetworkAddress::parse(listenAddressStr);
			} catch (Error&) {
				fprintf(stderr,
				        "ERROR: Could not parse network address `%s' (specify as IP_ADDRESS:PORT)\n",
				        listenAddressStr.c_str());
				throw;
			}

			if (currentListenAddress.isTLS() != currentPublicAddress.isTLS()) {
				fprintf(stderr,
				        "ERROR: TLS state of listen address: %s is not equal to the TLS state of public address: %s.\n",
				        listenAddressStr.c_str(),
				        publicAddressStr.c_str());
				flushAndExit(FDB_EXIT_ERROR);
			}
		}

		if (ii == 0) {
			listenNetworkAddresses.address = currentListenAddress;
		} else {
			listenNetworkAddresses.secondaryAddress = currentListenAddress;
		}

		bool hasSameCoord = std::all_of(coordinators.begin(), coordinators.end(), [&](const NetworkAddress& address) {
			if (address.ip == currentPublicAddress.ip && address.port == currentPublicAddress.port) {
				return address.isTLS() == currentPublicAddress.isTLS();
			}
			return true;
		});
		if (!hasSameCoord) {
			fprintf(stderr,
			        "ERROR: TLS state of public address %s does not match in coordinator list.\n",
			        publicAddressStr.c_str());
			flushAndExit(FDB_EXIT_ERROR);
		}
	}

	if (publicNetworkAddresses.secondaryAddress.present() &&
	    publicNetworkAddresses.address.isTLS() == publicNetworkAddresses.secondaryAddress.get().isTLS()) {
		fprintf(stderr, "ERROR: only one public address of each TLS state is allowed.\n");
		flushAndExit(FDB_EXIT_ERROR);
	}

	return std::make_pair(publicNetworkAddresses, listenNetworkAddresses);
}

// moves files from 'dirSrc' to 'dirToMove' if their name contains 'role'
void restoreRoleFilesHelper(std::string dirSrc, std::string dirToMove, std::string role) {
	std::vector<std::string> returnFiles = platform::listFiles(dirSrc, "");
	for (const auto& fileEntry : returnFiles) {
		if (fileEntry != "fdb.cluster" && fileEntry.find(role) != std::string::npos) {
			// rename files
			TraceEvent("RenamingSnapFile")
			    .detail("Oldname", dirSrc + "/" + fileEntry)
			    .detail("Newname", dirToMove + "/" + fileEntry);
			renameFile(dirSrc + "/" + fileEntry, dirToMove + "/" + fileEntry);
		}
	}
}

namespace {
enum class ServerRole {
	ConsistencyCheck,
	CreateTemplateDatabase,
	DSLTest,
	FDBD,
	KVFileGenerateIOLogChecksums,
	KVFileIntegrityCheck,
	MultiTester,
	NetworkTestClient,
	NetworkTestServer,
	Restore,
	SearchMutations,
	Simulation,
	SkipListTest,
	Test,
	VersionedMapTest,
	UnitTests
};
struct CLIOptions {
	std::string commandLine;
	std::string fileSystemPath, dataFolder, connFile, seedConnFile, seedConnString, logFolder = ".", metricsConnFile,
	                                                                                metricsPrefix;
	std::string logGroup = "default";
	uint64_t rollsize = TRACE_DEFAULT_ROLL_SIZE;
	uint64_t maxLogsSize = TRACE_DEFAULT_MAX_LOGS_SIZE;
	bool maxLogsSizeSet = false;
	int maxLogs = 0;
	bool maxLogsSet = false;

	ServerRole role = ServerRole::FDBD;
	uint32_t randomSeed = platform::getRandomSeed();

	const char* testFile = "tests/default.txt";
	std::string kvFile;
	std::string testServersStr;
	std::string whitelistBinPaths;

	std::vector<std::string> publicAddressStrs, listenAddressStrs;
	NetworkAddressList publicAddresses, listenAddresses;

	const char* targetKey = nullptr;
	int64_t memLimit =
	    8LL << 30; // Nice to maintain the same default value for memLimit and SERVER_KNOBS->SERVER_MEM_LIMIT and
	               // SERVER_KNOBS->COMMIT_BATCHES_MEM_BYTES_HARD_LIMIT
	uint64_t storageMemLimit = 1LL << 30;
	bool buggifyEnabled = false, restarting = false;
	Optional<Standalone<StringRef>> zoneId;
	Optional<Standalone<StringRef>> dcId;
	ProcessClass processClass = ProcessClass(ProcessClass::UnsetClass, ProcessClass::CommandLineSource);
	bool useNet2 = true;
	bool useThreadPool = false;
	std::vector<std::pair<std::string, std::string>> knobs;
	std::map<std::string, std::string> manualKnobOverrides;
	LocalityData localities;
	int minTesterCount = 1;
	bool testOnServers = false;

	TLSConfig tlsConfig = TLSConfig(TLSEndpointType::SERVER);
	double fileIoTimeout = 0.0;
	bool fileIoWarnOnly = false;
	uint64_t rsssize = -1;
	std::vector<std::string> blobCredentials; // used for fast restore workers & backup workers
	const char* blobCredsFromENV = nullptr;

	std::string configPath;
	UseConfigDB useConfigDB;

	Reference<ClusterConnectionFile> connectionFile;
	Standalone<StringRef> machineId;
	UnitTestParameters testParams;

	static CLIOptions parseArgs(int argc, char* argv[]) {
		CLIOptions opts;
		opts.parseArgsInternal(argc, argv);
		return opts;
	}

private:
	CLIOptions() = default;

	void parseArgsInternal(int argc, char* argv[]) {
		for (int a = 0; a < argc; a++) {
			if (a)
				commandLine += ' ';
			commandLine += argv[a];
		}

		CSimpleOpt args(argc, argv, g_rgOptions, SO_O_EXACT);

		if (argc == 1) {
			printUsage(argv[0], false);
			flushAndExit(FDB_EXIT_ERROR);
		}

		while (args.Next()) {
			if (args.LastError() == SO_ARG_INVALID_DATA) {
				fprintf(stderr, "ERROR: invalid argument to option `%s'\n", args.OptionText());
				printHelpTeaser(argv[0]);
				flushAndExit(FDB_EXIT_ERROR);
			}
			if (args.LastError() == SO_ARG_INVALID) {
				fprintf(stderr, "ERROR: argument given for option `%s'\n", args.OptionText());
				printHelpTeaser(argv[0]);
				flushAndExit(FDB_EXIT_ERROR);
			}
			if (args.LastError() == SO_ARG_MISSING) {
				fprintf(stderr, "ERROR: missing argument for option `%s'\n", args.OptionText());
				printHelpTeaser(argv[0]);
				flushAndExit(FDB_EXIT_ERROR);
			}
			if (args.LastError() == SO_OPT_INVALID) {
				fprintf(stderr, "ERROR: unknown option: `%s'\n", args.OptionText());
				printHelpTeaser(argv[0]);
				flushAndExit(FDB_EXIT_ERROR);
			}
			if (args.LastError() != SO_SUCCESS) {
				fprintf(stderr, "ERROR: error parsing options\n");
				printHelpTeaser(argv[0]);
				flushAndExit(FDB_EXIT_ERROR);
			}
			const char* sRole;
			Optional<uint64_t> ti;
			std::string argStr;
			std::vector<std::string> tmpStrings;

			switch (args.OptionId()) {
			case OPT_HELP:
				printUsage(argv[0], false);
				flushAndExit(FDB_EXIT_SUCCESS);
				break;
			case OPT_DEVHELP:
				printUsage(argv[0], true);
				flushAndExit(FDB_EXIT_SUCCESS);
				break;
			case OPT_KNOB: {
				std::string syn = args.OptionSyntax();
				if (!StringRef(syn).startsWith(LiteralStringRef("--knob_"))) {
					fprintf(stderr, "ERROR: unable to parse knob option '%s'\n", syn.c_str());
					flushAndExit(FDB_EXIT_ERROR);
				}
				syn = syn.substr(7);
<<<<<<< HEAD
				knobs.push_back(std::make_pair(syn, args.OptionArg()));
				manualKnobOverrides[syn] = args.OptionArg();
=======
				knobs.emplace_back(syn, args.OptionArg());
>>>>>>> ba595c06
				break;
			}
			case OPT_UNITTESTPARAM: {
				std::string syn = args.OptionSyntax();
				if (!StringRef(syn).startsWith(LiteralStringRef("--test_"))) {
					fprintf(stderr, "ERROR: unable to parse knob option '%s'\n", syn.c_str());
					flushAndExit(FDB_EXIT_ERROR);
				}
				testParams.set(syn.substr(7), args.OptionArg());
				break;
			}
			case OPT_LOCALITY: {
				std::string syn = args.OptionSyntax();
				if (!StringRef(syn).startsWith(LiteralStringRef("--locality_"))) {
					fprintf(stderr, "ERROR: unable to parse locality key '%s'\n", syn.c_str());
					flushAndExit(FDB_EXIT_ERROR);
				}
				syn = syn.substr(11);
				std::transform(syn.begin(), syn.end(), syn.begin(), ::tolower);
				localities.set(Standalone<StringRef>(syn), Standalone<StringRef>(std::string(args.OptionArg())));
				break;
			}
			case OPT_VERSION:
				printVersion();
				flushAndExit(FDB_EXIT_SUCCESS);
				break;
			case OPT_BUILD_FLAGS:
				printBuildInformation();
				flushAndExit(FDB_EXIT_SUCCESS);
			case OPT_NOBUFSTDOUT:
				setvbuf(stdout, nullptr, _IONBF, 0);
				setvbuf(stderr, nullptr, _IONBF, 0);
				break;
			case OPT_BUFSTDOUTERR:
				setvbuf(stdout, nullptr, _IOFBF, BUFSIZ);
				setvbuf(stderr, nullptr, _IOFBF, BUFSIZ);
				break;
			case OPT_ROLE:
				sRole = args.OptionArg();
				if (!strcmp(sRole, "fdbd"))
					role = ServerRole::FDBD;
				else if (!strcmp(sRole, "simulation"))
					role = ServerRole::Simulation;
				else if (!strcmp(sRole, "test"))
					role = ServerRole::Test;
				else if (!strcmp(sRole, "multitest"))
					role = ServerRole::MultiTester;
				else if (!strcmp(sRole, "skiplisttest"))
					role = ServerRole::SkipListTest;
				else if (!strcmp(sRole, "search"))
					role = ServerRole::SearchMutations;
				else if (!strcmp(sRole, "dsltest"))
					role = ServerRole::DSLTest;
				else if (!strcmp(sRole, "versionedmaptest"))
					role = ServerRole::VersionedMapTest;
				else if (!strcmp(sRole, "createtemplatedb"))
					role = ServerRole::CreateTemplateDatabase;
				else if (!strcmp(sRole, "networktestclient"))
					role = ServerRole::NetworkTestClient;
				else if (!strcmp(sRole, "networktestserver"))
					role = ServerRole::NetworkTestServer;
				else if (!strcmp(sRole, "restore"))
					role = ServerRole::Restore;
				else if (!strcmp(sRole, "kvfileintegritycheck"))
					role = ServerRole::KVFileIntegrityCheck;
				else if (!strcmp(sRole, "kvfilegeneratesums"))
					role = ServerRole::KVFileGenerateIOLogChecksums;
				else if (!strcmp(sRole, "consistencycheck"))
					role = ServerRole::ConsistencyCheck;
				else if (!strcmp(sRole, "unittests"))
					role = ServerRole::UnitTests;
				else {
					fprintf(stderr, "ERROR: Unknown role `%s'\n", sRole);
					printHelpTeaser(argv[0]);
					flushAndExit(FDB_EXIT_ERROR);
				}
				break;
			case OPT_PUBLICADDR:
				argStr = args.OptionArg();
				boost::split(tmpStrings, argStr, [](char c) { return c == ','; });
				publicAddressStrs.insert(publicAddressStrs.end(), tmpStrings.begin(), tmpStrings.end());
				break;
			case OPT_LISTEN:
				argStr = args.OptionArg();
				boost::split(tmpStrings, argStr, [](char c) { return c == ','; });
				listenAddressStrs.insert(listenAddressStrs.end(), tmpStrings.begin(), tmpStrings.end());
				break;
			case OPT_CONNFILE:
				connFile = args.OptionArg();
				break;
			case OPT_LOGGROUP:
				logGroup = args.OptionArg();
				break;
			case OPT_SEEDCONNFILE:
				seedConnFile = args.OptionArg();
				break;
			case OPT_SEEDCONNSTRING:
				seedConnString = args.OptionArg();
				break;
#ifdef __linux__
			case OPT_FILESYSTEM: {
				fileSystemPath = args.OptionArg();
				break;
			}
			case OPT_PROFILER_RSS_SIZE: {
				const char* a = args.OptionArg();
				char* end;
				rsssize = strtoull(a, &end, 10);
				if (*end) {
					fprintf(stderr, "ERROR: Unrecognized memory size `%s'\n", a);
					printHelpTeaser(argv[0]);
					flushAndExit(FDB_EXIT_ERROR);
				}
				break;
			}
#endif
			case OPT_DATAFOLDER:
				dataFolder = args.OptionArg();
				break;
			case OPT_LOGFOLDER:
				logFolder = args.OptionArg();
				break;
			case OPT_NETWORKIMPL: {
				const char* a = args.OptionArg();
				if (!strcmp(a, "net2"))
					useNet2 = true;
				else if (!strcmp(a, "net2-threadpool")) {
					useNet2 = true;
					useThreadPool = true;
				} else {
					fprintf(stderr, "ERROR: Unknown network implementation `%s'\n", a);
					printHelpTeaser(argv[0]);
					flushAndExit(FDB_EXIT_ERROR);
				}
				break;
			}
			case OPT_TRACECLOCK: {
				const char* a = args.OptionArg();
				if (!strcmp(a, "realtime"))
					g_trace_clock.store(TRACE_CLOCK_REALTIME);
				else if (!strcmp(a, "now"))
					g_trace_clock.store(TRACE_CLOCK_NOW);
				else {
					fprintf(stderr, "ERROR: Unknown clock source `%s'\n", a);
					printHelpTeaser(argv[0]);
					flushAndExit(FDB_EXIT_ERROR);
				}
				break;
			}
			case OPT_NUMTESTERS: {
				const char* a = args.OptionArg();
				if (!sscanf(a, "%d", &minTesterCount)) {
					fprintf(stderr, "ERROR: Could not parse numtesters `%s'\n", a);
					printHelpTeaser(argv[0]);
					flushAndExit(FDB_EXIT_ERROR);
				}
				break;
			}
			case OPT_ROLLSIZE: {
				const char* a = args.OptionArg();
				ti = parse_with_suffix(a);
				if (!ti.present()) {
					fprintf(stderr, "ERROR: Could not parse logsize `%s'\n", a);
					printHelpTeaser(argv[0]);
					flushAndExit(FDB_EXIT_ERROR);
				}
				rollsize = ti.get();
				break;
			}
			case OPT_MAXLOGSSIZE: {
				const char* a = args.OptionArg();
				ti = parse_with_suffix(a);
				if (!ti.present()) {
					fprintf(stderr, "ERROR: Could not parse maxlogssize `%s'\n", a);
					printHelpTeaser(argv[0]);
					flushAndExit(FDB_EXIT_ERROR);
				}
				maxLogsSize = ti.get();
				maxLogsSizeSet = true;
				break;
			}
			case OPT_MAXLOGS: {
				const char* a = args.OptionArg();
				char* end;
				maxLogs = strtoull(a, &end, 10);
				if (*end) {
					fprintf(stderr, "ERROR: Unrecognized maximum number of logs `%s'\n", a);
					printHelpTeaser(argv[0]);
					flushAndExit(FDB_EXIT_ERROR);
				}
				maxLogsSet = true;
				break;
			}
#ifdef _WIN32
			case OPT_PARENTPID: {
				auto pid_str = args.OptionArg();
				int parent_pid = atoi(pid_str);
				auto pHandle = OpenProcess(SYNCHRONIZE, FALSE, parent_pid);
				if (!pHandle) {
					TraceEvent("ParentProcessOpenError").GetLastError();
					fprintf(stderr, "Could not open parent process at pid %d (error %d)", parent_pid, GetLastError());
					throw platform_error();
				}
				startThread(&parentWatcher, pHandle);
				break;
			}
			case OPT_NEWCONSOLE:
				FreeConsole();
				AllocConsole();
				freopen("CONIN$", "rb", stdin);
				freopen("CONOUT$", "wb", stdout);
				freopen("CONOUT$", "wb", stderr);
				break;
			case OPT_NOBOX:
				SetErrorMode(SetErrorMode(0) | SEM_NOGPFAULTERRORBOX);
				break;
#else
			case OPT_PARENTPID: {
				auto pid_str = args.OptionArg();
				int* parent_pid = new (int);
				*parent_pid = atoi(pid_str);
				startThread(&parentWatcher, parent_pid);
				break;
			}
#endif
			case OPT_TRACER: {
				std::string arg = args.OptionArg();
				std::string tracer;
				std::transform(arg.begin(), arg.end(), std::back_inserter(tracer), [](char c) { return tolower(c); });
				if (tracer == "none" || tracer == "disabled") {
					openTracer(TracerType::DISABLED);
				} else if (tracer == "logfile" || tracer == "file" || tracer == "log_file") {
					openTracer(TracerType::LOG_FILE);
				} else if (tracer == "network_lossy") {
					openTracer(TracerType::NETWORK_LOSSY);
				} else {
					fprintf(stderr, "ERROR: Unknown or unsupported tracer: `%s'", args.OptionArg());
					printHelpTeaser(argv[0]);
					flushAndExit(FDB_EXIT_ERROR);
				}
				break;
			}
			case OPT_TESTFILE:
				testFile = args.OptionArg();
				break;
			case OPT_KVFILE:
				kvFile = args.OptionArg();
				break;
			case OPT_RESTARTING:
				restarting = true;
				break;
			case OPT_RANDOMSEED: {
				char* end;
				randomSeed = (uint32_t)strtoul(args.OptionArg(), &end, 0);
				if (*end) {
					fprintf(stderr, "ERROR: Could not parse random seed `%s'\n", args.OptionArg());
					printHelpTeaser(argv[0]);
					flushAndExit(FDB_EXIT_ERROR);
				}
				break;
			}
			case OPT_MACHINEID: {
				zoneId = std::string(args.OptionArg());
				break;
			}
			case OPT_DCID: {
				dcId = std::string(args.OptionArg());
				break;
			}
			case OPT_MACHINE_CLASS:
				sRole = args.OptionArg();
				processClass = ProcessClass(sRole, ProcessClass::CommandLineSource);
				if (processClass == ProcessClass::InvalidClass) {
					fprintf(stderr, "ERROR: Unknown machine class `%s'\n", sRole);
					printHelpTeaser(argv[0]);
					flushAndExit(FDB_EXIT_ERROR);
				}
				break;
			case OPT_KEY:
				targetKey = args.OptionArg();
				break;
			case OPT_MEMLIMIT:
				ti = parse_with_suffix(args.OptionArg(), "MiB");
				if (!ti.present()) {
					fprintf(stderr, "ERROR: Could not parse memory limit from `%s'\n", args.OptionArg());
					printHelpTeaser(argv[0]);
					flushAndExit(FDB_EXIT_ERROR);
				}
				memLimit = ti.get();
				break;
			case OPT_STORAGEMEMLIMIT:
				ti = parse_with_suffix(args.OptionArg(), "MB");
				if (!ti.present()) {
					fprintf(stderr, "ERROR: Could not parse storage memory limit from `%s'\n", args.OptionArg());
					printHelpTeaser(argv[0]);
					flushAndExit(FDB_EXIT_ERROR);
				}
				storageMemLimit = ti.get();
				break;
			case OPT_CACHEMEMLIMIT:
				ti = parse_with_suffix(args.OptionArg(), "MiB");
				if (!ti.present()) {
					fprintf(stderr, "ERROR: Could not parse cache memory limit from `%s'\n", args.OptionArg());
					printHelpTeaser(argv[0]);
					flushAndExit(FDB_EXIT_ERROR);
				}
				// SOMEDAY: ideally we'd have some better way to express that a knob should be elevated to formal
				// parameter
				knobs.emplace_back(
				    "page_cache_4k",
				    format("%ld", ti.get() / 4096 * 4096)); // The cache holds 4K pages, so we can truncate this to the
				                                            // next smaller multiple of 4K.
				break;
			case OPT_BUGGIFY:
				if (!strcmp(args.OptionArg(), "on"))
					buggifyEnabled = true;
				else if (!strcmp(args.OptionArg(), "off"))
					buggifyEnabled = false;
				else {
					fprintf(stderr, "ERROR: Unknown buggify state `%s'\n", args.OptionArg());
					printHelpTeaser(argv[0]);
					flushAndExit(FDB_EXIT_ERROR);
				}
				break;
			case OPT_CRASHONERROR:
				g_crashOnError = true;
				break;
			case OPT_TESTSERVERS:
				testServersStr = args.OptionArg();
				break;
			case OPT_TEST_ON_SERVERS:
				testOnServers = true;
				break;
			case OPT_METRICSCONNFILE:
				metricsConnFile = args.OptionArg();
				break;
			case OPT_METRICSPREFIX:
				metricsPrefix = args.OptionArg();
				break;
			case OPT_IO_TRUST_SECONDS: {
				const char* a = args.OptionArg();
				if (!sscanf(a, "%lf", &fileIoTimeout)) {
					fprintf(stderr, "ERROR: Could not parse io_trust_seconds `%s'\n", a);
					printHelpTeaser(argv[0]);
					flushAndExit(FDB_EXIT_ERROR);
				}
				break;
			}
			case OPT_IO_TRUST_WARN_ONLY:
				fileIoWarnOnly = true;
				break;
			case OPT_TRACE_FORMAT:
				if (!selectTraceFormatter(args.OptionArg())) {
					fprintf(stderr, "WARNING: Unrecognized trace format `%s'\n", args.OptionArg());
				}
				break;
			case OPT_WHITELIST_BINPATH:
				whitelistBinPaths = args.OptionArg();
				break;
			case OPT_BLOB_CREDENTIAL_FILE:
				// Add blob credential following backup agent example
				blobCredentials.push_back(args.OptionArg());
				printf("blob credential file:%s\n", blobCredentials.back().c_str());

				blobCredsFromENV = getenv("FDB_BLOB_CREDENTIALS");
				if (blobCredsFromENV != nullptr) {
					fprintf(stderr, "[WARNING] Set blob credetial via env variable is not tested yet\n");
					TraceEvent(SevError, "FastRestoreGetBlobCredentialFile")
					    .detail("Reason", "Set blob credetial via env variable is not tested yet");
					StringRef t((uint8_t*)blobCredsFromENV, strlen(blobCredsFromENV));
					do {
						StringRef file = t.eat(":");
						if (file.size() != 0) {
							blobCredentials.push_back(file.toString());
						}
					} while (t.size() != 0);
				}
				break;
			case OPT_CONFIG_PATH:
				configPath = args.OptionArg();
				break;
			case OPT_USE_TEST_CONFIG_DB:
				useConfigDB = UseConfigDB::SIMPLE;
				break;

#ifndef TLS_DISABLED
			case TLSConfig::OPT_TLS_PLUGIN:
				args.OptionArg();
				break;
			case TLSConfig::OPT_TLS_CERTIFICATES:
				tlsConfig.setCertificatePath(args.OptionArg());
				break;
			case TLSConfig::OPT_TLS_PASSWORD:
				tlsConfig.setPassword(args.OptionArg());
				break;
			case TLSConfig::OPT_TLS_CA_FILE:
				tlsConfig.setCAPath(args.OptionArg());
				break;
			case TLSConfig::OPT_TLS_KEY:
				tlsConfig.setKeyPath(args.OptionArg());
				break;
			case TLSConfig::OPT_TLS_VERIFY_PEERS:
				tlsConfig.addVerifyPeers(args.OptionArg());
				break;
#endif
			}
		}

		if (seedConnString.length() && seedConnFile.length()) {
			fprintf(
			    stderr, "%s\n", "--seed_cluster_file and --seed_connection_string may not both be specified at once.");
			flushAndExit(FDB_EXIT_ERROR);
		}

		bool seedSpecified = seedConnFile.length() || seedConnString.length();

		if (seedSpecified && !connFile.length()) {
			fprintf(stderr,
			        "%s\n",
			        "If -seed_cluster_file or --seed_connection_string is specified, -C must be specified as well.");
			flushAndExit(FDB_EXIT_ERROR);
		}

		if (metricsConnFile == connFile)
			metricsConnFile = "";

		if (metricsConnFile != "" && metricsPrefix == "") {
			fprintf(stderr, "If a metrics cluster file is specified, a metrics prefix is required.\n");
			flushAndExit(FDB_EXIT_ERROR);
		}

		bool autoPublicAddress =
		    std::any_of(publicAddressStrs.begin(), publicAddressStrs.end(), [](const std::string& addr) {
			    return StringRef(addr).startsWith(LiteralStringRef("auto:"));
		    });
		if ((role != ServerRole::Simulation && role != ServerRole::CreateTemplateDatabase &&
		     role != ServerRole::KVFileIntegrityCheck && role != ServerRole::KVFileGenerateIOLogChecksums &&
		     role != ServerRole::UnitTests) ||
		    autoPublicAddress) {

			if (seedSpecified && !fileExists(connFile)) {
				std::string connectionString = seedConnString.length() ? seedConnString : "";
				ClusterConnectionString ccs;
				if (seedConnFile.length()) {
					try {
						connectionString = readFileBytes(seedConnFile, MAX_CLUSTER_FILE_BYTES);
					} catch (Error& e) {
						fprintf(stderr,
						        "%s\n",
						        ClusterConnectionFile::getErrorString(std::make_pair(seedConnFile, false), e).c_str());
						throw;
					}
				}

				try {
					ccs = ClusterConnectionString(connectionString);
				} catch (Error& e) {
					fprintf(stderr, "%s\n", ClusterConnectionString::getErrorString(connectionString, e).c_str());
					throw;
				}
				connectionFile = makeReference<ClusterConnectionFile>(connFile, ccs);
			} else {
				std::pair<std::string, bool> resolvedClusterFile;
				try {
					resolvedClusterFile = ClusterConnectionFile::lookupClusterFileName(connFile);
					connectionFile = makeReference<ClusterConnectionFile>(resolvedClusterFile.first);
				} catch (Error& e) {
					fprintf(stderr, "%s\n", ClusterConnectionFile::getErrorString(resolvedClusterFile, e).c_str());
					throw;
				}
			}

			// failmon?
		}

		try {
			if (!publicAddressStrs.empty()) {
				std::tie(publicAddresses, listenAddresses) =
				    buildNetworkAddresses(*connectionFile, publicAddressStrs, listenAddressStrs);
			}
		} catch (Error&) {
			printHelpTeaser(argv[0]);
			flushAndExit(FDB_EXIT_ERROR);
		}

		if (role == ServerRole::ConsistencyCheck) {
			if (!publicAddressStrs.empty()) {
				fprintf(stderr, "ERROR: Public address cannot be specified for consistency check processes\n");
				printHelpTeaser(argv[0]);
				flushAndExit(FDB_EXIT_ERROR);
			}
			auto publicIP = determinePublicIPAutomatically(connectionFile->getConnectionString());
			publicAddresses.address = NetworkAddress(publicIP, ::getpid());
		}

		if (role == ServerRole::Simulation) {
			Optional<bool> buggifyOverride = checkBuggifyOverride(testFile);
			if (buggifyOverride.present())
				buggifyEnabled = buggifyOverride.get();
		}

		if (role == ServerRole::SearchMutations && !targetKey) {
			fprintf(stderr, "ERROR: please specify a target key\n");
			printHelpTeaser(argv[0]);
			flushAndExit(FDB_EXIT_ERROR);
		}

		if (role == ServerRole::NetworkTestClient && !testServersStr.size()) {
			fprintf(stderr, "ERROR: please specify --testservers\n");
			printHelpTeaser(argv[0]);
			flushAndExit(FDB_EXIT_ERROR);
		}

		// Interpret legacy "maxLogs" option in the most sensible and unsurprising way we can while eliminating its code
		// path
		if (maxLogsSet) {
			if (maxLogsSizeSet) {
				// This is the case where both options are set and we must deconflict.
				auto maxLogsAsSize = maxLogs * rollsize;

				// If either was unlimited, then the safe option here is to take the larger one.
				//  This means that is one of the two options specified a limited amount of logging
				//  then the option that specified "unlimited" will be ignored.
				if (maxLogsSize == 0 || maxLogs == 0)
					maxLogsSize = std::max(maxLogsSize, maxLogsAsSize);
				else
					maxLogsSize = std::min(maxLogsSize, maxLogs * rollsize);
			} else {
				maxLogsSize = maxLogs * rollsize;
			}
		}
		if (!zoneId.present() &&
		    !(localities.isPresent(LocalityData::keyZoneId) && localities.isPresent(LocalityData::keyMachineId))) {
			machineId = getSharedMemoryMachineId().toString();
		}
		if (!localities.isPresent(LocalityData::keyZoneId))
			localities.set(LocalityData::keyZoneId, zoneId.present() ? zoneId : machineId);

		if (!localities.isPresent(LocalityData::keyMachineId))
			localities.set(LocalityData::keyMachineId, zoneId.present() ? zoneId : machineId);

		if (!localities.isPresent(LocalityData::keyDcId) && dcId.present())
			localities.set(LocalityData::keyDcId, dcId);
	}
};
} // namespace

int main(int argc, char* argv[]) {
	try {
		platformInit();

#ifdef ALLOC_INSTRUMENTATION
		g_extra_memory = new uint8_t[1000000];
#endif
		registerCrashHandler();

		// Set default of line buffering standard out and error
		setvbuf(stdout, nullptr, _IOLBF, BUFSIZ);
		setvbuf(stderr, nullptr, _IOLBF, BUFSIZ);

		// Enables profiling on this thread (but does not start it)
		registerThreadForProfiling();

#ifdef _WIN32
		// Windows needs a gentle nudge to format floats correctly
		//_set_output_format(_TWO_DIGIT_EXPONENT);
#endif

		const auto opts = CLIOptions::parseArgs(argc, argv);
		const auto role = opts.role;

		if (role == ServerRole::Simulation)
			printf("Random seed is %u...\n", opts.randomSeed);

		if (opts.zoneId.present())
			printf("ZoneId set to %s, dcId to %s\n", printable(opts.zoneId).c_str(), printable(opts.dcId).c_str());

		setThreadLocalDeterministicRandomSeed(opts.randomSeed);

		enableBuggify(opts.buggifyEnabled, BuggifyType::General);

		IKnobCollection::setGlobalKnobCollection(IKnobCollection::Type::SERVER,
		                                         Randomize::YES,
		                                         role == ServerRole::Simulation ? IsSimulated::YES : IsSimulated::NO);
		IKnobCollection::getMutableGlobalKnobCollection().setKnob("log_directory", KnobValue::create(opts.logFolder));
		if (role != ServerRole::Simulation) {
			IKnobCollection::getMutableGlobalKnobCollection().setKnob("commit_batches_mem_bytes_hard_limit",
			                                                          KnobValue::create(int64_t{ opts.memLimit }));
		}

		for (const auto& [knobName, knobValueString] : opts.knobs) {
			try {
				auto& g_knobs = IKnobCollection::getMutableGlobalKnobCollection();
				auto knobValue = g_knobs.parseKnobValue(knobName, knobValueString);
				g_knobs.setKnob(knobName, knobValue);
			} catch (Error& e) {
				if (e.code() == error_code_invalid_option_value) {
					fprintf(stderr,
					        "WARNING: Invalid value '%s' for knob option '%s'\n",
					        knobName.c_str(),
					        knobValueString.c_str());
					TraceEvent(SevWarnAlways, "InvalidKnobValue")
					    .detail("Knob", printable(knobName))
					    .detail("Value", printable(knobValueString));
				} else {
					fprintf(stderr, "ERROR: Failed to set knob option '%s': %s\n", knobName.c_str(), e.what());
					TraceEvent(SevError, "FailedToSetKnob")
					    .detail("Knob", printable(knobName))
					    .detail("Value", printable(knobValueString))
					    .error(e);
					throw;
				}
			}
		}
		IKnobCollection::getMutableGlobalKnobCollection().setKnob("server_mem_limit",
		                                                          KnobValue::create(int64_t{ opts.memLimit }));
		// Reinitialize knobs in order to update knobs that are dependent on explicitly set knobs
		IKnobCollection::getMutableGlobalKnobCollection().initialize(
		    Randomize::YES, role == ServerRole::Simulation ? IsSimulated::YES : IsSimulated::NO);

		// evictionPolicyStringToEnum will throw an exception if the string is not recognized as a valid
		EvictablePageCache::evictionPolicyStringToEnum(FLOW_KNOBS->CACHE_EVICTION_POLICY);

		if (opts.memLimit <= FLOW_KNOBS->PAGE_CACHE_4K) {
			fprintf(stderr, "ERROR: --memory has to be larger than --cache_memory\n");
			flushAndExit(FDB_EXIT_ERROR);
		}

		if (role == ServerRole::SkipListTest) {
			skipListTest();
			flushAndExit(FDB_EXIT_SUCCESS);
		}

		if (role == ServerRole::DSLTest) {
			dsltest();
			flushAndExit(FDB_EXIT_SUCCESS);
		}

		if (role == ServerRole::VersionedMapTest) {
			versionedMapTest();
			flushAndExit(FDB_EXIT_SUCCESS);
		}

		// Initialize the thread pool
		CoroThreadPool::init();
		// Ordinarily, this is done when the network is run. However, network thread should be set before TraceEvents
		// are logged. This thread will eventually run the network, so call it now.
		TraceEvent::setNetworkThread();

		std::vector<Future<Void>> listenErrors;

		if (role == ServerRole::Simulation || role == ServerRole::CreateTemplateDatabase) {
			// startOldSimulator();
			startNewSimulator();
			openTraceFile(NetworkAddress(), opts.rollsize, opts.maxLogsSize, opts.logFolder, "trace", opts.logGroup);
			openTracer(TracerType(deterministicRandom()->randomInt(static_cast<int>(TracerType::DISABLED),
			                                                       static_cast<int>(TracerType::SIM_END))));
		} else {
			g_network = newNet2(opts.tlsConfig, opts.useThreadPool, true);
			g_network->addStopCallback(Net2FileSystem::stop);
			FlowTransport::createInstance(false, 1);

			const bool expectsPublicAddress =
			    (role == ServerRole::FDBD || role == ServerRole::NetworkTestServer || role == ServerRole::Restore);
			if (opts.publicAddressStrs.empty()) {
				if (expectsPublicAddress) {
					fprintf(stderr, "ERROR: The -p or --public_address option is required\n");
					printHelpTeaser(argv[0]);
					flushAndExit(FDB_EXIT_ERROR);
				}
			}

			openTraceFile(
			    opts.publicAddresses.address, opts.rollsize, opts.maxLogsSize, opts.logFolder, "trace", opts.logGroup);
			g_network->initTLS();

			if (expectsPublicAddress) {
				for (int ii = 0; ii < (opts.publicAddresses.secondaryAddress.present() ? 2 : 1); ++ii) {
					const NetworkAddress& publicAddress =
					    ii == 0 ? opts.publicAddresses.address : opts.publicAddresses.secondaryAddress.get();
					const NetworkAddress& listenAddress =
					    ii == 0 ? opts.listenAddresses.address : opts.listenAddresses.secondaryAddress.get();
					try {
						const Future<Void>& errorF = FlowTransport::transport().bind(publicAddress, listenAddress);
						listenErrors.push_back(errorF);
						if (errorF.isReady())
							errorF.get();
					} catch (Error& e) {
						TraceEvent("BindError").error(e);
						fprintf(stderr,
						        "Error initializing networking with public address %s and listen address %s (%s)\n",
						        publicAddress.toString().c_str(),
						        listenAddress.toString().c_str(),
						        e.what());
						printHelpTeaser(argv[0]);
						flushAndExit(FDB_EXIT_ERROR);
					}
				}
			}

			// Use a negative ioTimeout to indicate warn-only
			Net2FileSystem::newFileSystem(opts.fileIoWarnOnly ? -opts.fileIoTimeout : opts.fileIoTimeout,
			                              opts.fileSystemPath);
			g_network->initMetrics();
			FlowTransport::transport().initMetrics();
			initTraceEventMetrics();
		}

		double start = timer(), startNow = now();

		std::string cwd = "<unknown>";
		try {
			cwd = platform::getWorkingDirectory();
		} catch (Error& e) {
			// Allow for platform error by rethrowing all _other_ errors
			if (e.code() != error_code_platform_error)
				throw;
		}

		TraceEvent("ProgramStart")
		    .setMaxEventLength(12000)
		    .detail("RandomSeed", opts.randomSeed)
		    .detail("SourceVersion", getSourceVersion())
		    .detail("Version", FDB_VT_VERSION)
		    .detail("PackageName", FDB_VT_PACKAGE_NAME)
		    .detail("FileSystem", opts.fileSystemPath)
		    .detail("DataFolder", opts.dataFolder)
		    .detail("WorkingDirectory", cwd)
		    .detail("ClusterFile", opts.connectionFile ? opts.connectionFile->getFilename().c_str() : "")
		    .detail("ConnectionString",
		            opts.connectionFile ? opts.connectionFile->getConnectionString().toString() : "")
		    .detailf("ActualTime", "%lld", DEBUG_DETERMINISM ? 0 : time(nullptr))
		    .setMaxFieldLength(10000)
		    .detail("CommandLine", opts.commandLine)
		    .setMaxFieldLength(0)
		    .detail("BuggifyEnabled", opts.buggifyEnabled)
		    .detail("MemoryLimit", opts.memLimit)
		    .trackLatest("ProgramStart");

		Error::init();
		std::set_new_handler(&platform::outOfMemory);
		setMemoryQuota(opts.memLimit);

		Future<Optional<Void>> f;

		if (role == ServerRole::Simulation) {
			TraceEvent("Simulation").detail("TestFile", opts.testFile);

			auto histogramReportActor = histogramReport();

			CLIENT_KNOBS->trace();
			FLOW_KNOBS->trace();
			SERVER_KNOBS->trace();

			auto dataFolder = opts.dataFolder.size() ? opts.dataFolder : "simfdb";
			std::vector<std::string> directories = platform::listDirectories(dataFolder);
			for (int i = 0; i < directories.size(); i++)
				if (directories[i].size() != 32 && directories[i] != "." && directories[i] != ".." &&
				    directories[i] != "backups" && directories[i].find("snap") == std::string::npos) {
					TraceEvent(SevError, "IncompatibleDirectoryFound")
					    .detail("DataFolder", dataFolder)
					    .detail("SuspiciousFile", directories[i]);
					fprintf(stderr,
					        "ERROR: Data folder `%s' had non fdb file `%s'; please use clean, fdb-only folder\n",
					        dataFolder.c_str(),
					        directories[i].c_str());
					flushAndExit(FDB_EXIT_ERROR);
				}
			std::vector<std::string> files = platform::listFiles(dataFolder);
			if ((files.size() > 1 || (files.size() == 1 && files[0] != "restartInfo.ini")) && !opts.restarting) {
				TraceEvent(SevError, "IncompatibleFileFound").detail("DataFolder", dataFolder);
				fprintf(stderr,
				        "ERROR: Data folder `%s' is non-empty; please use clean, fdb-only folder\n",
				        dataFolder.c_str());
				flushAndExit(FDB_EXIT_ERROR);
			} else if (files.empty() && opts.restarting) {
				TraceEvent(SevWarnAlways, "FileNotFound").detail("DataFolder", dataFolder);
				printf("ERROR: Data folder `%s' is empty, but restarting option selected. Run Phase 1 test first\n",
				       dataFolder.c_str());
				flushAndExit(FDB_EXIT_ERROR);
			}

			int isRestoring = 0;
			if (!opts.restarting) {
				platform::eraseDirectoryRecursive(dataFolder);
				platform::createDirectory(dataFolder);
			} else {
				CSimpleIni ini;
				ini.SetUnicode();
				std::string absDataFolder = abspath(dataFolder);
				ini.LoadFile(joinPath(absDataFolder, "restartInfo.ini").c_str());
				int backupFailed = true;
				const char* isRestoringStr = ini.GetValue("RESTORE", "isRestoring", nullptr);
				if (isRestoringStr) {
					isRestoring = atoi(isRestoringStr);
					const char* backupFailedStr = ini.GetValue("RESTORE", "BackupFailed", nullptr);
					if (isRestoring && backupFailedStr) {
						backupFailed = atoi(backupFailedStr);
					}
				}
				if (isRestoring && !backupFailed) {
					std::vector<std::string> returnList;
					std::string ext = "";
					returnList = platform::listDirectories(absDataFolder);
					std::string snapStr = ini.GetValue("RESTORE", "RestoreSnapUID");

					TraceEvent("RestoringDataFolder").detail("DataFolder", absDataFolder);
					TraceEvent("RestoreSnapUID").detail("UID", snapStr);

					// delete all files (except fdb.cluster) in non-snap directories
					for (const auto& dirEntry : returnList) {
						if (dirEntry == "." || dirEntry == "..") {
							continue;
						}
						if (dirEntry.find(snapStr) != std::string::npos) {
							continue;
						}

						std::string childf = absDataFolder + "/" + dirEntry;
						std::vector<std::string> returnFiles = platform::listFiles(childf, ext);
						for (const auto& fileEntry : returnFiles) {
							if (fileEntry != "fdb.cluster" && fileEntry != "fitness") {
								TraceEvent("DeletingNonSnapfiles").detail("FileBeingDeleted", childf + "/" + fileEntry);
								deleteFile(childf + "/" + fileEntry);
							}
						}
					}
					// cleanup unwanted and partial directories
					for (const auto& dirEntry : returnList) {
						if (dirEntry == "." || dirEntry == "..") {
							continue;
						}
						std::string dirSrc = absDataFolder + "/" + dirEntry;
						// delete snap directories which are not part of restoreSnapUID
						if (dirEntry.find(snapStr) == std::string::npos) {
							if (dirEntry.find("snap") != std::string::npos) {
								platform::eraseDirectoryRecursive(dirSrc);
							}
							continue;
						}
						// remove empty/partial snap directories
						std::vector<std::string> childrenList = platform::listFiles(dirSrc);
						if (childrenList.size() == 0) {
							TraceEvent("RemovingEmptySnapDirectory").detail("DirBeingDeleted", dirSrc);
							platform::eraseDirectoryRecursive(dirSrc);
							continue;
						}
					}
					// move snapshotted files to appropriate locations
					for (const auto& dirEntry : returnList) {
						if (dirEntry == "." || dirEntry == "..") {
							continue;
						}
						std::string dirSrc = absDataFolder + "/" + dirEntry;
						std::string origDir = dirEntry.substr(0, 32);
						std::string dirToMove = absDataFolder + "/" + origDir;
						if ((dirEntry.find("snap") != std::string::npos) &&
						    (dirEntry.find("tlog") != std::string::npos)) {
							// restore tlog files
							restoreRoleFilesHelper(dirSrc, dirToMove, "log");
						} else if ((dirEntry.find("snap") != std::string::npos) &&
						           (dirEntry.find("storage") != std::string::npos)) {
							// restore storage files
							restoreRoleFilesHelper(dirSrc, dirToMove, "storage");
						} else if ((dirEntry.find("snap") != std::string::npos) &&
						           (dirEntry.find("coord") != std::string::npos)) {
							// restore coordinator files
							restoreRoleFilesHelper(dirSrc, dirToMove, "coordination");
						}
					}
				}
			}
			setupAndRun(dataFolder, opts.testFile, opts.restarting, (isRestoring >= 1), opts.whitelistBinPaths);
			g_simulator.run();
		} else if (role == ServerRole::FDBD) {
			// Update the global blob credential files list so that both fast
			// restore workers and backup workers can access blob storage.
			std::vector<std::string>* pFiles =
			    (std::vector<std::string>*)g_network->global(INetwork::enBlobCredentialFiles);
			if (pFiles != nullptr) {
				for (auto& f : opts.blobCredentials) {
					pFiles->push_back(f);
				}
			}

			// Call fast restore for the class FastRestoreClass. This is a short-cut to run fast restore in circus
			if (opts.processClass == ProcessClass::FastRestoreClass) {
				printf("Run as fast restore worker\n");
				ASSERT(opts.connectionFile);
				auto dataFolder = opts.dataFolder;
				if (!dataFolder.size())
					dataFolder = format("fdb/%d/", opts.publicAddresses.address.port); // SOMEDAY: Better default

				vector<Future<Void>> actors(listenErrors.begin(), listenErrors.end());
				actors.push_back(restoreWorker(opts.connectionFile, opts.localities, dataFolder));
				f = stopAfter(waitForAll(actors));
				printf("Fast restore worker started\n");
				g_network->run();
				printf("g_network->run() done\n");
			} else { // Call fdbd roles in conventional way
				ASSERT(opts.connectionFile);

				setupRunLoopProfiler();

				auto dataFolder = opts.dataFolder;
				if (!dataFolder.size())
					dataFolder = format("fdb/%d/", opts.publicAddresses.address.port); // SOMEDAY: Better default

				vector<Future<Void>> actors(listenErrors.begin(), listenErrors.end());
				actors.push_back(fdbd(opts.connectionFile,
				                      opts.localities,
				                      opts.processClass,
				                      dataFolder,
				                      dataFolder,
				                      opts.storageMemLimit,
				                      opts.metricsConnFile,
				                      opts.metricsPrefix,
				                      opts.rsssize,
				                      opts.whitelistBinPaths,
				                      opts.configPath,
				                      opts.manualKnobOverrides,
				                      opts.useConfigDB));
				actors.push_back(histogramReport());
				// actors.push_back( recurring( []{}, .001 ) );  // for ASIO latency measurement

				f = stopAfter(waitForAll(actors));
				g_network->run();
			}
		} else if (role == ServerRole::MultiTester) {
			setupRunLoopProfiler();
			f = stopAfter(runTests(opts.connectionFile,
			                       TEST_TYPE_FROM_FILE,
			                       opts.testOnServers ? TEST_ON_SERVERS : TEST_ON_TESTERS,
			                       opts.minTesterCount,
			                       opts.testFile,
			                       StringRef(),
			                       opts.localities));
			g_network->run();
		} else if (role == ServerRole::Test) {
			setupRunLoopProfiler();
			auto m = startSystemMonitor(opts.dataFolder, opts.dcId, opts.zoneId, opts.zoneId);
			f = stopAfter(runTests(
			    opts.connectionFile, TEST_TYPE_FROM_FILE, TEST_HERE, 1, opts.testFile, StringRef(), opts.localities));
			g_network->run();
		} else if (role == ServerRole::ConsistencyCheck) {
			setupRunLoopProfiler();

			auto m = startSystemMonitor(opts.dataFolder, opts.dcId, opts.zoneId, opts.zoneId);
			f = stopAfter(runTests(opts.connectionFile,
			                       TEST_TYPE_CONSISTENCY_CHECK,
			                       TEST_HERE,
			                       1,
			                       opts.testFile,
			                       StringRef(),
			                       opts.localities));
			g_network->run();
		} else if (role == ServerRole::UnitTests) {
			setupRunLoopProfiler();
			auto m = startSystemMonitor(opts.dataFolder, opts.dcId, opts.zoneId, opts.zoneId);
			f = stopAfter(runTests(opts.connectionFile,
			                       TEST_TYPE_UNIT_TESTS,
			                       TEST_HERE,
			                       1,
			                       opts.testFile,
			                       StringRef(),
			                       opts.localities,
			                       opts.testParams));
			g_network->run();
		} else if (role == ServerRole::CreateTemplateDatabase) {
			createTemplateDatabase();
		} else if (role == ServerRole::NetworkTestClient) {
			f = stopAfter(networkTestClient(opts.testServersStr));
			g_network->run();
		} else if (role == ServerRole::NetworkTestServer) {
			f = stopAfter(networkTestServer());
			g_network->run();
		} else if (role == ServerRole::Restore) {
			f = stopAfter(restoreWorker(opts.connectionFile, opts.localities, opts.dataFolder));
			g_network->run();
		} else if (role == ServerRole::KVFileIntegrityCheck) {
			f = stopAfter(KVFileCheck(opts.kvFile, true));
			g_network->run();
		} else if (role == ServerRole::KVFileGenerateIOLogChecksums) {
			Optional<Void> result;
			try {
				GenerateIOLogChecksumFile(opts.kvFile);
				result = Void();
			} catch (Error& e) {
				fprintf(stderr, "Fatal Error: %s\n", e.what());
			}

			f = result;
		}

		int rc = FDB_EXIT_SUCCESS;
		if (f.isValid() && f.isReady() && !f.isError() && !f.get().present()) {
			rc = FDB_EXIT_ERROR;
		}

		int unseed = noUnseed ? 0 : deterministicRandom()->randomInt(0, 100001);
		TraceEvent("ElapsedTime")
		    .detail("SimTime", now() - startNow)
		    .detail("RealTime", timer() - start)
		    .detail("RandomUnseed", unseed);

		if (role == ServerRole::Simulation) {
			printf("Unseed: %d\n", unseed);
			printf("Elapsed: %f simsec, %f real seconds\n", now() - startNow, timer() - start);
		}

		// IFailureMonitor::failureMonitor().address_info.clear();

		// we should have shut down ALL actors associated with this machine; let's list all of the ones still live
		/*{
		    auto living = Actor::all;
		    printf("%d surviving actors:\n", living.size());
		    for(auto a = living.begin(); a != living.end(); ++a)
		        printf("  #%lld %s %p\n", (*a)->creationIndex, (*a)->getName(), (*a));
		}

		{
		    auto living = DatabaseContext::all;
		    printf("%d surviving DatabaseContexts:\n", living.size());
		    for(auto a = living.begin(); a != living.end(); ++a)
		        printf("  #%lld %p\n", (*a)->creationIndex, (*a));
		}

		{
		    auto living = TransactionData::all;
		    printf("%d surviving TransactionData(s):\n", living.size());
		    for(auto a = living.begin(); a != living.end(); ++a)
		        printf("  #%lld %p\n", (*a)->creationIndex, (*a));
		}*/

		/*cout << Actor::allActors.size() << " surviving actors:" << endl;
		std::map<std::string,int> actorCount;
		for(int i=0; i<Actor::allActors.size(); i++)
		    ++actorCount[Actor::allActors[i]->getName()];
		for(auto i = actorCount.rbegin(); !(i == actorCount.rend()); ++i)
		    cout << "  " << i->second << " " << i->first << endl;*/
		//	cout << "  " << Actor::allActors[i]->getName() << endl;

		if (role == ServerRole::Simulation) {
			unsigned long sevErrorEventsLogged = TraceEvent::CountEventsLoggedAt(SevError);
			if (sevErrorEventsLogged > 0) {
				printf("%lu SevError events logged\n", sevErrorEventsLogged);
				rc = FDB_EXIT_ERROR;
			}
		}

		// g_simulator.run();

#ifdef ALLOC_INSTRUMENTATION
		{
			std::cout << "Page Counts: " << FastAllocator<16>::pageCount << " " << FastAllocator<32>::pageCount << " "
			          << FastAllocator<64>::pageCount << " " << FastAllocator<128>::pageCount << " "
			          << FastAllocator<256>::pageCount << " " << FastAllocator<512>::pageCount << " "
			          << FastAllocator<1024>::pageCount << " " << FastAllocator<2048>::pageCount << " "
			          << FastAllocator<4096>::pageCount << " " << FastAllocator<8192>::pageCount << " "
			          << FastAllocator<16384>::pageCount << std::endl;

			vector<std::pair<std::string, const char*>> typeNames;
			for (auto i = allocInstr.begin(); i != allocInstr.end(); ++i) {
				std::string s;

#ifdef __linux__
				char* demangled = abi::__cxa_demangle(i->first, nullptr, nullptr, nullptr);
				if (demangled) {
					s = demangled;
					if (StringRef(s).startsWith(LiteralStringRef("(anonymous namespace)::")))
						s = s.substr(LiteralStringRef("(anonymous namespace)::").size());
					free(demangled);
				} else
					s = i->first;
#else
				s = i->first;
				if (StringRef(s).startsWith(LiteralStringRef("class `anonymous namespace'::")))
					s = s.substr(LiteralStringRef("class `anonymous namespace'::").size());
				else if (StringRef(s).startsWith(LiteralStringRef("class ")))
					s = s.substr(LiteralStringRef("class ").size());
				else if (StringRef(s).startsWith(LiteralStringRef("struct ")))
					s = s.substr(LiteralStringRef("struct ").size());
#endif

				typeNames.emplace_back(s, i->first);
			}
			std::sort(typeNames.begin(), typeNames.end());
			for (int i = 0; i < typeNames.size(); i++) {
				const char* n = typeNames[i].second;
				auto& f = allocInstr[n];
				printf("%+d\t%+d\t%d\t%d\t%s\n",
				       f.allocCount,
				       -f.deallocCount,
				       f.allocCount - f.deallocCount,
				       f.maxAllocated,
				       typeNames[i].first.c_str());
			}

			// We're about to exit and clean up data structures, this will wreak havoc on allocation recording
			memSample_entered = true;
		}
#endif
		// printf("\n%d tests passed; %d tests failed\n", passCount, failCount);
		flushAndExit(rc);
	} catch (Error& e) {
		fprintf(stderr, "Error: %s\n", e.what());
		TraceEvent(SevError, "MainError").error(e);
		// printf("\n%d tests passed; %d tests failed\n", passCount, failCount);
		flushAndExit(FDB_EXIT_MAIN_ERROR);
	} catch (boost::system::system_error& e) {
		ASSERT_WE_THINK(false); // boost errors shouldn't leak
		fprintf(stderr, "boost::system::system_error: %s (%d)", e.what(), e.code().value());
		TraceEvent(SevError, "MainError").error(unknown_error()).detail("RootException", e.what());
		// printf("\n%d tests passed; %d tests failed\n", passCount, failCount);
		flushAndExit(FDB_EXIT_MAIN_EXCEPTION);
	} catch (std::exception& e) {
		fprintf(stderr, "std::exception: %s\n", e.what());
		TraceEvent(SevError, "MainError").error(unknown_error()).detail("RootException", e.what());
		// printf("\n%d tests passed; %d tests failed\n", passCount, failCount);
		flushAndExit(FDB_EXIT_MAIN_EXCEPTION);
	}

	static_assert(LBLocalityData<StorageServerInterface>::Present, "Storage server interface should be load balanced");
	static_assert(LBLocalityData<CommitProxyInterface>::Present, "Commit proxy interface should be load balanced");
	static_assert(LBLocalityData<GrvProxyInterface>::Present, "GRV proxy interface should be load balanced");
	static_assert(LBLocalityData<TLogInterface>::Present, "TLog interface should be load balanced");
	static_assert(!LBLocalityData<MasterInterface>::Present, "Master interface should not be load balanced");
}<|MERGE_RESOLUTION|>--- conflicted
+++ resolved
@@ -1057,12 +1057,8 @@
 					flushAndExit(FDB_EXIT_ERROR);
 				}
 				syn = syn.substr(7);
-<<<<<<< HEAD
-				knobs.push_back(std::make_pair(syn, args.OptionArg()));
+				knobs.emplace_back(syn, args.OptionArg());
 				manualKnobOverrides[syn] = args.OptionArg();
-=======
-				knobs.emplace_back(syn, args.OptionArg());
->>>>>>> ba595c06
 				break;
 			}
 			case OPT_UNITTESTPARAM: {
