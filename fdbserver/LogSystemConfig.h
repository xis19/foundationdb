--- conflicted
+++ resolved
@@ -66,11 +66,7 @@
 		ident = iface.get().id();
 }
 
-<<<<<<< HEAD
-struct LogSet;
-=======
 class LogSet;
->>>>>>> e68b131e
 struct OldLogData;
 
 template <class Interface>
@@ -136,12 +132,9 @@
 void TLogSet::serialize(Ar& ar) {
 	serializer(ar,
 	           tLogs,
-<<<<<<< HEAD
 	           tLogsPtxn,
 	           tLogGroupIDs,
 	           ptxnTLogGroups,
-=======
->>>>>>> e68b131e
 	           logRouters,
 	           tLogWriteAntiQuorum,
 	           tLogReplicationFactor,
@@ -231,15 +224,9 @@
 	bool operator==(const LogSystemConfig& rhs) const { return isEqual(rhs); }
 
 	bool isEqual(LogSystemConfig const& r) const;
-<<<<<<< HEAD
 
 	bool isEqualIds(LogSystemConfig const& r) const;
 
-=======
-
-	bool isEqualIds(LogSystemConfig const& r) const;
-
->>>>>>> e68b131e
 	bool isNextGenerationOf(LogSystemConfig const& r) const;
 
 	bool hasTLog(UID tid) const;
