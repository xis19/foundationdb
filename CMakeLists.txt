--- conflicted
+++ resolved
@@ -18,11 +18,7 @@
 # limitations under the License.
 cmake_minimum_required(VERSION 3.13)
 project(foundationdb
-<<<<<<< HEAD
   VERSION 7.0.0
-=======
-  VERSION 6.2.5
->>>>>>> 6d47c686
   DESCRIPTION "FoundationDB is a scalable, fault-tolerant, ordered key-value store with full ACID transactions."
   HOMEPAGE_URL "http://www.foundationdb.org/"
   LANGUAGES C CXX ASM)
